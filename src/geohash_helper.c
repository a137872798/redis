--- conflicted
+++ resolved
@@ -82,73 +82,52 @@
     return step;
 }
 
-<<<<<<< HEAD
-/* Return the bounding box of the search area by shape (see geohash.h GeoShape)
- * bounds[0] - bounds[2] is the minimum and maximum longitude
- * while bounds[1] - bounds[3] is the minimum and maximum latitude.
- * since the higher the latitude, the shorter the arc length, the box shape is as follows
- * (left and right edges are actually bent), as shown in the following diagram:
-=======
 /* Return the bounding box of the search area centered at latitude,longitude
  * having a radius of radius_meter. bounds[0] - bounds[2] is the minimum
  * and maximum longitude, while bounds[1] - bounds[3] is the minimum and
  * maximum latitude.
->>>>>>> f86385f7
- *
- *    \-----------------/          --------               \-----------------/
- *     \               /         /          \              \               /
- *      \  (long,lat) /         / (long,lat) \              \  (long,lat) /
- *       \           /         /              \              /            \
- *         ---------          /----------------\            /--------------\
- *  Northern Hemisphere       Southern Hemisphere         Around the equator
- */
-int geohashBoundingBox(GeoShape *shape, double *bounds) {
+ *
+ * This function does not behave correctly with very large radius values, for
+ * instance for the coordinates 81.634948934258375 30.561509253718668 and a
+ * radius of 7083 kilometers, it reports as bounding boxes:
+ *
+ * min_lon 7.680495, min_lat -33.119473, max_lon 155.589402, max_lat 94.242491
+ *
+ * However, for instance, a min_lon of 7.680495 is not correct, because the
+ * point -1.27579540014266968 61.33421815228281559 is at less than 7000
+ * kilometers away.
+ *
+ * Since this function is currently only used as an optimization, the
+ * optimization is not used for very big radiuses, however the function
+ * should be fixed. */
+int geohashBoundingBox(double longitude, double latitude, double radius_meters,
+                       double *bounds) {
     if (!bounds) return 0;
-    double longitude = shape->xy[0];
-    double latitude = shape->xy[1];
-    double height = shape->conversion * (shape->type == CIRCULAR_TYPE ? shape->t.radius : shape->t.r.height/2);
-    double width = shape->conversion * (shape->type == CIRCULAR_TYPE ? shape->t.radius : shape->t.r.width/2);
-
-    const double lat_delta = rad_deg(height/EARTH_RADIUS_IN_METERS);
-    const double long_delta_top = rad_deg(width/EARTH_RADIUS_IN_METERS/cos(deg_rad(latitude+lat_delta)));
-    const double long_delta_bottom = rad_deg(width/EARTH_RADIUS_IN_METERS/cos(deg_rad(latitude-lat_delta)));
-    /* The directions of the northern and southern hemispheres
-     * are opposite, so we choice different points as min/max long/lat */
-    int southern_hemisphere = latitude < 0 ? 1 : 0;
-    bounds[0] = southern_hemisphere ? longitude-long_delta_bottom : longitude-long_delta_top;
-    bounds[2] = southern_hemisphere ? longitude+long_delta_bottom : longitude+long_delta_top;
-    bounds[1] = latitude - lat_delta;
-    bounds[3] = latitude + lat_delta;
+
+    bounds[0] = longitude - rad_deg(radius_meters/EARTH_RADIUS_IN_METERS/cos(deg_rad(latitude)));
+    bounds[2] = longitude + rad_deg(radius_meters/EARTH_RADIUS_IN_METERS/cos(deg_rad(latitude)));
+    bounds[1] = latitude - rad_deg(radius_meters/EARTH_RADIUS_IN_METERS);
+    bounds[3] = latitude + rad_deg(radius_meters/EARTH_RADIUS_IN_METERS);
     return 1;
 }
 
-/* Calculate a set of areas (center + 8) that are able to cover a range query
- * for the specified position and shape (see geohash.h GeoShape).
- * the bounding box saved in shaple.bounds */
-GeoHashRadius geohashCalculateAreasByShapeWGS84(GeoShape *shape) {
+/* Return a set of areas (center + 8) that are able to cover a range query
+ * for the specified position and radius. */
+GeoHashRadius geohashGetAreasByRadius(double longitude, double latitude, double radius_meters) {
     GeoHashRange long_range, lat_range;
     GeoHashRadius radius;
     GeoHashBits hash;
     GeoHashNeighbors neighbors;
     GeoHashArea area;
     double min_lon, max_lon, min_lat, max_lat;
+    double bounds[4];
     int steps;
 
-    geohashBoundingBox(shape, shape->bounds);
-    min_lon = shape->bounds[0];
-    min_lat = shape->bounds[1];
-    max_lon = shape->bounds[2];
-    max_lat = shape->bounds[3];
-
-    double longitude = shape->xy[0];
-    double latitude = shape->xy[1];
-    /* radius_meters is calculated differently in different search types:
-     * 1) CIRCULAR_TYPE, just use radius.
-     * 2) RECTANGLE_TYPE, we use sqrt((width/2)^2 + (height/2)^2) to
-     * calculate the distance from the center point to the corner */
-    double radius_meters = shape->type == CIRCULAR_TYPE ? shape->t.radius :
-            sqrt((shape->t.r.width/2)*(shape->t.r.width/2) + (shape->t.r.height/2)*(shape->t.r.height/2));
-    radius_meters *= shape->conversion;
+    geohashBoundingBox(longitude, latitude, radius_meters, bounds);
+    min_lon = bounds[0];
+    min_lat = bounds[1];
+    max_lon = bounds[2];
+    max_lat = bounds[3];
 
     steps = geohashEstimateStepsByRadius(radius_meters,latitude);
 
@@ -215,6 +194,11 @@
     radius.neighbors = neighbors;
     radius.area = area;
     return radius;
+}
+
+GeoHashRadius geohashGetAreasByRadiusWGS84(double longitude, double latitude,
+                                           double radius_meters) {
+    return geohashGetAreasByRadius(longitude, latitude, radius_meters);
 }
 
 GeoHashFix52Bits geohashAlign52Bits(const GeoHashBits hash) {
@@ -248,23 +232,4 @@
                                       double y2, double radius,
                                       double *distance) {
     return geohashGetDistanceIfInRadius(x1, y1, x2, y2, radius, distance);
-}
-
-/* Judge whether a point is in the axis-aligned rectangle, when the distance
- * between a searched point and the center point is less than or equal to
- * height/2 or width/2 in height and width, the point is in the rectangle.
- *
- * width_m, height_m: the rectangle
- * x1, y1 : the center of the box
- * x2, y2 : the point to be searched
- */
-int geohashGetDistanceIfInRectangle(double width_m, double height_m, double x1, double y1,
-                                    double x2, double y2, double *distance) {
-    double lon_distance = geohashGetDistance(x2, y2, x1, y2);
-    double lat_distance = geohashGetDistance(x2, y2, x2, y1);
-    if (lon_distance > width_m/2 || lat_distance > height_m/2) {
-        return 0;
-    }
-    *distance = geohashGetDistance(x1, y1, x2, y2);
-    return 1;
 }