--- conflicted
+++ resolved
@@ -41,13 +41,10 @@
 void listTypePush(robj *subject, robj *value, int where) {
     if (subject->encoding == OBJ_ENCODING_QUICKLIST) {
         int pos = (where == LIST_HEAD) ? QUICKLIST_HEAD : QUICKLIST_TAIL;
-        if (value->encoding == OBJ_ENCODING_INT) {
-            char buf[32];
-            ll2string(buf, 32, (long)value->ptr);
-            quicklistPush(subject->ptr, buf, strlen(buf), pos);
-        } else {
-            quicklistPush(subject->ptr, value->ptr, sdslen(value->ptr), pos);
-        }
+        value = getDecodedObject(value);
+        size_t len = sdslen(value->ptr);
+        quicklistPush(subject->ptr, value->ptr, len, pos);
+        decrRefCount(value);
     } else {
         serverPanic("Unknown list encoding");
     }
@@ -193,80 +190,44 @@
     }
 }
 
-/* This is a helper function for the COPY command.
- * Duplicate a list object, with the guarantee that the returned object
- * has the same encoding as the original one.
- *
- * The resulting object always has refcount set to 1 */
-robj *listTypeDup(robj *o) {
-    robj *lobj;
-
-    serverAssert(o->type == OBJ_LIST);
-
-    switch (o->encoding) {
-        case OBJ_ENCODING_QUICKLIST:
-            lobj = createObject(OBJ_LIST, quicklistDup(o->ptr));
-            lobj->encoding = OBJ_ENCODING_QUICKLIST;
-            break;
-        default:
-            serverPanic("Unknown list encoding");
-            break;
-    }
-    return lobj;
-}
-
 /*-----------------------------------------------------------------------------
  * List Commands
  *----------------------------------------------------------------------------*/
 
-/* Implements LPUSH/RPUSH/LPUSHX/RPUSHX. 
- * 'xx': push if key exists. */
-void pushGenericCommand(client *c, int where, int xx) {
-    int j;
-
-    robj *lobj = lookupKeyWrite(c->db, c->argv[1]);
-    if (checkType(c,lobj,OBJ_LIST)) return;
-    if (!lobj) {
-        if (xx) {
-            addReply(c, shared.czero);
-            return;
-        }
-
-        lobj = createQuicklistObject();
-        quicklistSetOptions(lobj->ptr, server.list_max_ziplist_size,
-                            server.list_compress_depth);
-        dbAdd(c->db,c->argv[1],lobj);
+void pushGenericCommand(client *c, int where) {
+    int j, pushed = 0;
+    robj *lobj = lookupKeyWrite(c->db,c->argv[1]);
+
+    if (lobj && lobj->type != OBJ_LIST) {
+        addReply(c,shared.wrongtypeerr);
+        return;
     }
 
     for (j = 2; j < c->argc; j++) {
+        if (!lobj) {
+            lobj = createQuicklistObject();
+            quicklistSetOptions(lobj->ptr, server.list_max_ziplist_size,
+                                server.list_compress_depth);
+            dbAdd(c->db,c->argv[1],lobj);
+        }
         listTypePush(lobj,c->argv[j],where);
-        server.dirty++;
-    }
-
-<<<<<<< HEAD
-    addReplyLongLong(c, listTypeLength(lobj));
-
-    char *event = (where == LIST_HEAD) ? "lpush" : "rpush";
-    signalModifiedKey(c,c->db,c->argv[1]);
-    notifyKeyspaceEvent(NOTIFY_LIST,event,c->argv[1],c->db->id);
-=======
+        pushed++;
+    }
+    addReplyLongLong(c, (lobj ? listTypeLength(lobj) : 0));
+    if (pushed) {
+        char *event = (where == LIST_HEAD) ? "lpush" : "rpush";
+
         signalModifiedKey(c,c->db,c->argv[1]);
         notifyKeyspaceEvent(NOTIFY_LIST,event,c->argv[1],c->db->id);
     }
     server.dirty += pushed;
->>>>>>> aa55bbe1
-}
-
-/* LPUSH <key> <element> [<element> ...] */
+}
+
 void lpushCommand(client *c) {
-    pushGenericCommand(c,LIST_HEAD,0);
-}
-
-/* RPUSH <key> <element> [<element> ...] */
+    pushGenericCommand(c,LIST_HEAD);
+}
+
 void rpushCommand(client *c) {
-<<<<<<< HEAD
-    pushGenericCommand(c,LIST_TAIL,0);
-=======
     pushGenericCommand(c,LIST_TAIL);
 }
 
@@ -290,20 +251,16 @@
         notifyKeyspaceEvent(NOTIFY_LIST,event,c->argv[1],c->db->id);
     }
     server.dirty += pushed;
->>>>>>> aa55bbe1
-}
-
-/* LPUSHX <key> <element> [<element> ...] */
+}
+
 void lpushxCommand(client *c) {
-    pushGenericCommand(c,LIST_HEAD,1);
-}
-
-/* RPUSH <key> <element> [<element> ...] */
+    pushxGenericCommand(c,LIST_HEAD);
+}
+
 void rpushxCommand(client *c) {
-    pushGenericCommand(c,LIST_TAIL,1);
-}
-
-/* LINSERT <key> (BEFORE|AFTER) <pivot> <element> */
+    pushxGenericCommand(c,LIST_TAIL);
+}
+
 void linsertCommand(client *c) {
     int where;
     robj *subject;
@@ -316,7 +273,7 @@
     } else if (strcasecmp(c->argv[2]->ptr,"before") == 0) {
         where = LIST_HEAD;
     } else {
-        addReplyErrorObject(c,shared.syntaxerr);
+        addReply(c,shared.syntaxerr);
         return;
     }
 
@@ -348,18 +305,17 @@
     addReplyLongLong(c,listTypeLength(subject));
 }
 
-/* LLEN <key> */
 void llenCommand(client *c) {
     robj *o = lookupKeyReadOrReply(c,c->argv[1],shared.czero);
     if (o == NULL || checkType(c,o,OBJ_LIST)) return;
     addReplyLongLong(c,listTypeLength(o));
 }
 
-/* LINDEX <key> <index> */
 void lindexCommand(client *c) {
     robj *o = lookupKeyReadOrReply(c,c->argv[1],shared.null[c->resp]);
     if (o == NULL || checkType(c,o,OBJ_LIST)) return;
     long index;
+    robj *value = NULL;
 
     if ((getLongFromObjectOrReply(c, c->argv[2], &index, NULL) != C_OK))
         return;
@@ -368,10 +324,12 @@
         quicklistEntry entry;
         if (quicklistIndex(o->ptr, index, &entry)) {
             if (entry.value) {
-                addReplyBulkCBuffer(c, entry.value, entry.sz);
+                value = createStringObject((char*)entry.value,entry.sz);
             } else {
-                addReplyBulkLongLong(c, entry.longval);
+                value = createStringObjectFromLongLong(entry.longval);
             }
+            addReplyBulk(c,value);
+            decrRefCount(value);
         } else {
             addReplyNull(c);
         }
@@ -380,7 +338,6 @@
     }
 }
 
-/* LSET <key> <index> <element> */
 void lsetCommand(client *c) {
     robj *o = lookupKeyWriteOrReply(c,c->argv[1],shared.nokeyerr);
     if (o == NULL || checkType(c,o,OBJ_LIST)) return;
@@ -395,7 +352,7 @@
         int replaced = quicklistReplaceAtIndex(ql, index,
                                                value->ptr, sdslen(value->ptr));
         if (!replaced) {
-            addReplyErrorObject(c,shared.outofrangeerr);
+            addReply(c,shared.outofrangeerr);
         } else {
             addReply(c,shared.ok);
             signalModifiedKey(c,c->db,c->argv[1]);
@@ -407,15 +364,6 @@
     }
 }
 
-<<<<<<< HEAD
-/* A helper for replying with a list's range between the inclusive start and end
- * indexes as multi-bulk, with support for negative indexes. Note that start
- * must be less than end or an empty array is returned. When the reverse
- * argument is set to a non-zero value, the reply is reversed so that elements
- * are returned from end to start. */
-void addListRangeReply(client *c, robj *o, long start, long end, int reverse) {
-    long rangelen, llen = listTypeLength(o);
-=======
 void popGenericCommand(client *c, int where) {
     robj *o = lookupKeyWriteOrReply(c,c->argv[1],shared.null[c->resp]);
     if (o == NULL || checkType(c,o,OBJ_LIST)) return;
@@ -453,9 +401,12 @@
 
     if ((getLongFromObjectOrReply(c, c->argv[2], &start, NULL) != C_OK) ||
         (getLongFromObjectOrReply(c, c->argv[3], &end, NULL) != C_OK)) return;
->>>>>>> aa55bbe1
-
-    /* Convert negative indexes. */
+
+    if ((o = lookupKeyReadOrReply(c,c->argv[1],shared.emptyarray)) == NULL
+         || checkType(c,o,OBJ_LIST)) return;
+    llen = listTypeLength(o);
+
+    /* convert negative indexes */
     if (start < 0) start = llen+start;
     if (end < 0) end = llen+end;
     if (start < 0) start = 0;
@@ -472,9 +423,7 @@
     /* Return the result in form of a multi-bulk reply */
     addReplyArrayLen(c,rangelen);
     if (o->encoding == OBJ_ENCODING_QUICKLIST) {
-        int from = reverse ? end : start;
-        int direction = reverse ? LIST_HEAD : LIST_TAIL;
-        listTypeIterator *iter = listTypeInitIterator(o,from,direction);
+        listTypeIterator *iter = listTypeInitIterator(o, start, LIST_TAIL);
 
         while(rangelen--) {
             listTypeEntry entry;
@@ -488,98 +437,10 @@
         }
         listTypeReleaseIterator(iter);
     } else {
-        serverPanic("Unknown list encoding");
-    }
-}
-
-/* A housekeeping helper for list elements popping tasks. */
-void listElementsRemoved(client *c, robj *key, int where, robj *o, long count) {
-    char *event = (where == LIST_HEAD) ? "lpop" : "rpop";
-
-    notifyKeyspaceEvent(NOTIFY_LIST, event, key, c->db->id);
-    if (listTypeLength(o) == 0) {
-        notifyKeyspaceEvent(NOTIFY_GENERIC, "del", key, c->db->id);
-        dbDelete(c->db, key);
-    }
-    signalModifiedKey(c, c->db, key);
-    server.dirty += count;
-}
-
-/* Implements the generic list pop operation for LPOP/RPOP.
- * The where argument specifies which end of the list is operated on. An
- * optional count may be provided as the third argument of the client's
- * command. */
-void popGenericCommand(client *c, int where) {
-    long count = 0;
-    robj *value;
-
-    if (c->argc > 3) {
-        addReplyErrorFormat(c,"wrong number of arguments for '%s' command",
-                            c->cmd->name);
-        return;
-    } else if (c->argc == 3) {
-        /* Parse the optional count argument. */
-        if (getPositiveLongFromObjectOrReply(c,c->argv[2],&count,NULL) != C_OK) 
-            return;
-        if (count == 0) {
-            /* Fast exit path. */
-            addReplyNullArray(c);
-            return;
-        }
-    }
-
-    robj *o = lookupKeyWriteOrReply(c, c->argv[1], shared.null[c->resp]);
-    if (o == NULL || checkType(c, o, OBJ_LIST))
-        return;
-
-    if (!count) {
-        /* Pop a single element. This is POP's original behavior that replies
-         * with a bulk string. */
-        value = listTypePop(o,where);
-        serverAssert(value != NULL);
-        addReplyBulk(c,value);
-        decrRefCount(value);
-        listElementsRemoved(c,c->argv[1],where,o,1);
-    } else {
-        /* Pop a range of elements. An addition to the original POP command,
-         *  which replies with a multi-bulk. */
-        long llen = listTypeLength(o);
-        long rangelen = (count > llen) ? llen : count;
-        long rangestart = (where == LIST_HEAD) ? 0 : -rangelen;
-        long rangeend = (where == LIST_HEAD) ? rangelen - 1 : -1;
-        int reverse = (where == LIST_HEAD) ? 0 : 1;
-
-        addListRangeReply(c,o,rangestart,rangeend,reverse);
-        quicklistDelRange(o->ptr,rangestart,rangelen);
-        listElementsRemoved(c,c->argv[1],where,o,rangelen);
-    }
-}
-
-/* LPOP <key> [count] */
-void lpopCommand(client *c) {
-    popGenericCommand(c,LIST_HEAD);
-}
-
-/* RPOP <key> [count] */
-void rpopCommand(client *c) {
-    popGenericCommand(c,LIST_TAIL);
-}
-
-/* LRANGE <key> <start> <stop> */
-void lrangeCommand(client *c) {
-    robj *o;
-    long start, end;
-
-    if ((getLongFromObjectOrReply(c, c->argv[2], &start, NULL) != C_OK) ||
-        (getLongFromObjectOrReply(c, c->argv[3], &end, NULL) != C_OK)) return;
-
-    if ((o = lookupKeyReadOrReply(c,c->argv[1],shared.emptyarray)) == NULL
-         || checkType(c,o,OBJ_LIST)) return;
-
-    addListRangeReply(c,o,start,end,0);
-}
-
-/* LTRIM <key> <start> <stop> */
+        serverPanic("List encoding is not QUICKLIST!");
+    }
+}
+
 void ltrimCommand(client *c) {
     robj *o;
     long start, end, llen, ltrim, rtrim;
@@ -622,132 +483,10 @@
         notifyKeyspaceEvent(NOTIFY_GENERIC,"del",c->argv[1],c->db->id);
     }
     signalModifiedKey(c,c->db,c->argv[1]);
-<<<<<<< HEAD
-    server.dirty += (ltrim + rtrim);
-=======
     server.dirty++;
->>>>>>> aa55bbe1
     addReply(c,shared.ok);
 }
 
-/* LPOS key element [RANK rank] [COUNT num-matches] [MAXLEN len]
- *
- * The "rank" is the position of the match, so if it is 1, the first match
- * is returned, if it is 2 the second match is returned and so forth.
- * It is 1 by default. If negative has the same meaning but the search is
- * performed starting from the end of the list.
- *
- * If COUNT is given, instead of returning the single element, a list of
- * all the matching elements up to "num-matches" are returned. COUNT can
- * be combiled with RANK in order to returning only the element starting
- * from the Nth. If COUNT is zero, all the matching elements are returned.
- *
- * MAXLEN tells the command to scan a max of len elements. If zero (the
- * default), all the elements in the list are scanned if needed.
- *
- * The returned elements indexes are always referring to what LINDEX
- * would return. So first element from head is 0, and so forth. */
-void lposCommand(client *c) {
-    robj *o, *ele;
-    ele = c->argv[2];
-    int direction = LIST_TAIL;
-    long rank = 1, count = -1, maxlen = 0; /* Count -1: option not given. */
-
-    /* Parse the optional arguments. */
-    for (int j = 3; j < c->argc; j++) {
-        char *opt = c->argv[j]->ptr;
-        int moreargs = (c->argc-1)-j;
-
-        if (!strcasecmp(opt,"RANK") && moreargs) {
-            j++;
-            if (getLongFromObjectOrReply(c, c->argv[j], &rank, NULL) != C_OK)
-                return;
-            if (rank == 0) {
-                addReplyError(c,"RANK can't be zero: use 1 to start from "
-                                "the first match, 2 from the second, ...");
-                return;
-            }
-        } else if (!strcasecmp(opt,"COUNT") && moreargs) {
-            j++;
-            if (getLongFromObjectOrReply(c, c->argv[j], &count, NULL) != C_OK)
-                return;
-            if (count < 0) {
-                addReplyError(c,"COUNT can't be negative");
-                return;
-            }
-        } else if (!strcasecmp(opt,"MAXLEN") && moreargs) {
-            j++;
-            if (getLongFromObjectOrReply(c, c->argv[j], &maxlen, NULL) != C_OK)
-                return;
-            if (maxlen < 0) {
-                addReplyError(c,"MAXLEN can't be negative");
-                return;
-            }
-        } else {
-            addReplyErrorObject(c,shared.syntaxerr);
-            return;
-        }
-    }
-
-    /* A negative rank means start from the tail. */
-    if (rank < 0) {
-        rank = -rank;
-        direction = LIST_HEAD;
-    }
-
-    /* We return NULL or an empty array if there is no such key (or
-     * if we find no matches, depending on the presence of the COUNT option. */
-    if ((o = lookupKeyRead(c->db,c->argv[1])) == NULL) {
-        if (count != -1)
-            addReply(c,shared.emptyarray);
-        else
-            addReply(c,shared.null[c->resp]);
-        return;
-    }
-    if (checkType(c,o,OBJ_LIST)) return;
-
-    /* If we got the COUNT option, prepare to emit an array. */
-    void *arraylenptr = NULL;
-    if (count != -1) arraylenptr = addReplyDeferredLen(c);
-
-    /* Seek the element. */
-    listTypeIterator *li;
-    li = listTypeInitIterator(o,direction == LIST_HEAD ? -1 : 0,direction);
-    listTypeEntry entry;
-    long llen = listTypeLength(o);
-    long index = 0, matches = 0, matchindex = -1, arraylen = 0;
-    while (listTypeNext(li,&entry) && (maxlen == 0 || index < maxlen)) {
-        if (listTypeEqual(&entry,ele)) {
-            matches++;
-            matchindex = (direction == LIST_TAIL) ? index : llen - index - 1;
-            if (matches >= rank) {
-                if (arraylenptr) {
-                    arraylen++;
-                    addReplyLongLong(c,matchindex);
-                    if (count && matches-rank+1 >= count) break;
-                } else {
-                    break;
-                }
-            }
-        }
-        index++;
-        matchindex = -1; /* Remember if we exit the loop without a match. */
-    }
-    listTypeReleaseIterator(li);
-
-    /* Reply to the client. Note that arraylenptr is not NULL only if
-     * the COUNT option was selected. */
-    if (arraylenptr != NULL) {
-        setDeferredArrayLen(c,arraylenptr,arraylen);
-    } else {
-        if (matchindex != -1)
-            addReplyLongLong(c,matchindex);
-        else
-            addReply(c,shared.null[c->resp]);
-    }
-}
-
-/* LREM <key> <count> <element> */
 void lremCommand(client *c) {
     robj *subject, *obj;
     obj = c->argv[3];
@@ -790,108 +529,6 @@
     }
 
     addReplyLongLong(c,removed);
-}
-
-void lmoveHandlePush(client *c, robj *dstkey, robj *dstobj, robj *value,
-                     int where) {
-    /* Create the list if the key does not exist */
-    if (!dstobj) {
-        dstobj = createQuicklistObject();
-        quicklistSetOptions(dstobj->ptr, server.list_max_ziplist_size,
-                            server.list_compress_depth);
-        dbAdd(c->db,dstkey,dstobj);
-    }
-    signalModifiedKey(c,c->db,dstkey);
-<<<<<<< HEAD
-    listTypePush(dstobj,value,where);
-    notifyKeyspaceEvent(NOTIFY_LIST,
-                        where == LIST_HEAD ? "lpush" : "rpush",
-                        dstkey,
-                        c->db->id);
-=======
-    listTypePush(dstobj,value,LIST_HEAD);
-    notifyKeyspaceEvent(NOTIFY_LIST,"lpush",dstkey,c->db->id);
->>>>>>> aa55bbe1
-    /* Always send the pushed value to the client. */
-    addReplyBulk(c,value);
-}
-
-int getListPositionFromObjectOrReply(client *c, robj *arg, int *position) {
-    if (strcasecmp(arg->ptr,"right") == 0) {
-        *position = LIST_TAIL;
-    } else if (strcasecmp(arg->ptr,"left") == 0) {
-        *position = LIST_HEAD;
-    } else {
-        addReplyErrorObject(c,shared.syntaxerr);
-        return C_ERR;
-    }
-    return C_OK;
-}
-
-robj *getStringObjectFromListPosition(int position) {
-    if (position == LIST_HEAD) {
-        return shared.left;
-    } else {
-        // LIST_TAIL
-        return shared.right;
-    }
-}
-
-void lmoveGenericCommand(client *c, int wherefrom, int whereto) {
-    robj *sobj, *value;
-    if ((sobj = lookupKeyWriteOrReply(c,c->argv[1],shared.null[c->resp]))
-        == NULL || checkType(c,sobj,OBJ_LIST)) return;
-
-    if (listTypeLength(sobj) == 0) {
-        /* This may only happen after loading very old RDB files. Recent
-         * versions of Redis delete keys of empty lists. */
-        addReplyNull(c);
-    } else {
-        robj *dobj = lookupKeyWrite(c->db,c->argv[2]);
-        robj *touchedkey = c->argv[1];
-
-        if (checkType(c,dobj,OBJ_LIST)) return;
-        value = listTypePop(sobj,wherefrom);
-        serverAssert(value); /* assertion for valgrind (avoid NPD) */
-        lmoveHandlePush(c,c->argv[2],dobj,value,whereto);
-
-        /* listTypePop returns an object with its refcount incremented */
-        decrRefCount(value);
-
-        /* Delete the source list when it is empty */
-        notifyKeyspaceEvent(NOTIFY_LIST,
-                            wherefrom == LIST_HEAD ? "lpop" : "rpop",
-                            touchedkey,
-                            c->db->id);
-        if (listTypeLength(sobj) == 0) {
-            dbDelete(c->db,touchedkey);
-            notifyKeyspaceEvent(NOTIFY_GENERIC,"del",
-                                touchedkey,c->db->id);
-        }
-        signalModifiedKey(c,c->db,touchedkey);
-<<<<<<< HEAD
-=======
-        decrRefCount(touchedkey);
->>>>>>> aa55bbe1
-        server.dirty++;
-        if (c->cmd->proc == blmoveCommand) {
-            rewriteClientCommandVector(c,5,shared.lmove,
-                                       c->argv[1],c->argv[2],c->argv[3],c->argv[4]);
-        } else if (c->cmd->proc == brpoplpushCommand) {
-            rewriteClientCommandVector(c,3,shared.rpoplpush,
-                                       c->argv[1],c->argv[2]);
-        }
-    }
-}
-
-/* LMOVE <source> <destination> (LEFT|RIGHT) (LEFT|RIGHT) */
-void lmoveCommand(client *c) {
-    int wherefrom, whereto;
-    if (getListPositionFromObjectOrReply(c,c->argv[3],&wherefrom)
-        != C_OK) return;
-    if (getListPositionFromObjectOrReply(c,c->argv[4],&whereto)
-        != C_OK) return;
-    lmoveGenericCommand(c, wherefrom, whereto);
 }
 
 /* This is the semantic of this command:
@@ -909,47 +546,95 @@
  * since the element is not just returned but pushed against another list
  * as well. This command was originally proposed by Ezra Zygmuntowicz.
  */
+
+void rpoplpushHandlePush(client *c, robj *dstkey, robj *dstobj, robj *value) {
+    /* Create the list if the key does not exist */
+    if (!dstobj) {
+        dstobj = createQuicklistObject();
+        quicklistSetOptions(dstobj->ptr, server.list_max_ziplist_size,
+                            server.list_compress_depth);
+        dbAdd(c->db,dstkey,dstobj);
+    }
+    signalModifiedKey(c,c->db,dstkey);
+    listTypePush(dstobj,value,LIST_HEAD);
+    notifyKeyspaceEvent(NOTIFY_LIST,"lpush",dstkey,c->db->id);
+    /* Always send the pushed value to the client. */
+    addReplyBulk(c,value);
+}
+
 void rpoplpushCommand(client *c) {
-    lmoveGenericCommand(c, LIST_TAIL, LIST_HEAD);
+    robj *sobj, *value;
+    if ((sobj = lookupKeyWriteOrReply(c,c->argv[1],shared.null[c->resp]))
+        == NULL || checkType(c,sobj,OBJ_LIST)) return;
+
+    if (listTypeLength(sobj) == 0) {
+        /* This may only happen after loading very old RDB files. Recent
+         * versions of Redis delete keys of empty lists. */
+        addReplyNull(c);
+    } else {
+        robj *dobj = lookupKeyWrite(c->db,c->argv[2]);
+        robj *touchedkey = c->argv[1];
+
+        if (dobj && checkType(c,dobj,OBJ_LIST)) return;
+        value = listTypePop(sobj,LIST_TAIL);
+        /* We saved touched key, and protect it, since rpoplpushHandlePush
+         * may change the client command argument vector (it does not
+         * currently). */
+        incrRefCount(touchedkey);
+        rpoplpushHandlePush(c,c->argv[2],dobj,value);
+
+        /* listTypePop returns an object with its refcount incremented */
+        decrRefCount(value);
+
+        /* Delete the source list when it is empty */
+        notifyKeyspaceEvent(NOTIFY_LIST,"rpop",touchedkey,c->db->id);
+        if (listTypeLength(sobj) == 0) {
+            dbDelete(c->db,touchedkey);
+            notifyKeyspaceEvent(NOTIFY_GENERIC,"del",
+                                touchedkey,c->db->id);
+        }
+        signalModifiedKey(c,c->db,touchedkey);
+        decrRefCount(touchedkey);
+        server.dirty++;
+        if (c->cmd->proc == brpoplpushCommand) {
+            rewriteClientCommandVector(c,3,shared.rpoplpush,c->argv[1],c->argv[2]);
+        }
+    }
 }
 
 /*-----------------------------------------------------------------------------
  * Blocking POP operations
  *----------------------------------------------------------------------------*/
 
-/* This is a helper function for handleClientsBlockedOnKeys(). Its work
+/* This is a helper function for handleClientsBlockedOnKeys(). It's work
  * is to serve a specific client (receiver) that is blocked on 'key'
  * in the context of the specified 'db', doing the following:
  *
  * 1) Provide the client with the 'value' element.
- * 2) If the dstkey is not NULL (we are serving a BLMOVE) also push the
- *    'value' element on the destination list (the "push" side of the command).
- * 3) Propagate the resulting BRPOP, BLPOP and additional xPUSH if any into
+ * 2) If the dstkey is not NULL (we are serving a BRPOPLPUSH) also push the
+ *    'value' element on the destination list (the LPUSH side of the command).
+ * 3) Propagate the resulting BRPOP, BLPOP and additional LPUSH if any into
  *    the AOF and replication channel.
  *
- * The argument 'wherefrom' is LIST_TAIL or LIST_HEAD, and indicates if the
+ * The argument 'where' is LIST_TAIL or LIST_HEAD, and indicates if the
  * 'value' element was popped from the head (BLPOP) or tail (BRPOP) so that
  * we can propagate the command properly.
- *
- * The argument 'whereto' is LIST_TAIL or LIST_HEAD, and indicates if the
- * 'value' element is to be pushed to the head or tail so that we can
- * propagate the command properly.
  *
  * The function returns C_OK if we are able to serve the client, otherwise
  * C_ERR is returned to signal the caller that the list POP operation
  * should be undone as the client was not served: This only happens for
- * BLMOVE that fails to push the value to the destination key as it is
+ * BRPOPLPUSH that fails to push the value to the destination key as it is
  * of the wrong type. */
-int serveClientBlockedOnList(client *receiver, robj *key, robj *dstkey, redisDb *db, robj *value, int wherefrom, int whereto)
+int serveClientBlockedOnList(client *receiver, robj *key, robj *dstkey, redisDb *db, robj *value, int where)
 {
-    robj *argv[5];
+    robj *argv[3];
 
     if (dstkey == NULL) {
         /* Propagate the [LR]POP operation. */
-        argv[0] = (wherefrom == LIST_HEAD) ? shared.lpop :
-                                             shared.rpop;
+        argv[0] = (where == LIST_HEAD) ? shared.lpop :
+                                          shared.rpop;
         argv[1] = key;
-        propagate((wherefrom == LIST_HEAD) ?
+        propagate((where == LIST_HEAD) ?
             server.lpopCommand : server.rpopCommand,
             db->id,argv,2,PROPAGATE_AOF|PROPAGATE_REPL);
 
@@ -959,33 +644,30 @@
         addReplyBulk(receiver,value);
 
         /* Notify event. */
-        char *event = (wherefrom == LIST_HEAD) ? "lpop" : "rpop";
+        char *event = (where == LIST_HEAD) ? "lpop" : "rpop";
         notifyKeyspaceEvent(NOTIFY_LIST,event,key,receiver->db->id);
     } else {
-        /* BLMOVE */
+        /* BRPOPLPUSH */
         robj *dstobj =
             lookupKeyWrite(receiver->db,dstkey);
         if (!(dstobj &&
              checkType(receiver,dstobj,OBJ_LIST)))
         {
-            lmoveHandlePush(receiver,dstkey,dstobj,value,whereto);
-            /* Propagate the LMOVE/RPOPLPUSH operation. */
-            int isbrpoplpush = (receiver->lastcmd->proc == brpoplpushCommand);
-            argv[0] = isbrpoplpush ? shared.rpoplpush : shared.lmove;
+            rpoplpushHandlePush(receiver,dstkey,dstobj,
+                value);
+            /* Propagate the RPOPLPUSH operation. */
+            argv[0] = shared.rpoplpush;
             argv[1] = key;
             argv[2] = dstkey;
-            argv[3] = getStringObjectFromListPosition(wherefrom);
-            argv[4] = getStringObjectFromListPosition(whereto);
-            propagate(isbrpoplpush ? server.rpoplpushCommand : server.lmoveCommand,
-                db->id,argv,(isbrpoplpush ? 3 : 5),
+            propagate(server.rpoplpushCommand,
+                db->id,argv,3,
                 PROPAGATE_AOF|
                 PROPAGATE_REPL);
 
-            /* Notify event ("lpush" or "rpush" was notified by lmoveHandlePush). */
-            notifyKeyspaceEvent(NOTIFY_LIST,wherefrom == LIST_TAIL ? "rpop" : "lpop",
-                                key,receiver->db->id);
+            /* Notify event ("lpush" was notified by rpoplpushHandlePush). */
+            notifyKeyspaceEvent(NOTIFY_LIST,"rpop",key,receiver->db->id);
         } else {
-            /* BLMOVE failed because of wrong
+            /* BRPOPLPUSH failed because of wrong
              * destination type. */
             return C_ERR;
         }
@@ -1005,11 +687,13 @@
     for (j = 1; j < c->argc-1; j++) {
         o = lookupKeyWrite(c->db,c->argv[j]);
         if (o != NULL) {
-            if (checkType(c,o,OBJ_LIST)) {
+            if (o->type != OBJ_LIST) {
+                addReply(c,shared.wrongtypeerr);
                 return;
             } else {
                 if (listTypeLength(o) != 0) {
-                    /* Non empty list, this is like a normal [LR]POP. */
+                    /* Non empty list, this is like a non normal [LR]POP. */
+                    char *event = (where == LIST_HEAD) ? "lpop" : "rpop";
                     robj *value = listTypePop(o,where);
                     serverAssert(value != NULL);
 
@@ -1017,9 +701,6 @@
                     addReplyBulk(c,c->argv[j]);
                     addReplyBulk(c,value);
                     decrRefCount(value);
-<<<<<<< HEAD
-                    listElementsRemoved(c,c->argv[j],where,o,1);
-=======
                     notifyKeyspaceEvent(NOTIFY_LIST,event,
                                         c->argv[j],c->db->id);
                     if (listTypeLength(o) == 0) {
@@ -1029,7 +710,6 @@
                     }
                     signalModifiedKey(c,c->db,c->argv[j]);
                     server.dirty++;
->>>>>>> aa55bbe1
 
                     /* Replicate it as an [LR]POP instead of B[LR]POP. */
                     rewriteClientCommandVector(c,2,
@@ -1041,67 +721,50 @@
         }
     }
 
-    /* If we are not allowed to block the client, the only thing
+    /* If we are inside a MULTI/EXEC and the list is empty the only thing
      * we can do is treating it as a timeout (even with timeout 0). */
-    if (c->flags & CLIENT_DENY_BLOCKING) {
+    if (c->flags & CLIENT_MULTI) {
         addReplyNullArray(c);
         return;
     }
 
-    /* If the keys do not exist we must block */
-    struct listPos pos = {where};
-    blockForKeys(c,BLOCKED_LIST,c->argv + 1,c->argc - 2,timeout,NULL,&pos,NULL);
-}
-
-/* BLPOP <key> [<key> ...] <timeout> */
+    /* If the list is empty or the key does not exists we must block */
+    blockForKeys(c,BLOCKED_LIST,c->argv + 1,c->argc - 2,timeout,NULL,NULL);
+}
+
 void blpopCommand(client *c) {
     blockingPopGenericCommand(c,LIST_HEAD);
 }
 
-/* BLPOP <key> [<key> ...] <timeout> */
 void brpopCommand(client *c) {
     blockingPopGenericCommand(c,LIST_TAIL);
 }
 
-void blmoveGenericCommand(client *c, int wherefrom, int whereto, mstime_t timeout) {
+void brpoplpushCommand(client *c) {
+    mstime_t timeout;
+
+    if (getTimeoutFromObjectOrReply(c,c->argv[3],&timeout,UNIT_SECONDS)
+        != C_OK) return;
+
     robj *key = lookupKeyWrite(c->db, c->argv[1]);
-    if (checkType(c,key,OBJ_LIST)) return;
 
     if (key == NULL) {
-        if (c->flags & CLIENT_DENY_BLOCKING) {
-            /* Blocking against an empty list when blocking is not allowed
+        if (c->flags & CLIENT_MULTI) {
+            /* Blocking against an empty list in a multi state
              * returns immediately. */
             addReplyNull(c);
         } else {
             /* The list is empty and the client blocks. */
-            struct listPos pos = {wherefrom, whereto};
-            blockForKeys(c,BLOCKED_LIST,c->argv + 1,1,timeout,c->argv[2],&pos,NULL);
-        }
-    } else {
-        /* The list exists and has elements, so
-         * the regular lmoveCommand is executed. */
-        serverAssertWithInfo(c,key,listTypeLength(key) > 0);
-        lmoveGenericCommand(c,wherefrom,whereto);
-    }
-}
-
-/* BLMOVE <source> <destination> (LEFT|RIGHT) (LEFT|RIGHT) <timeout> */
-void blmoveCommand(client *c) {
-    mstime_t timeout;
-    int wherefrom, whereto;
-    if (getListPositionFromObjectOrReply(c,c->argv[3],&wherefrom)
-        != C_OK) return;
-    if (getListPositionFromObjectOrReply(c,c->argv[4],&whereto)
-        != C_OK) return;
-    if (getTimeoutFromObjectOrReply(c,c->argv[5],&timeout,UNIT_SECONDS)
-        != C_OK) return;
-    blmoveGenericCommand(c,wherefrom,whereto,timeout);
-}
-
-/* BRPOPLPUSH <source> <destination> <timeout> */
-void brpoplpushCommand(client *c) {
-    mstime_t timeout;
-    if (getTimeoutFromObjectOrReply(c,c->argv[3],&timeout,UNIT_SECONDS)
-        != C_OK) return;
-    blmoveGenericCommand(c, LIST_TAIL, LIST_HEAD, timeout);
+            blockForKeys(c,BLOCKED_LIST,c->argv + 1,1,timeout,c->argv[2],NULL);
+        }
+    } else {
+        if (key->type != OBJ_LIST) {
+            addReply(c, shared.wrongtypeerr);
+        } else {
+            /* The list exists and has elements, so
+             * the regular rpoplpushCommand is executed. */
+            serverAssertWithInfo(c,key,listTypeLength(key) > 0);
+            rpoplpushCommand(c);
+        }
+    }
 }