/*
 * Copyright (c) 2009-2012, Salvatore Sanfilippo <antirez at gmail dot com>
 * All rights reserved.
 *
 * Redistribution and use in source and binary forms, with or without
 * modification, are permitted provided that the following conditions are met:
 *
 *   * Redistributions of source code must retain the above copyright notice,
 *     this list of conditions and the following disclaimer.
 *   * Redistributions in binary form must reproduce the above copyright
 *     notice, this list of conditions and the following disclaimer in the
 *     documentation and/or other materials provided with the distribution.
 *   * Neither the name of Redis nor the names of its contributors may be used
 *     to endorse or promote products derived from this software without
 *     specific prior written permission.
 *
 * THIS SOFTWARE IS PROVIDED BY THE COPYRIGHT HOLDERS AND CONTRIBUTORS "AS IS"
 * AND ANY EXPRESS OR IMPLIED WARRANTIES, INCLUDING, BUT NOT LIMITED TO, THE
 * IMPLIED WARRANTIES OF MERCHANTABILITY AND FITNESS FOR A PARTICULAR PURPOSE
 * ARE DISCLAIMED. IN NO EVENT SHALL THE COPYRIGHT OWNER OR CONTRIBUTORS BE
 * LIABLE FOR ANY DIRECT, INDIRECT, INCIDENTAL, SPECIAL, EXEMPLARY, OR
 * CONSEQUENTIAL DAMAGES (INCLUDING, BUT NOT LIMITED TO, PROCUREMENT OF
 * SUBSTITUTE GOODS OR SERVICES; LOSS OF USE, DATA, OR PROFITS; OR BUSINESS
 * INTERRUPTION) HOWEVER CAUSED AND ON ANY THEORY OF LIABILITY, WHETHER IN
 * CONTRACT, STRICT LIABILITY, OR TORT (INCLUDING NEGLIGENCE OR OTHERWISE)
 * ARISING IN ANY WAY OUT OF THE USE OF THIS SOFTWARE, EVEN IF ADVISED OF THE
 * POSSIBILITY OF SUCH DAMAGE.
 */

#include "server.h"

/*-----------------------------------------------------------------------------
 * List API
 *----------------------------------------------------------------------------*/

// 定义值类型为redisList的api

/* The function pushes an element to the specified list object 'subject',
 * at head or tail position as specified by 'where'.
 *
 * There is no need for the caller to increment the refcount of 'value' as
 * the function takes care of it if needed.
 * @param subject 对应快速列表的指针
 * @param where 数据应当存储在什么位置
 * */
void listTypePush(robj *subject, robj *value, int where) {
    // 要求这个对象的编码方式必须是快速列表
    if (subject->encoding == OBJ_ENCODING_QUICKLIST) {
        int pos = (where == LIST_HEAD) ? QUICKLIST_HEAD : QUICKLIST_TAIL;
        value = getDecodedObject(value);
        size_t len = sdslen(value->ptr);
        quicklistPush(subject->ptr, value->ptr, len, pos);
        decrRefCount(value);
    } else {
        serverPanic("Unknown list encoding");
    }
}

/**
 * 将char指针转换成 redisObject 同时内部数据是sds
 * @param data
 * @param sz
 * @return
 */
void *listPopSaver(unsigned char *data, unsigned int sz) {
    return createStringObject((char*)data,sz);
}

/**
 * 仅支持从quicklist中 弹出某个数据 同时数据会被包装成redisString
 * @param subject
 * @param where
 * @return
 */
robj *listTypePop(robj *subject, int where) {
    long long vlong;
    robj *value = NULL;

    int ql_where = where == LIST_HEAD ? QUICKLIST_HEAD : QUICKLIST_TAIL;
    if (subject->encoding == OBJ_ENCODING_QUICKLIST) {
        if (quicklistPopCustom(subject->ptr, ql_where, (unsigned char **)&value,
                               NULL, &vlong, listPopSaver)) {

            // 代表读取出来的是一个 long 类型 直接将转换成redisString
            if (!value)
                value = createStringObjectFromLongLong(vlong);
        }
    } else {
        serverPanic("Unknown list encoding");
    }
    return value;
}

/**
 * 返回 quicklist内 所有ziplist.entry总数
 */
unsigned long listTypeLength(const robj *subject) {
    if (subject->encoding == OBJ_ENCODING_QUICKLIST) {
        return quicklistCount(subject->ptr);
    } else {
        serverPanic("Unknown list encoding");
    }
}

/* Initialize an iterator at the specified index.
 * 返回一个定向迭代器 从index指定的位置开始
 * */
listTypeIterator *listTypeInitIterator(robj *subject, long index,
                                       unsigned char direction) {
    listTypeIterator *li = zmalloc(sizeof(listTypeIterator));
    li->subject = subject;
    li->encoding = subject->encoding;
    li->direction = direction;
    li->iter = NULL;
    /* LIST_HEAD means start at TAIL and move *towards* head.
     * LIST_TAIL means start at HEAD and move *towards tail. */
    int iter_direction =
        direction == LIST_HEAD ? AL_START_TAIL : AL_START_HEAD;
    // 基于指定的下标初始化迭代器
    if (li->encoding == OBJ_ENCODING_QUICKLIST) {
        li->iter = quicklistGetIteratorAtIdx(li->subject->ptr,
                                             iter_direction, index);
    } else {
        serverPanic("Unknown list encoding");
    }
    return li;
}

/* Clean up the iterator. */
void listTypeReleaseIterator(listTypeIterator *li) {
    zfree(li->iter);
    zfree(li);
}

/* Stores pointer to current the entry in the provided entry structure
 * and advances the position of the iterator. Returns 1 when the current
 * entry is in fact an entry, 0 otherwise.
 * 实际上内部委托给 quicklist
 * */
int listTypeNext(listTypeIterator *li, listTypeEntry *entry) {
    /* Protect from converting when iterating */
    serverAssert(li->subject->encoding == li->encoding);

    entry->li = li;
    if (li->encoding == OBJ_ENCODING_QUICKLIST) {
        return quicklistNext(li->iter, &entry->entry);
    } else {
        serverPanic("Unknown list encoding");
    }
    return 0;
}

/* Return entry or NULL at the current position of the iterator.
 * 将entry此时指向的数据包装成redisObject
 * */
robj *listTypeGet(listTypeEntry *entry) {
    robj *value = NULL;
    if (entry->li->encoding == OBJ_ENCODING_QUICKLIST) {
        if (entry->entry.value) {
            value = createStringObject((char *)entry->entry.value,
                                       entry->entry.sz);
        } else {
            value = createStringObjectFromLongLong(entry->entry.longval);
        }
    } else {
        serverPanic("Unknown list encoding");
    }
    return value;
}

/**
 * 将redisObject内的值插入到 quicklist中   位置在entry的前后
 * @param entry
 * @param value
 * @param where
 */
void listTypeInsert(listTypeEntry *entry, robj *value, int where) {
    if (entry->li->encoding == OBJ_ENCODING_QUICKLIST) {
        value = getDecodedObject(value);
        sds str = value->ptr;
        size_t len = sdslen(str);
        if (where == LIST_TAIL) {
            quicklistInsertAfter((quicklist *)entry->entry.quicklist,
                                 &entry->entry, str, len);
        } else if (where == LIST_HEAD) {
            quicklistInsertBefore((quicklist *)entry->entry.quicklist,
                                  &entry->entry, str, len);
        }
        decrRefCount(value);
    } else {
        serverPanic("Unknown list encoding");
    }
}

/* Compare the given object with the entry at the current position. */
int listTypeEqual(listTypeEntry *entry, robj *o) {
    if (entry->li->encoding == OBJ_ENCODING_QUICKLIST) {
        serverAssertWithInfo(NULL,o,sdsEncodedObject(o));
        return quicklistCompare(entry->entry.zi,o->ptr,sdslen(o->ptr));
    } else {
        serverPanic("Unknown list encoding");
    }
}

/* Delete the element pointed to.
 * 删除entry对应的数据 同时会反映到迭代器上
 * */
void listTypeDelete(listTypeIterator *iter, listTypeEntry *entry) {
    if (entry->li->encoding == OBJ_ENCODING_QUICKLIST) {
        quicklistDelEntry(iter->iter, &entry->entry);
    } else {
        serverPanic("Unknown list encoding");
    }
}

/* Create a quicklist from a single ziplist
 * 通过一个ziplist指针初始化 quicklist
 * */
void listTypeConvert(robj *subject, int enc) {
    serverAssertWithInfo(NULL,subject,subject->type==OBJ_LIST);
    serverAssertWithInfo(NULL,subject,subject->encoding==OBJ_ENCODING_ZIPLIST);

    if (enc == OBJ_ENCODING_QUICKLIST) {
        size_t zlen = server.list_max_ziplist_size;
        int depth = server.list_compress_depth;
        subject->ptr = quicklistCreateFromZiplist(zlen, depth, subject->ptr);
        subject->encoding = OBJ_ENCODING_QUICKLIST;
    } else {
        serverPanic("Unsupported list conversion");
    }
}

/*-----------------------------------------------------------------------------
 * List Commands
 *----------------------------------------------------------------------------*/

/**
 * 基于client此时解析的参数  执行push指令 将数据插入到对应的list结构
 * @param c
 * @param where
 */
void pushGenericCommand(client *c, int where) {
    int j, pushed = 0;

    // 首先一级key 是用来确定redis数据结构的
    robj *lobj = lookupKeyWrite(c->db,c->argv[1]);

    if (lobj && lobj->type != OBJ_LIST) {
        addReply(c,shared.wrongtypeerr);
        return;
    }

    // 代表本次可能是一次批量插入
    for (j = 2; j < c->argc; j++) {

        // 代表此时quicklist还没有被创建
        if (!lobj) {
            lobj = createQuicklistObject();
            quicklistSetOptions(lobj->ptr, server.list_max_ziplist_size,
                                server.list_compress_depth);
            // 将redisList插入到db中
            dbAdd(c->db,c->argv[1],lobj);
        }
        // 挨个将所有参数插入到quicklist结构中
        listTypePush(lobj,c->argv[j],where);
        pushed++;
    }
    // 返回当前list总长度
    addReplyLongLong(c, (lobj ? listTypeLength(lobj) : 0));
    if (pushed) {
        char *event = (where == LIST_HEAD) ? "lpush" : "rpush";

        // TODO 发起事件通知
        signalModifiedKey(c,c->db,c->argv[1]);
        notifyKeyspaceEvent(NOTIFY_LIST,event,c->argv[1],c->db->id);
    }
    // 因为增加了脏数据 可能会在下次事件循环前执行aof刷盘 ?
    server.dirty += pushed;
}

// 这个就是左侧插入和右侧插入啊 双端队列
void lpushCommand(client *c) {
    pushGenericCommand(c,LIST_HEAD);
}

void rpushCommand(client *c) {
    pushGenericCommand(c,LIST_TAIL);
}


/**
 * 要求list已经存在才能插入
 * @param c
 * @param where
 */
void pushxGenericCommand(client *c, int where) {
    int j, pushed = 0;
    robj *subject;

    // 不存在直接返回异常信息 如果存在但是类型不匹配也不处理
    if ((subject = lookupKeyWriteOrReply(c,c->argv[1],shared.czero)) == NULL ||
        checkType(c,subject,OBJ_LIST)) return;

    for (j = 2; j < c->argc; j++) {
        listTypePush(subject,c->argv[j],where);
        pushed++;
    }

    addReplyLongLong(c,listTypeLength(subject));

    if (pushed) {
        char *event = (where == LIST_HEAD) ? "lpush" : "rpush";
        signalModifiedKey(c,c->db,c->argv[1]);
        notifyKeyspaceEvent(NOTIFY_LIST,event,c->argv[1],c->db->id);
    }
    server.dirty += pushed;
}

void lpushxCommand(client *c) {
    pushxGenericCommand(c,LIST_HEAD);
}

void rpushxCommand(client *c) {
    pushxGenericCommand(c,LIST_TAIL);
}

/**
 * 这里是直接插入到某个位置
 * @param c
 */
void linsertCommand(client *c) {
    int where;
    robj *subject;
    listTypeIterator *iter;
    listTypeEntry entry;
    int inserted = 0;

    // 解析顺序
    if (strcasecmp(c->argv[2]->ptr,"after") == 0) {
        where = LIST_TAIL;
    } else if (strcasecmp(c->argv[2]->ptr,"before") == 0) {
        where = LIST_HEAD;
    } else {
        addReply(c,shared.syntaxerr);
        return;
    }

    // 要求list必须存在
    if ((subject = lookupKeyWriteOrReply(c,c->argv[1],shared.czero)) == NULL ||
        checkType(c,subject,OBJ_LIST)) return;

    /* Seek pivot from head to tail */
    iter = listTypeInitIterator(subject,0,LIST_TAIL);
    // 遍历直到遇到匹配的ziplist.entry
    while (listTypeNext(iter,&entry)) {
        if (listTypeEqual(&entry,c->argv[3])) {
            listTypeInsert(&entry,c->argv[4],where);
            inserted = 1;
            break;
        }
    }
    listTypeReleaseIterator(iter);

    // 代表插入成功
    if (inserted) {
        signalModifiedKey(c,c->db,c->argv[1]);
        notifyKeyspaceEvent(NOTIFY_LIST,"linsert",
                            c->argv[1],c->db->id);
        server.dirty++;
        // ziplist.entry 未找到
    } else {
        /* Notify client of a failed insert */
        addReplyLongLong(c,-1);
        return;
    }

    addReplyLongLong(c,listTypeLength(subject));
}


/**
 * 根据key从db下找到对应的redisList 之后获取长度信息
 * @param c
 */
void llenCommand(client *c) {
    robj *o = lookupKeyReadOrReply(c,c->argv[1],shared.czero);
    if (o == NULL || checkType(c,o,OBJ_LIST)) return;
    addReplyLongLong(c,listTypeLength(o));
}

/**
 * 返回参数中指定的index 在list下对应的值
 * @param c
 */
void lindexCommand(client *c) {
    robj *o = lookupKeyReadOrReply(c,c->argv[1],shared.null[c->resp]);
    if (o == NULL || checkType(c,o,OBJ_LIST)) return;
    long index;
    robj *value = NULL;

    // 如果解析出来的index不合法 返回异常
    if ((getLongFromObjectOrReply(c, c->argv[2], &index, NULL) != C_OK))
        return;

    if (o->encoding == OBJ_ENCODING_QUICKLIST) {
        quicklistEntry entry;
        if (quicklistIndex(o->ptr, index, &entry)) {
            if (entry.value) {
                value = createStringObject((char*)entry.value,entry.sz);
            } else {
                value = createStringObjectFromLongLong(entry.longval);
            }
            addReplyBulk(c,value);
            decrRefCount(value);
        } else {
            addReplyNull(c);
        }
    } else {
        serverPanic("Unknown list encoding");
    }
}

/**
 * 执行redisList的set指令
 * @param c
 */
void lsetCommand(client *c) {
    robj *o = lookupKeyWriteOrReply(c,c->argv[1],shared.nokeyerr);
    if (o == NULL || checkType(c,o,OBJ_LIST)) return;
    long index;
    robj *value = c->argv[3];

    // 读取下标信息
    if ((getLongFromObjectOrReply(c, c->argv[2], &index, NULL) != C_OK))
        return;

    // 执行replace
    if (o->encoding == OBJ_ENCODING_QUICKLIST) {
        quicklist *ql = o->ptr;
        int replaced = quicklistReplaceAtIndex(ql, index,
                                               value->ptr, sdslen(value->ptr));
        if (!replaced) {
            addReply(c,shared.outofrangeerr);
        } else {
            addReply(c,shared.ok);
            signalModifiedKey(c,c->db,c->argv[1]);
            notifyKeyspaceEvent(NOTIFY_LIST,"lset",c->argv[1],c->db->id);
            server.dirty++;
        }
    } else {
        serverPanic("Unknown list encoding");
    }
}

/**
 * 弹出操作
 * @param c
 * @param where
 */
void popGenericCommand(client *c, int where) {
    robj *o = lookupKeyWriteOrReply(c,c->argv[1],shared.null[c->resp]);
    if (o == NULL || checkType(c,o,OBJ_LIST)) return;

    robj *value = listTypePop(o,where);
    if (value == NULL) {
        addReplyNull(c);
    } else {
        char *event = (where == LIST_HEAD) ? "lpop" : "rpop";

        // 将结果返回给client
        addReplyBulk(c,value);
        decrRefCount(value);
        notifyKeyspaceEvent(NOTIFY_LIST,event,c->argv[1],c->db->id);
        // 此时list为空 从db中删除
        if (listTypeLength(o) == 0) {
            notifyKeyspaceEvent(NOTIFY_GENERIC,"del",
                                c->argv[1],c->db->id);
            dbDelete(c->db,c->argv[1]);
        }
        signalModifiedKey(c,c->db,c->argv[1]);
        server.dirty++;
    }
}

void lpopCommand(client *c) {
    popGenericCommand(c,LIST_HEAD);
}

void rpopCommand(client *c) {
    popGenericCommand(c,LIST_TAIL);
}

/**
 * 将一组范围内的值返回给client
 * @param c
 */
void lrangeCommand(client *c) {
    robj *o;
    long start, end, llen, rangelen;

    // 确定参数完整性
    if ((getLongFromObjectOrReply(c, c->argv[2], &start, NULL) != C_OK) ||
        (getLongFromObjectOrReply(c, c->argv[3], &end, NULL) != C_OK)) return;

    // 确保db中存在list
    if ((o = lookupKeyReadOrReply(c,c->argv[1],shared.emptyarray)) == NULL
         || checkType(c,o,OBJ_LIST)) return;
    llen = listTypeLength(o);

    /* convert negative indexes */
    if (start < 0) start = llen+start;
    if (end < 0) end = llen+end;
    if (start < 0) start = 0;

    /* Invariant: start >= 0, so this test will be true when end < 0.
     * The range is empty when start > end or start >= length. */
    if (start > end || start >= llen) {
        addReply(c,shared.emptyarray);
        return;
    }
    if (end >= llen) end = llen-1;
    rangelen = (end-start)+1;

    /* Return the result in form of a multi-bulk reply
     * 将实际读取的长度写回到客户端
     * */
    addReplyArrayLen(c,rangelen);
    if (o->encoding == OBJ_ENCODING_QUICKLIST) {
        listTypeIterator *iter = listTypeInitIterator(o, start, LIST_TAIL);

        while(rangelen--) {
            listTypeEntry entry;
            listTypeNext(iter, &entry);
            quicklistEntry *qe = &entry.entry;
            if (qe->value) {
                addReplyBulkCBuffer(c,qe->value,qe->sz);
            } else {
                addReplyBulkLongLong(c,qe->longval);
            }
        }
        listTypeReleaseIterator(iter);
    } else {
        serverPanic("List encoding is not QUICKLIST!");
    }
}

/**
 * 将范围内的数据移除
 * @param c
 */
void ltrimCommand(client *c) {
    robj *o;
    long start, end, llen, ltrim, rtrim;

    if ((getLongFromObjectOrReply(c, c->argv[2], &start, NULL) != C_OK) ||
        (getLongFromObjectOrReply(c, c->argv[3], &end, NULL) != C_OK)) return;

    if ((o = lookupKeyWriteOrReply(c,c->argv[1],shared.ok)) == NULL ||
        checkType(c,o,OBJ_LIST)) return;
    llen = listTypeLength(o);

    /* convert negative indexes */
    if (start < 0) start = llen+start;
    if (end < 0) end = llen+end;
    if (start < 0) start = 0;

    /* Invariant: start >= 0, so this test will be true when end < 0.
     * The range is empty when start > end or start >= length. */
    if (start > end || start >= llen) {
        /* Out of range start or start > end result in empty list */
        ltrim = llen;
        rtrim = 0;
    } else {
        if (end >= llen) end = llen-1;
        ltrim = start;
        rtrim = llen-end-1;
    }

    /* Remove list elements to perform the trim */
    if (o->encoding == OBJ_ENCODING_QUICKLIST) {
        quicklistDelRange(o->ptr,0,ltrim);
        quicklistDelRange(o->ptr,-rtrim,rtrim);
    } else {
        serverPanic("Unknown list encoding");
    }

    // 同样要发起事件通知
    notifyKeyspaceEvent(NOTIFY_LIST,"ltrim",c->argv[1],c->db->id);
    if (listTypeLength(o) == 0) {
        dbDelete(c->db,c->argv[1]);
        notifyKeyspaceEvent(NOTIFY_GENERIC,"del",c->argv[1],c->db->id);
    }
    signalModifiedKey(c,c->db,c->argv[1]);
    server.dirty++;
    addReply(c,shared.ok);
}

<<<<<<< HEAD
/**
 * 移除某个指令
 * @param c
 */
=======
/* LPOS key element [RANK rank] [COUNT num-matches] [MAXLEN len]
 *
 * The "rank" is the position of the match, so if it is 1, the first match
 * is returned, if it is 2 the second match is returned and so forth.
 * It is 1 by default. If negative has the same meaning but the search is
 * performed starting from the end of the list.
 *
 * If COUNT is given, instead of returning the single element, a list of
 * all the matching elements up to "num-matches" are returned. COUNT can
 * be combiled with RANK in order to returning only the element starting
 * from the Nth. If COUNT is zero, all the matching elements are returned.
 *
 * MAXLEN tells the command to scan a max of len elements. If zero (the
 * default), all the elements in the list are scanned if needed.
 *
 * The returned elements indexes are always referring to what LINDEX
 * would return. So first element from head is 0, and so forth. */
void lposCommand(client *c) {
    robj *o, *ele;
    ele = c->argv[2];
    int direction = LIST_TAIL;
    long rank = 1, count = -1, maxlen = 0; /* Count -1: option not given. */

    /* Parse the optional arguments. */
    for (int j = 3; j < c->argc; j++) {
        char *opt = c->argv[j]->ptr;
        int moreargs = (c->argc-1)-j;

        if (!strcasecmp(opt,"RANK") && moreargs) {
            j++;
            if (getLongFromObjectOrReply(c, c->argv[j], &rank, NULL) != C_OK)
                return;
            if (rank == 0) {
                addReplyError(c,"RANK can't be zero: use 1 to start from "
                                "the first match, 2 from the second, ...");
                return;
            }
        } else if (!strcasecmp(opt,"COUNT") && moreargs) {
            j++;
            if (getLongFromObjectOrReply(c, c->argv[j], &count, NULL) != C_OK)
                return;
            if (count < 0) {
                addReplyError(c,"COUNT can't be negative");
                return;
            }
        } else if (!strcasecmp(opt,"MAXLEN") && moreargs) {
            j++;
            if (getLongFromObjectOrReply(c, c->argv[j], &maxlen, NULL) != C_OK)
                return;
            if (maxlen < 0) {
                addReplyError(c,"MAXLEN can't be negative");
                return;
            }
        } else {
            addReply(c,shared.syntaxerr);
            return;
        }
    }

    /* A negative rank means start from the tail. */
    if (rank < 0) {
        rank = -rank;
        direction = LIST_HEAD;
    }

    /* We return NULL or an empty array if there is no such key (or
     * if we find no matches, depending on the presence of the COUNT option. */
    if ((o = lookupKeyRead(c->db,c->argv[1])) == NULL) {
        if (count != -1)
            addReply(c,shared.emptyarray);
        else
            addReply(c,shared.null[c->resp]);
        return;
    }
    if (checkType(c,o,OBJ_LIST)) return;

    /* If we got the COUNT option, prepare to emit an array. */
    void *arraylenptr = NULL;
    if (count != -1) arraylenptr = addReplyDeferredLen(c);

    /* Seek the element. */
    listTypeIterator *li;
    li = listTypeInitIterator(o,direction == LIST_HEAD ? -1 : 0,direction);
    listTypeEntry entry;
    long llen = listTypeLength(o);
    long index = 0, matches = 0, matchindex = -1, arraylen = 0;
    while (listTypeNext(li,&entry) && (maxlen == 0 || index < maxlen)) {
        if (listTypeEqual(&entry,ele)) {
            matches++;
            matchindex = (direction == LIST_TAIL) ? index : llen - index - 1;
            if (matches >= rank) {
                if (arraylenptr) {
                    arraylen++;
                    addReplyLongLong(c,matchindex);
                    if (count && matches-rank+1 >= count) break;
                } else {
                    break;
                }
            }
        }
        index++;
        matchindex = -1; /* Remember if we exit the loop without a match. */
    }
    listTypeReleaseIterator(li);

    /* Reply to the client. Note that arraylenptr is not NULL only if
     * the COUNT option was selected. */
    if (arraylenptr != NULL) {
        setDeferredArrayLen(c,arraylenptr,arraylen);
    } else {
        if (matchindex != -1)
            addReplyLongLong(c,matchindex);
        else
            addReply(c,shared.null[c->resp]);
    }
}

>>>>>>> f86385f7
void lremCommand(client *c) {
    robj *subject, *obj;
    obj = c->argv[3];

    // 代表要移除几个元素
    long toremove;
    long removed = 0;

    if ((getLongFromObjectOrReply(c, c->argv[2], &toremove, NULL) != C_OK))
        return;

    subject = lookupKeyWriteOrReply(c,c->argv[1],shared.czero);
    if (subject == NULL || checkType(c,subject,OBJ_LIST)) return;

    listTypeIterator *li;
    if (toremove < 0) {
        toremove = -toremove;
        li = listTypeInitIterator(subject,-1,LIST_HEAD);
    } else {
        li = listTypeInitIterator(subject,0,LIST_TAIL);
    }

    listTypeEntry entry;
    while (listTypeNext(li,&entry)) {
        if (listTypeEqual(&entry,obj)) {
            listTypeDelete(li, &entry);
            server.dirty++;
            removed++;
            if (toremove && removed == toremove) break;
        }
    }
    listTypeReleaseIterator(li);

    if (removed) {
        signalModifiedKey(c,c->db,c->argv[1]);
        notifyKeyspaceEvent(NOTIFY_LIST,"lrem",c->argv[1],c->db->id);
    }

    if (listTypeLength(subject) == 0) {
        dbDelete(c->db,c->argv[1]);
        notifyKeyspaceEvent(NOTIFY_GENERIC,"del",c->argv[1],c->db->id);
    }

    addReplyLongLong(c,removed);
}

/* This is the semantic of this command:
 *  RPOPLPUSH srclist dstlist:
 *    IF LLEN(srclist) > 0
 *      element = RPOP srclist
 *      LPUSH dstlist element
 *      RETURN element
 *    ELSE
 *      RETURN nil
 *    END
 *  END
 *
 * The idea is to be able to get an element from a list in a reliable way
 * since the element is not just returned but pushed against another list
 * as well. This command was originally proposed by Ezra Zygmuntowicz.
 * 将元素移动到另一个队列中
 */

void rpoplpushHandlePush(client *c, robj *dstkey, robj *dstobj, robj *value) {
    /* Create the list if the key does not exist */
    if (!dstobj) {
        dstobj = createQuicklistObject();
        quicklistSetOptions(dstobj->ptr, server.list_max_ziplist_size,
                            server.list_compress_depth);
        dbAdd(c->db,dstkey,dstobj);
    }
    signalModifiedKey(c,c->db,dstkey);
    listTypePush(dstobj,value,LIST_HEAD);
    notifyKeyspaceEvent(NOTIFY_LIST,"lpush",dstkey,c->db->id);
    /* Always send the pushed value to the client. */
    addReplyBulk(c,value);
}

/**
 * @param c
 */
void rpoplpushCommand(client *c) {
    robj *sobj, *value;
    if ((sobj = lookupKeyWriteOrReply(c,c->argv[1],shared.null[c->resp]))
        == NULL || checkType(c,sobj,OBJ_LIST)) return;

    if (listTypeLength(sobj) == 0) {
        /* This may only happen after loading very old RDB files. Recent
         * versions of Redis delete keys of empty lists. */
        addReplyNull(c);
    } else {
        // 检测目标队列是否存在
        robj *dobj = lookupKeyWrite(c->db,c->argv[2]);
        robj *touchedkey = c->argv[1];

        if (dobj && checkType(c,dobj,OBJ_LIST)) return;

        // 从源队列中弹出一个元素
        value = listTypePop(sobj,LIST_TAIL);
        /* We saved touched key, and protect it, since rpoplpushHandlePush
         * may change the client command argument vector (it does not
         * currently). */
        incrRefCount(touchedkey);
        // 设置到目标队列中
        rpoplpushHandlePush(c,c->argv[2],dobj,value);

        /* listTypePop returns an object with its refcount incremented */
        decrRefCount(value);

        /* Delete the source list when it is empty */
        notifyKeyspaceEvent(NOTIFY_LIST,"rpop",touchedkey,c->db->id);
        if (listTypeLength(sobj) == 0) {
            dbDelete(c->db,touchedkey);
            notifyKeyspaceEvent(NOTIFY_GENERIC,"del",
                                touchedkey,c->db->id);
        }
        signalModifiedKey(c,c->db,touchedkey);
        decrRefCount(touchedkey);
        server.dirty++;
        // 自动更新client内部的命令
        if (c->cmd->proc == brpoplpushCommand) {
            rewriteClientCommandVector(c,3,shared.rpoplpush,c->argv[1],c->argv[2]);
        }
    }
}

/*-----------------------------------------------------------------------------
 * Blocking POP operations   有关block的先放置
 *----------------------------------------------------------------------------*/

/* This is a helper function for handleClientsBlockedOnKeys(). Its work
 * is to serve a specific client (receiver) that is blocked on 'key'
 * in the context of the specified 'db', doing the following:
 *
 * 1) Provide the client with the 'value' element.
 * 2) If the dstkey is not NULL (we are serving a BRPOPLPUSH) also push the
 *    'value' element on the destination list (the LPUSH side of the command).
 * 3) Propagate the resulting BRPOP, BLPOP and additional LPUSH if any into
 *    the AOF and replication channel.
 *
 * The argument 'where' is LIST_TAIL or LIST_HEAD, and indicates if the
 * 'value' element was popped from the head (BLPOP) or tail (BRPOP) so that
 * we can propagate the command properly.
 *
 * The function returns C_OK if we are able to serve the client, otherwise
 * C_ERR is returned to signal the caller that the list POP operation
 * should be undone as the client was not served: This only happens for
 * BRPOPLPUSH that fails to push the value to the destination key as it is
 * of the wrong type. */
int serveClientBlockedOnList(client *receiver, robj *key, robj *dstkey, redisDb *db, robj *value, int where)
{
    robj *argv[3];

    if (dstkey == NULL) {
        /* Propagate the [LR]POP operation. */
        argv[0] = (where == LIST_HEAD) ? shared.lpop :
                                          shared.rpop;
        argv[1] = key;
        propagate((where == LIST_HEAD) ?
            server.lpopCommand : server.rpopCommand,
            db->id,argv,2,PROPAGATE_AOF|PROPAGATE_REPL);

        /* BRPOP/BLPOP */
        addReplyArrayLen(receiver,2);
        addReplyBulk(receiver,key);
        addReplyBulk(receiver,value);

        /* Notify event. */
        char *event = (where == LIST_HEAD) ? "lpop" : "rpop";
        notifyKeyspaceEvent(NOTIFY_LIST,event,key,receiver->db->id);
    } else {
        /* BRPOPLPUSH */
        robj *dstobj =
            lookupKeyWrite(receiver->db,dstkey);
        if (!(dstobj &&
             checkType(receiver,dstobj,OBJ_LIST)))
        {
            rpoplpushHandlePush(receiver,dstkey,dstobj,
                value);
            /* Propagate the RPOPLPUSH operation. */
            argv[0] = shared.rpoplpush;
            argv[1] = key;
            argv[2] = dstkey;
            propagate(server.rpoplpushCommand,
                db->id,argv,3,
                PROPAGATE_AOF|
                PROPAGATE_REPL);

            /* Notify event ("lpush" was notified by rpoplpushHandlePush). */
            notifyKeyspaceEvent(NOTIFY_LIST,"rpop",key,receiver->db->id);
        } else {
            /* BRPOPLPUSH failed because of wrong
             * destination type. */
            return C_ERR;
        }
    }
    return C_OK;
}

/* Blocking RPOP/LPOP */
void blockingPopGenericCommand(client *c, int where) {
    robj *o;
    mstime_t timeout;
    int j;

    if (getTimeoutFromObjectOrReply(c,c->argv[c->argc-1],&timeout,UNIT_SECONDS)
        != C_OK) return;

    for (j = 1; j < c->argc-1; j++) {
        o = lookupKeyWrite(c->db,c->argv[j]);
        if (o != NULL) {
            if (o->type != OBJ_LIST) {
                addReply(c,shared.wrongtypeerr);
                return;
            } else {
                if (listTypeLength(o) != 0) {
                    /* Non empty list, this is like a normal [LR]POP. */
                    char *event = (where == LIST_HEAD) ? "lpop" : "rpop";
                    robj *value = listTypePop(o,where);
                    serverAssert(value != NULL);

                    addReplyArrayLen(c,2);
                    addReplyBulk(c,c->argv[j]);
                    addReplyBulk(c,value);
                    decrRefCount(value);
                    notifyKeyspaceEvent(NOTIFY_LIST,event,
                                        c->argv[j],c->db->id);
                    if (listTypeLength(o) == 0) {
                        dbDelete(c->db,c->argv[j]);
                        notifyKeyspaceEvent(NOTIFY_GENERIC,"del",
                                            c->argv[j],c->db->id);
                    }
                    signalModifiedKey(c,c->db,c->argv[j]);
                    server.dirty++;

                    /* Replicate it as an [LR]POP instead of B[LR]POP. */
                    rewriteClientCommandVector(c,2,
                        (where == LIST_HEAD) ? shared.lpop : shared.rpop,
                        c->argv[j]);
                    return;
                }
            }
        }
    }

    /* If we are inside a MULTI/EXEC and the list is empty the only thing
     * we can do is treating it as a timeout (even with timeout 0). */
    if (c->flags & CLIENT_MULTI) {
        addReplyNullArray(c);
        return;
    }

    /* If the keys do not exist we must block */
    blockForKeys(c,BLOCKED_LIST,c->argv + 1,c->argc - 2,timeout,NULL,NULL);
}

void blpopCommand(client *c) {
    blockingPopGenericCommand(c,LIST_HEAD);
}

void brpopCommand(client *c) {
    blockingPopGenericCommand(c,LIST_TAIL);
}

void brpoplpushCommand(client *c) {
    mstime_t timeout;

    if (getTimeoutFromObjectOrReply(c,c->argv[3],&timeout,UNIT_SECONDS)
        != C_OK) return;

    robj *key = lookupKeyWrite(c->db, c->argv[1]);

    if (key == NULL) {
        if (c->flags & CLIENT_MULTI) {
            /* Blocking against an empty list in a multi state
             * returns immediately. */
            addReplyNull(c);
        } else {
            /* The list is empty and the client blocks. */
            blockForKeys(c,BLOCKED_LIST,c->argv + 1,1,timeout,c->argv[2],NULL);
        }
    } else {
        if (key->type != OBJ_LIST) {
            addReply(c, shared.wrongtypeerr);
        } else {
            /* The list exists and has elements, so
             * the regular rpoplpushCommand is executed. */
            serverAssertWithInfo(c,key,listTypeLength(key) > 0);
            rpoplpushCommand(c);
        }
    }
}<|MERGE_RESOLUTION|>--- conflicted
+++ resolved
@@ -33,18 +33,12 @@
  * List API
  *----------------------------------------------------------------------------*/
 
-// 定义值类型为redisList的api
-
 /* The function pushes an element to the specified list object 'subject',
  * at head or tail position as specified by 'where'.
  *
  * There is no need for the caller to increment the refcount of 'value' as
- * the function takes care of it if needed.
- * @param subject 对应快速列表的指针
- * @param where 数据应当存储在什么位置
- * */
+ * the function takes care of it if needed. */
 void listTypePush(robj *subject, robj *value, int where) {
-    // 要求这个对象的编码方式必须是快速列表
     if (subject->encoding == OBJ_ENCODING_QUICKLIST) {
         int pos = (where == LIST_HEAD) ? QUICKLIST_HEAD : QUICKLIST_TAIL;
         value = getDecodedObject(value);
@@ -56,22 +50,10 @@
     }
 }
 
-/**
- * 将char指针转换成 redisObject 同时内部数据是sds
- * @param data
- * @param sz
- * @return
- */
 void *listPopSaver(unsigned char *data, unsigned int sz) {
     return createStringObject((char*)data,sz);
 }
 
-/**
- * 仅支持从quicklist中 弹出某个数据 同时数据会被包装成redisString
- * @param subject
- * @param where
- * @return
- */
 robj *listTypePop(robj *subject, int where) {
     long long vlong;
     robj *value = NULL;
@@ -80,8 +62,6 @@
     if (subject->encoding == OBJ_ENCODING_QUICKLIST) {
         if (quicklistPopCustom(subject->ptr, ql_where, (unsigned char **)&value,
                                NULL, &vlong, listPopSaver)) {
-
-            // 代表读取出来的是一个 long 类型 直接将转换成redisString
             if (!value)
                 value = createStringObjectFromLongLong(vlong);
         }
@@ -91,9 +71,6 @@
     return value;
 }
 
-/**
- * 返回 quicklist内 所有ziplist.entry总数
- */
 unsigned long listTypeLength(const robj *subject) {
     if (subject->encoding == OBJ_ENCODING_QUICKLIST) {
         return quicklistCount(subject->ptr);
@@ -102,9 +79,7 @@
     }
 }
 
-/* Initialize an iterator at the specified index.
- * 返回一个定向迭代器 从index指定的位置开始
- * */
+/* Initialize an iterator at the specified index. */
 listTypeIterator *listTypeInitIterator(robj *subject, long index,
                                        unsigned char direction) {
     listTypeIterator *li = zmalloc(sizeof(listTypeIterator));
@@ -116,7 +91,6 @@
      * LIST_TAIL means start at HEAD and move *towards tail. */
     int iter_direction =
         direction == LIST_HEAD ? AL_START_TAIL : AL_START_HEAD;
-    // 基于指定的下标初始化迭代器
     if (li->encoding == OBJ_ENCODING_QUICKLIST) {
         li->iter = quicklistGetIteratorAtIdx(li->subject->ptr,
                                              iter_direction, index);
@@ -134,9 +108,7 @@
 
 /* Stores pointer to current the entry in the provided entry structure
  * and advances the position of the iterator. Returns 1 when the current
- * entry is in fact an entry, 0 otherwise.
- * 实际上内部委托给 quicklist
- * */
+ * entry is in fact an entry, 0 otherwise. */
 int listTypeNext(listTypeIterator *li, listTypeEntry *entry) {
     /* Protect from converting when iterating */
     serverAssert(li->subject->encoding == li->encoding);
@@ -150,9 +122,7 @@
     return 0;
 }
 
-/* Return entry or NULL at the current position of the iterator.
- * 将entry此时指向的数据包装成redisObject
- * */
+/* Return entry or NULL at the current position of the iterator. */
 robj *listTypeGet(listTypeEntry *entry) {
     robj *value = NULL;
     if (entry->li->encoding == OBJ_ENCODING_QUICKLIST) {
@@ -168,12 +138,6 @@
     return value;
 }
 
-/**
- * 将redisObject内的值插入到 quicklist中   位置在entry的前后
- * @param entry
- * @param value
- * @param where
- */
 void listTypeInsert(listTypeEntry *entry, robj *value, int where) {
     if (entry->li->encoding == OBJ_ENCODING_QUICKLIST) {
         value = getDecodedObject(value);
@@ -202,9 +166,7 @@
     }
 }
 
-/* Delete the element pointed to.
- * 删除entry对应的数据 同时会反映到迭代器上
- * */
+/* Delete the element pointed to. */
 void listTypeDelete(listTypeIterator *iter, listTypeEntry *entry) {
     if (entry->li->encoding == OBJ_ENCODING_QUICKLIST) {
         quicklistDelEntry(iter->iter, &entry->entry);
@@ -213,9 +175,7 @@
     }
 }
 
-/* Create a quicklist from a single ziplist
- * 通过一个ziplist指针初始化 quicklist
- * */
+/* Create a quicklist from a single ziplist */
 void listTypeConvert(robj *subject, int enc) {
     serverAssertWithInfo(NULL,subject,subject->type==OBJ_LIST);
     serverAssertWithInfo(NULL,subject,subject->encoding==OBJ_ENCODING_ZIPLIST);
@@ -234,15 +194,8 @@
  * List Commands
  *----------------------------------------------------------------------------*/
 
-/**
- * 基于client此时解析的参数  执行push指令 将数据插入到对应的list结构
- * @param c
- * @param where
- */
 void pushGenericCommand(client *c, int where) {
     int j, pushed = 0;
-
-    // 首先一级key 是用来确定redis数据结构的
     robj *lobj = lookupKeyWrite(c->db,c->argv[1]);
 
     if (lobj && lobj->type != OBJ_LIST) {
@@ -250,35 +203,26 @@
         return;
     }
 
-    // 代表本次可能是一次批量插入
     for (j = 2; j < c->argc; j++) {
-
-        // 代表此时quicklist还没有被创建
         if (!lobj) {
             lobj = createQuicklistObject();
             quicklistSetOptions(lobj->ptr, server.list_max_ziplist_size,
                                 server.list_compress_depth);
-            // 将redisList插入到db中
             dbAdd(c->db,c->argv[1],lobj);
         }
-        // 挨个将所有参数插入到quicklist结构中
         listTypePush(lobj,c->argv[j],where);
         pushed++;
     }
-    // 返回当前list总长度
     addReplyLongLong(c, (lobj ? listTypeLength(lobj) : 0));
     if (pushed) {
         char *event = (where == LIST_HEAD) ? "lpush" : "rpush";
 
-        // TODO 发起事件通知
         signalModifiedKey(c,c->db,c->argv[1]);
         notifyKeyspaceEvent(NOTIFY_LIST,event,c->argv[1],c->db->id);
     }
-    // 因为增加了脏数据 可能会在下次事件循环前执行aof刷盘 ?
     server.dirty += pushed;
 }
 
-// 这个就是左侧插入和右侧插入啊 双端队列
 void lpushCommand(client *c) {
     pushGenericCommand(c,LIST_HEAD);
 }
@@ -287,17 +231,10 @@
     pushGenericCommand(c,LIST_TAIL);
 }
 
-
-/**
- * 要求list已经存在才能插入
- * @param c
- * @param where
- */
 void pushxGenericCommand(client *c, int where) {
     int j, pushed = 0;
     robj *subject;
 
-    // 不存在直接返回异常信息 如果存在但是类型不匹配也不处理
     if ((subject = lookupKeyWriteOrReply(c,c->argv[1],shared.czero)) == NULL ||
         checkType(c,subject,OBJ_LIST)) return;
 
@@ -324,10 +261,6 @@
     pushxGenericCommand(c,LIST_TAIL);
 }
 
-/**
- * 这里是直接插入到某个位置
- * @param c
- */
 void linsertCommand(client *c) {
     int where;
     robj *subject;
@@ -335,7 +268,6 @@
     listTypeEntry entry;
     int inserted = 0;
 
-    // 解析顺序
     if (strcasecmp(c->argv[2]->ptr,"after") == 0) {
         where = LIST_TAIL;
     } else if (strcasecmp(c->argv[2]->ptr,"before") == 0) {
@@ -345,13 +277,11 @@
         return;
     }
 
-    // 要求list必须存在
     if ((subject = lookupKeyWriteOrReply(c,c->argv[1],shared.czero)) == NULL ||
         checkType(c,subject,OBJ_LIST)) return;
 
     /* Seek pivot from head to tail */
     iter = listTypeInitIterator(subject,0,LIST_TAIL);
-    // 遍历直到遇到匹配的ziplist.entry
     while (listTypeNext(iter,&entry)) {
         if (listTypeEqual(&entry,c->argv[3])) {
             listTypeInsert(&entry,c->argv[4],where);
@@ -361,13 +291,11 @@
     }
     listTypeReleaseIterator(iter);
 
-    // 代表插入成功
     if (inserted) {
         signalModifiedKey(c,c->db,c->argv[1]);
         notifyKeyspaceEvent(NOTIFY_LIST,"linsert",
                             c->argv[1],c->db->id);
         server.dirty++;
-        // ziplist.entry 未找到
     } else {
         /* Notify client of a failed insert */
         addReplyLongLong(c,-1);
@@ -377,28 +305,18 @@
     addReplyLongLong(c,listTypeLength(subject));
 }
 
-
-/**
- * 根据key从db下找到对应的redisList 之后获取长度信息
- * @param c
- */
 void llenCommand(client *c) {
     robj *o = lookupKeyReadOrReply(c,c->argv[1],shared.czero);
     if (o == NULL || checkType(c,o,OBJ_LIST)) return;
     addReplyLongLong(c,listTypeLength(o));
 }
 
-/**
- * 返回参数中指定的index 在list下对应的值
- * @param c
- */
 void lindexCommand(client *c) {
     robj *o = lookupKeyReadOrReply(c,c->argv[1],shared.null[c->resp]);
     if (o == NULL || checkType(c,o,OBJ_LIST)) return;
     long index;
     robj *value = NULL;
 
-    // 如果解析出来的index不合法 返回异常
     if ((getLongFromObjectOrReply(c, c->argv[2], &index, NULL) != C_OK))
         return;
 
@@ -420,21 +338,15 @@
     }
 }
 
-/**
- * 执行redisList的set指令
- * @param c
- */
 void lsetCommand(client *c) {
     robj *o = lookupKeyWriteOrReply(c,c->argv[1],shared.nokeyerr);
     if (o == NULL || checkType(c,o,OBJ_LIST)) return;
     long index;
     robj *value = c->argv[3];
 
-    // 读取下标信息
     if ((getLongFromObjectOrReply(c, c->argv[2], &index, NULL) != C_OK))
         return;
 
-    // 执行replace
     if (o->encoding == OBJ_ENCODING_QUICKLIST) {
         quicklist *ql = o->ptr;
         int replaced = quicklistReplaceAtIndex(ql, index,
@@ -452,11 +364,6 @@
     }
 }
 
-/**
- * 弹出操作
- * @param c
- * @param where
- */
 void popGenericCommand(client *c, int where) {
     robj *o = lookupKeyWriteOrReply(c,c->argv[1],shared.null[c->resp]);
     if (o == NULL || checkType(c,o,OBJ_LIST)) return;
@@ -467,11 +374,9 @@
     } else {
         char *event = (where == LIST_HEAD) ? "lpop" : "rpop";
 
-        // 将结果返回给client
         addReplyBulk(c,value);
         decrRefCount(value);
         notifyKeyspaceEvent(NOTIFY_LIST,event,c->argv[1],c->db->id);
-        // 此时list为空 从db中删除
         if (listTypeLength(o) == 0) {
             notifyKeyspaceEvent(NOTIFY_GENERIC,"del",
                                 c->argv[1],c->db->id);
@@ -490,19 +395,13 @@
     popGenericCommand(c,LIST_TAIL);
 }
 
-/**
- * 将一组范围内的值返回给client
- * @param c
- */
 void lrangeCommand(client *c) {
     robj *o;
     long start, end, llen, rangelen;
 
-    // 确定参数完整性
     if ((getLongFromObjectOrReply(c, c->argv[2], &start, NULL) != C_OK) ||
         (getLongFromObjectOrReply(c, c->argv[3], &end, NULL) != C_OK)) return;
 
-    // 确保db中存在list
     if ((o = lookupKeyReadOrReply(c,c->argv[1],shared.emptyarray)) == NULL
          || checkType(c,o,OBJ_LIST)) return;
     llen = listTypeLength(o);
@@ -521,9 +420,7 @@
     if (end >= llen) end = llen-1;
     rangelen = (end-start)+1;
 
-    /* Return the result in form of a multi-bulk reply
-     * 将实际读取的长度写回到客户端
-     * */
+    /* Return the result in form of a multi-bulk reply */
     addReplyArrayLen(c,rangelen);
     if (o->encoding == OBJ_ENCODING_QUICKLIST) {
         listTypeIterator *iter = listTypeInitIterator(o, start, LIST_TAIL);
@@ -544,10 +441,6 @@
     }
 }
 
-/**
- * 将范围内的数据移除
- * @param c
- */
 void ltrimCommand(client *c) {
     robj *o;
     long start, end, llen, ltrim, rtrim;
@@ -584,7 +477,6 @@
         serverPanic("Unknown list encoding");
     }
 
-    // 同样要发起事件通知
     notifyKeyspaceEvent(NOTIFY_LIST,"ltrim",c->argv[1],c->db->id);
     if (listTypeLength(o) == 0) {
         dbDelete(c->db,c->argv[1]);
@@ -595,12 +487,6 @@
     addReply(c,shared.ok);
 }
 
-<<<<<<< HEAD
-/**
- * 移除某个指令
- * @param c
- */
-=======
 /* LPOS key element [RANK rank] [COUNT num-matches] [MAXLEN len]
  *
  * The "rank" is the position of the match, so if it is 1, the first match
@@ -718,12 +604,9 @@
     }
 }
 
->>>>>>> f86385f7
 void lremCommand(client *c) {
     robj *subject, *obj;
     obj = c->argv[3];
-
-    // 代表要移除几个元素
     long toremove;
     long removed = 0;
 
@@ -779,7 +662,6 @@
  * The idea is to be able to get an element from a list in a reliable way
  * since the element is not just returned but pushed against another list
  * as well. This command was originally proposed by Ezra Zygmuntowicz.
- * 将元素移动到另一个队列中
  */
 
 void rpoplpushHandlePush(client *c, robj *dstkey, robj *dstobj, robj *value) {
@@ -797,9 +679,6 @@
     addReplyBulk(c,value);
 }
 
-/**
- * @param c
- */
 void rpoplpushCommand(client *c) {
     robj *sobj, *value;
     if ((sobj = lookupKeyWriteOrReply(c,c->argv[1],shared.null[c->resp]))
@@ -810,19 +689,15 @@
          * versions of Redis delete keys of empty lists. */
         addReplyNull(c);
     } else {
-        // 检测目标队列是否存在
         robj *dobj = lookupKeyWrite(c->db,c->argv[2]);
         robj *touchedkey = c->argv[1];
 
         if (dobj && checkType(c,dobj,OBJ_LIST)) return;
-
-        // 从源队列中弹出一个元素
         value = listTypePop(sobj,LIST_TAIL);
         /* We saved touched key, and protect it, since rpoplpushHandlePush
          * may change the client command argument vector (it does not
          * currently). */
         incrRefCount(touchedkey);
-        // 设置到目标队列中
         rpoplpushHandlePush(c,c->argv[2],dobj,value);
 
         /* listTypePop returns an object with its refcount incremented */
@@ -838,7 +713,6 @@
         signalModifiedKey(c,c->db,touchedkey);
         decrRefCount(touchedkey);
         server.dirty++;
-        // 自动更新client内部的命令
         if (c->cmd->proc == brpoplpushCommand) {
             rewriteClientCommandVector(c,3,shared.rpoplpush,c->argv[1],c->argv[2]);
         }
@@ -846,7 +720,7 @@
 }
 
 /*-----------------------------------------------------------------------------
- * Blocking POP operations   有关block的先放置
+ * Blocking POP operations
  *----------------------------------------------------------------------------*/
 
 /* This is a helper function for handleClientsBlockedOnKeys(). Its work
