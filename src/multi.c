/*
 * Copyright (c) 2009-2012, Salvatore Sanfilippo <antirez at gmail dot com>
 * All rights reserved.
 *
 * Redistribution and use in source and binary forms, with or without
 * modification, are permitted provided that the following conditions are met:
 *
 *   * Redistributions of source code must retain the above copyright notice,
 *     this list of conditions and the following disclaimer.
 *   * Redistributions in binary form must reproduce the above copyright
 *     notice, this list of conditions and the following disclaimer in the
 *     documentation and/or other materials provided with the distribution.
 *   * Neither the name of Redis nor the names of its contributors may be used
 *     to endorse or promote products derived from this software without
 *     specific prior written permission.
 *
 * THIS SOFTWARE IS PROVIDED BY THE COPYRIGHT HOLDERS AND CONTRIBUTORS "AS IS"
 * AND ANY EXPRESS OR IMPLIED WARRANTIES, INCLUDING, BUT NOT LIMITED TO, THE
 * IMPLIED WARRANTIES OF MERCHANTABILITY AND FITNESS FOR A PARTICULAR PURPOSE
 * ARE DISCLAIMED. IN NO EVENT SHALL THE COPYRIGHT OWNER OR CONTRIBUTORS BE
 * LIABLE FOR ANY DIRECT, INDIRECT, INCIDENTAL, SPECIAL, EXEMPLARY, OR
 * CONSEQUENTIAL DAMAGES (INCLUDING, BUT NOT LIMITED TO, PROCUREMENT OF
 * SUBSTITUTE GOODS OR SERVICES; LOSS OF USE, DATA, OR PROFITS; OR BUSINESS
 * INTERRUPTION) HOWEVER CAUSED AND ON ANY THEORY OF LIABILITY, WHETHER IN
 * CONTRACT, STRICT LIABILITY, OR TORT (INCLUDING NEGLIGENCE OR OTHERWISE)
 * ARISING IN ANY WAY OUT OF THE USE OF THIS SOFTWARE, EVEN IF ADVISED OF THE
 * POSSIBILITY OF SUCH DAMAGE.
 */

#include "server.h"

/* ================================ MULTI/EXEC ============================== */

/* Client state initialization for MULTI/EXEC
 * 刚创建某个client时 会调用该方法 并设置一些属性  此时mstate中没有任何命令
 * */
void initClientMultiState(client *c) {
    c->mstate.commands = NULL;
    c->mstate.count = 0;
    c->mstate.cmd_flags = 0;
    c->mstate.cmd_inv_flags = 0;
}

/* Release all the resources associated with MULTI/EXEC state
 * 在执行完一组批任务后 释放内存
 * */
void freeClientMultiState(client *c) {
    int j;

    for (j = 0; j < c->mstate.count; j++) {
        int i;
        multiCmd *mc = c->mstate.commands+j;

        for (i = 0; i < mc->argc; i++)
            decrRefCount(mc->argv[i]);
        zfree(mc->argv);
    }
    zfree(c->mstate.commands);
}

/* Add a new command into the MULTI commands queue
 * 为client增加一个待处理的命令
 * */
void queueMultiCommand(client *c) {
    multiCmd *mc;
    int j;

<<<<<<< HEAD
    // 对commands数组进行扩容
=======
    /* No sense to waste memory if the transaction is already aborted.
     * this is useful in case client sends these in a pipeline, or doesn't
     * bother to read previous responses and didn't notice the multi was already
     * aborted. */
    if (c->flags & CLIENT_DIRTY_EXEC)
        return;

>>>>>>> f86385f7
    c->mstate.commands = zrealloc(c->mstate.commands,
            sizeof(multiCmd)*(c->mstate.count+1));

    // 将mc指向数组的新槽
    mc = c->mstate.commands+c->mstate.count;
    mc->cmd = c->cmd;
    mc->argc = c->argc;
    mc->argv = zmalloc(sizeof(robj*)*c->argc);
    memcpy(mc->argv,c->argv,sizeof(robj*)*c->argc);
    for (j = 0; j < c->argc; j++)
        incrRefCount(mc->argv[j]);
    // 此时client维护的组合任务列表中 增加了一个新的multiCommand 所以count+1
    c->mstate.count++;
    c->mstate.cmd_flags |= c->cmd->flags;
    c->mstate.cmd_inv_flags |= ~c->cmd->flags;
}

/**
 * 丢弃本次事务  只有当执行批量任务时才有事务的概念
 * @param c
 */
void discardTransaction(client *c) {
    freeClientMultiState(c);
    // 重置multi命令
    initClientMultiState(c);
    // 移除掉相关标记
    c->flags &= ~(CLIENT_MULTI|CLIENT_DIRTY_CAS|CLIENT_DIRTY_EXEC);
    unwatchAllKeys(c);
}

<<<<<<< HEAD
/* Flag the transacation as DIRTY_EXEC so that EXEC will fail.
 * Should be called every time there is an error while queueing a command.
 * 当发现client准备执行一次multi命令时 增加一个dirty标记
 * */
=======
/* Flag the transaction as DIRTY_EXEC so that EXEC will fail.
 * Should be called every time there is an error while queueing a command. */
>>>>>>> f86385f7
void flagTransaction(client *c) {
    if (c->flags & CLIENT_MULTI)
        c->flags |= CLIENT_DIRTY_EXEC;
}

/**
 * 当要执行一条批量命令时 直接返回ok到对端
 * @param c
 */
void multiCommand(client *c) {
    if (c->flags & CLIENT_MULTI) {
        addReplyError(c,"MULTI calls can not be nested");
        return;
    }
    c->flags |= CLIENT_MULTI;
    addReply(c,shared.ok);
}

/**
 * 丢弃此时未执行完的命令
 * @param c
 */
void discardCommand(client *c) {
    if (!(c->flags & CLIENT_MULTI)) {
        addReplyError(c,"DISCARD without MULTI");
        return;
    }
    discardTransaction(c);
    addReply(c,shared.ok);
}

/* Send a MULTI command to all the slaves and AOF file. Check the execCommand
 * implementation for more information.
 * 将批量任务 通知到aof 以及集群中其他子节点
 * */
void execCommandPropagateMulti(client *c) {
    propagate(server.multiCommand,c->db->id,&shared.multi,1,
              PROPAGATE_AOF|PROPAGATE_REPL);
}

/**
 * 应当是执行exec命令时 才会一次性执行之前在client中存储的所有命令吧
 * @param c
 */
void execCommandPropagateExec(client *c) {
    propagate(server.execCommand,c->db->id,&shared.exec,1,
              PROPAGATE_AOF|PROPAGATE_REPL);
}

<<<<<<< HEAD
/**
 * 执行之前存储的所有任务
 * @param c
 */
=======
/* Aborts a transaction, with a specific error message.
 * The transaction is always aboarted with -EXECABORT so that the client knows
 * the server exited the multi state, but the actual reason for the abort is
 * included too.
 * Note: 'error' may or may not end with \r\n. see addReplyErrorFormat. */
void execCommandAbort(client *c, sds error) {
    discardTransaction(c);

    if (error[0] == '-') error++;
    addReplyErrorFormat(c, "-EXECABORT Transaction discarded because of: %s", error);

    /* Send EXEC to clients waiting data from MONITOR. We did send a MULTI
     * already, and didn't send any of the queued commands, now we'll just send
     * EXEC so it is clear that the transaction is over. */
    if (listLength(server.monitors) && !server.loading)
        replicationFeedMonitors(c,server.monitors,c->db->id,c->argv,c->argc);
}

>>>>>>> f86385f7
void execCommand(client *c) {
    int j;
    robj **orig_argv;
    int orig_argc;
    struct redisCommand *orig_cmd;
    int must_propagate = 0; /* Need to propagate MULTI/EXEC to AOF / slaves? */
    int was_master = server.masterhost == NULL;

    // 如果此时没有待执行的批任务 不允许发出该命令
    if (!(c->flags & CLIENT_MULTI)) {
        addReplyError(c,"EXEC without MULTI");
        return;
    }

    /* Check if we need to abort the EXEC because:
     * 1) Some WATCHed key was touched.
     * 2) There was a previous error while queueing commands.
     * A failed EXEC in the first case returns a multi bulk nil object
     * (technically it is not an error but a special behavior), while
     * in the second an EXECABORT error is returned.
     * 因为某些数据已经发生了变化 比如其他client操作了相同的key   在执行批量任务前 会对相关的key进行监控
     * */
    if (c->flags & (CLIENT_DIRTY_CAS|CLIENT_DIRTY_EXEC)) {
        addReply(c, c->flags & CLIENT_DIRTY_EXEC ? shared.execaborterr :
                                                   shared.nullarray[c->resp]);
        discardTransaction(c);
        goto handle_monitor;
    }

<<<<<<< HEAD
    /* If there are write commands inside the transaction, and this is a read
     * only slave, we want to send an error. This happens when the transaction
     * was initiated when the instance was a master or a writable replica and
     * then the configuration changed (for example instance was turned into
     * a replica).
     * 当前节点不支持写操作
     * */
    if (!server.loading && server.masterhost && server.repl_slave_ro &&
        !(c->flags & CLIENT_MASTER) && c->mstate.cmd_flags & CMD_WRITE)
    {
        addReplyError(c,
            "Transaction contains write commands but instance "
            "is now a read-only replica. EXEC aborted.");
        discardTransaction(c);
        goto handle_monitor;
    }

    /* Exec all the queued commands
     * 此时解除对所有相关key的监控
     * */
=======
    /* Exec all the queued commands */
>>>>>>> f86385f7
    unwatchAllKeys(c); /* Unwatch ASAP otherwise we'll waste CPU cycles */
    orig_argv = c->argv;
    orig_argc = c->argc;
    orig_cmd = c->cmd;
    // 先将长度信息写入到buff中 此时还没有将结果发送到对端
    addReplyArrayLen(c,c->mstate.count);
    for (j = 0; j < c->mstate.count; j++) {

        // 将某个command的相关信息回填到client上
        c->argc = c->mstate.commands[j].argc;
        c->argv = c->mstate.commands[j].argv;
        c->cmd = c->mstate.commands[j].cmd;

        /* Propagate a MULTI request once we encounter the first command which
         * is not readonly nor an administrative one.
         * This way we'll deliver the MULTI/..../EXEC block as a whole and
         * both the AOF and the replication link will have the same consistency
         * and atomicity guarantees.
         * 非只读节点 会将本次exec命令通知到aof/子节点  exec命令只需要传播一次
         * */
        if (!must_propagate &&
            !server.loading &&
            !(c->cmd->flags & (CMD_READONLY|CMD_ADMIN)))
        {
            execCommandPropagateMulti(c);
            must_propagate = 1;
        }

        int acl_keypos;
        // 检测当前client使用的用户是否有权限执行command  每个client在连接到服务器时都会使用一个账号(用户)
        int acl_retval = ACLCheckCommandPerm(c,&acl_keypos);
        // 代表此时client使用的登录用户没有权限执行命令
        if (acl_retval != ACL_OK) {
            addACLLogEntry(c,acl_retval,acl_keypos,NULL);
            addReplyErrorFormat(c,
                "-NOPERM ACLs rules changed between the moment the "
                "transaction was accumulated and the EXEC call. "
                "This command is no longer allowed for the "
                "following reason: %s",
                (acl_retval == ACL_DENIED_CMD) ?
                "no permission to execute the command or subcommand" :
                "no permission to touch the specified keys");
        } else {
            // 执行当前命令
            call(c,server.loading ? CMD_CALL_NONE : CMD_CALL_FULL);
        }

        /* Commands may alter argc/argv, restore mstate.
         * 在执行完命令后 参数可能会被修改 这里回填到commands中
         * */
        c->mstate.commands[j].argc = c->argc;
        c->mstate.commands[j].argv = c->argv;
        c->mstate.commands[j].cmd = c->cmd;
    }

    // 当所有命令完成后 恢复cmd和参数信息
    c->argv = orig_argv;
    c->argc = orig_argc;
    c->cmd = orig_cmd;
    discardTransaction(c);

    /* Make sure the EXEC command will be propagated as well if MULTI
     * was already propagated. */
    if (must_propagate) {
        int is_master = server.masterhost == NULL;
        server.dirty++;
        /* If inside the MULTI/EXEC block this instance was suddenly
         * switched from master to slave (using the SLAVEOF command), the
         * initial MULTI was propagated into the replication backlog, but the
         * rest was not. We need to make sure to at least terminate the
         * backlog with the final EXEC. */
        if (server.repl_backlog && was_master && !is_master) {
            char *execcmd = "*1\r\n$4\r\nEXEC\r\n";
            feedReplicationBacklog(execcmd,strlen(execcmd));
        }
    }

handle_monitor:
    /* Send EXEC to clients waiting data from MONITOR. We do it here
     * since the natural order of commands execution is actually:
     * MUTLI, EXEC, ... commands inside transaction ...
     * Instead EXEC is flagged as CMD_SKIP_MONITOR in the command
     * table, and we do it here with correct ordering. */
    if (listLength(server.monitors) && !server.loading)
        replicationFeedMonitors(c,server.monitors,c->db->id,c->argv,c->argc);
}

/* ===================== WATCH (CAS alike for MULTI/EXEC) ===================
 *
 * The implementation uses a per-DB hash table mapping keys to list of clients
 * WATCHing those keys, so that given a key that is going to be modified
 * we can mark all the associated clients as dirty.
 *
 * Also every client contains a list of WATCHed keys so that's possible to
 * un-watch such keys when the client is freed or when UNWATCH is called. */

/* In the client->watched_keys list we need to use watchedKey structures
 * as in order to identify a key in Redis we need both the key name and the
 * DB
 * 代表某个redisObject此时处于被监控的状态 当该key相关的对象被修改时 会通知本对象 并终止相关的批任务
 * */
typedef struct watchedKey {
    robj *key;
    redisDb *db;
} watchedKey;

/* Watch for the specified key
 * 将某个db,redisObject 包装成watchedKey
 * */
void watchForKey(client *c, robj *key) {
    list *clients = NULL;
    listIter li;
    listNode *ln;
    watchedKey *wk;

    /* Check if we are already watching for this key
     * 查看本次要监视的key 是否已经存在与client.watched_keys中
     * */
    listRewind(c->watched_keys,&li);
    while((ln = listNext(&li))) {
        wk = listNodeValue(ln);
        if (wk->db == c->db && equalStringObjects(key,wk->key))
            return; /* Key already watched */
    }
    /* This key is not already watched in this DB. Let's add it */
    clients = dictFetchValue(c->db->watched_keys,key);

    // 如果该key 还没有在db中被标记成监控状态 插入到db中 value对应监控该key的所有client
    if (!clients) {
        clients = listCreate();
        dictAdd(c->db->watched_keys,key,clients);
        incrRefCount(key);
    }
    listAddNodeTail(clients,c);
    /* Add the new key to the list of keys watched by this client */
    wk = zmalloc(sizeof(*wk));
    wk->key = key;
    wk->db = c->db;
    incrRefCount(key);

    // 将key设置到client.watched_keys
    listAddNodeTail(c->watched_keys,wk);
}

/* Unwatch all the keys watched by this client. To clean the EXEC dirty
 * flag is up to the caller.
 * 取消对某些key的监控状态
 * */
void unwatchAllKeys(client *c) {
    listIter li;
    listNode *ln;

    if (listLength(c->watched_keys) == 0) return;
    listRewind(c->watched_keys,&li);
    while((ln = listNext(&li))) {
        list *clients;
        watchedKey *wk;

        /* Lookup the watched key -> clients list and remove the client
         * from the list */
        wk = listNodeValue(ln);
        clients = dictFetchValue(wk->db->watched_keys, wk->key);
        serverAssertWithInfo(c,NULL,clients != NULL);

        // 从监控该key的 client列表中移除本对象
        listDelNode(clients,listSearchKey(clients,c));
        /* Kill the entry at all if this was the only client
         * 如果此时没有client监控该key  将键值对从watched_key中移除
         * */
        if (listLength(clients) == 0)
            dictDelete(wk->db->watched_keys, wk->key);
        /* Remove this watched key from the client->watched list */
        listDelNode(c->watched_keys,ln);
        decrRefCount(wk->key);
        zfree(wk);
    }
}

/* "Touch" a key, so that if this key is being WATCHed by some client the
 * next EXEC will fail.
 * 代表在某个db下 key对应的redisObject发生了变化
 * */
void touchWatchedKey(redisDb *db, robj *key) {
    list *clients;
    listIter li;
    listNode *ln;

    if (dictSize(db->watched_keys) == 0) return;
    clients = dictFetchValue(db->watched_keys, key);
    if (!clients) return;

    /* Mark all the clients watching this key as CLIENT_DIRTY_CAS */
    /* Check if we are already watching for this key
     * 对这些client打上 dirty_cas标记 代表数据发生过变化
     * */
    listRewind(clients,&li);
    while((ln = listNext(&li))) {
        client *c = listNodeValue(ln);

        c->flags |= CLIENT_DIRTY_CAS;
    }
}

<<<<<<< HEAD
/* On FLUSHDB or FLUSHALL all the watched keys that are present before the
 * flush but will be deleted as effect of the flushing operation should
 * be touched. "dbid" is the DB that's getting the flush. -1 if it is
 * a FLUSHALL operation (all the DBs flushed).
 * 如果某个client 监控的key在某个db下 将它们标记成 dirty
 * */
void touchWatchedKeysOnFlush(int dbid) {
    listIter li1, li2;
    listNode *ln;

    /* For every client, check all the waited keys */
    listRewind(server.clients,&li1);
    while((ln = listNext(&li1))) {
        client *c = listNodeValue(ln);

        // 遍历此时连接到server上的所有client监视的key
        listRewind(c->watched_keys,&li2);
        while((ln = listNext(&li2))) {
            watchedKey *wk = listNodeValue(ln);

            /* For every watched key matching the specified DB, if the
             * key exists, mark the client as dirty, as the key will be
             * removed. */
            if (dbid == -1 || wk->db->id == dbid) {
                if (dictFind(wk->db->dict, wk->key->ptr) != NULL)
                    c->flags |= CLIENT_DIRTY_CAS;
=======
/* Set CLIENT_DIRTY_CAS to all clients of DB when DB is dirty.
 * It may happen in the following situations:
 * FLUSHDB, FLUSHALL, SWAPDB
 *
 * replaced_with: for SWAPDB, the WATCH should be invalidated if
 * the key exists in either of them, and skipped only if it
 * doesn't exist in both. */
void touchAllWatchedKeysInDb(redisDb *emptied, redisDb *replaced_with) {
    listIter li;
    listNode *ln;
    dictEntry *de;

    if (dictSize(emptied->watched_keys) == 0) return;

    dictIterator *di = dictGetSafeIterator(emptied->watched_keys);
    while((de = dictNext(di)) != NULL) {
        robj *key = dictGetKey(de);
        list *clients = dictGetVal(de);
        if (!clients) continue;
        listRewind(clients,&li);
        while((ln = listNext(&li))) {
            client *c = listNodeValue(ln);
            if (dictFind(emptied->dict, key->ptr)) {
                c->flags |= CLIENT_DIRTY_CAS;
            } else if (replaced_with && dictFind(replaced_with->dict, key->ptr)) {
                c->flags |= CLIENT_DIRTY_CAS;
>>>>>>> f86385f7
            }
        }
    }
    dictReleaseIterator(di);
}

/**
 * 发起监控命令
 * @param c
 */
void watchCommand(client *c) {
    int j;

    if (c->flags & CLIENT_MULTI) {
        addReplyError(c,"WATCH inside MULTI is not allowed");
        return;
    }
    for (j = 1; j < c->argc; j++)
        watchForKey(c,c->argv[j]);
    addReply(c,shared.ok);
}

void unwatchCommand(client *c) {
    unwatchAllKeys(c);
    c->flags &= (~CLIENT_DIRTY_CAS);
    addReply(c,shared.ok);
}<|MERGE_RESOLUTION|>--- conflicted
+++ resolved
@@ -31,9 +31,7 @@
 
 /* ================================ MULTI/EXEC ============================== */
 
-/* Client state initialization for MULTI/EXEC
- * 刚创建某个client时 会调用该方法 并设置一些属性  此时mstate中没有任何命令
- * */
+/* Client state initialization for MULTI/EXEC */
 void initClientMultiState(client *c) {
     c->mstate.commands = NULL;
     c->mstate.count = 0;
@@ -41,9 +39,7 @@
     c->mstate.cmd_inv_flags = 0;
 }
 
-/* Release all the resources associated with MULTI/EXEC state
- * 在执行完一组批任务后 释放内存
- * */
+/* Release all the resources associated with MULTI/EXEC state */
 void freeClientMultiState(client *c) {
     int j;
 
@@ -58,16 +54,11 @@
     zfree(c->mstate.commands);
 }
 
-/* Add a new command into the MULTI commands queue
- * 为client增加一个待处理的命令
- * */
+/* Add a new command into the MULTI commands queue */
 void queueMultiCommand(client *c) {
     multiCmd *mc;
     int j;
 
-<<<<<<< HEAD
-    // 对commands数组进行扩容
-=======
     /* No sense to waste memory if the transaction is already aborted.
      * this is useful in case client sends these in a pipeline, or doesn't
      * bother to read previous responses and didn't notice the multi was already
@@ -75,11 +66,8 @@
     if (c->flags & CLIENT_DIRTY_EXEC)
         return;
 
->>>>>>> f86385f7
     c->mstate.commands = zrealloc(c->mstate.commands,
             sizeof(multiCmd)*(c->mstate.count+1));
-
-    // 将mc指向数组的新槽
     mc = c->mstate.commands+c->mstate.count;
     mc->cmd = c->cmd;
     mc->argc = c->argc;
@@ -87,43 +75,25 @@
     memcpy(mc->argv,c->argv,sizeof(robj*)*c->argc);
     for (j = 0; j < c->argc; j++)
         incrRefCount(mc->argv[j]);
-    // 此时client维护的组合任务列表中 增加了一个新的multiCommand 所以count+1
     c->mstate.count++;
     c->mstate.cmd_flags |= c->cmd->flags;
     c->mstate.cmd_inv_flags |= ~c->cmd->flags;
 }
 
-/**
- * 丢弃本次事务  只有当执行批量任务时才有事务的概念
- * @param c
- */
 void discardTransaction(client *c) {
     freeClientMultiState(c);
-    // 重置multi命令
     initClientMultiState(c);
-    // 移除掉相关标记
     c->flags &= ~(CLIENT_MULTI|CLIENT_DIRTY_CAS|CLIENT_DIRTY_EXEC);
     unwatchAllKeys(c);
 }
 
-<<<<<<< HEAD
-/* Flag the transacation as DIRTY_EXEC so that EXEC will fail.
- * Should be called every time there is an error while queueing a command.
- * 当发现client准备执行一次multi命令时 增加一个dirty标记
- * */
-=======
 /* Flag the transaction as DIRTY_EXEC so that EXEC will fail.
  * Should be called every time there is an error while queueing a command. */
->>>>>>> f86385f7
 void flagTransaction(client *c) {
     if (c->flags & CLIENT_MULTI)
         c->flags |= CLIENT_DIRTY_EXEC;
 }
 
-/**
- * 当要执行一条批量命令时 直接返回ok到对端
- * @param c
- */
 void multiCommand(client *c) {
     if (c->flags & CLIENT_MULTI) {
         addReplyError(c,"MULTI calls can not be nested");
@@ -133,10 +103,6 @@
     addReply(c,shared.ok);
 }
 
-/**
- * 丢弃此时未执行完的命令
- * @param c
- */
 void discardCommand(client *c) {
     if (!(c->flags & CLIENT_MULTI)) {
         addReplyError(c,"DISCARD without MULTI");
@@ -147,29 +113,17 @@
 }
 
 /* Send a MULTI command to all the slaves and AOF file. Check the execCommand
- * implementation for more information.
- * 将批量任务 通知到aof 以及集群中其他子节点
- * */
+ * implementation for more information. */
 void execCommandPropagateMulti(client *c) {
     propagate(server.multiCommand,c->db->id,&shared.multi,1,
               PROPAGATE_AOF|PROPAGATE_REPL);
 }
 
-/**
- * 应当是执行exec命令时 才会一次性执行之前在client中存储的所有命令吧
- * @param c
- */
 void execCommandPropagateExec(client *c) {
     propagate(server.execCommand,c->db->id,&shared.exec,1,
               PROPAGATE_AOF|PROPAGATE_REPL);
 }
 
-<<<<<<< HEAD
-/**
- * 执行之前存储的所有任务
- * @param c
- */
-=======
 /* Aborts a transaction, with a specific error message.
  * The transaction is always aboarted with -EXECABORT so that the client knows
  * the server exited the multi state, but the actual reason for the abort is
@@ -188,7 +142,6 @@
         replicationFeedMonitors(c,server.monitors,c->db->id,c->argv,c->argc);
 }
 
->>>>>>> f86385f7
 void execCommand(client *c) {
     int j;
     robj **orig_argv;
@@ -197,7 +150,6 @@
     int must_propagate = 0; /* Need to propagate MULTI/EXEC to AOF / slaves? */
     int was_master = server.masterhost == NULL;
 
-    // 如果此时没有待执行的批任务 不允许发出该命令
     if (!(c->flags & CLIENT_MULTI)) {
         addReplyError(c,"EXEC without MULTI");
         return;
@@ -208,9 +160,7 @@
      * 2) There was a previous error while queueing commands.
      * A failed EXEC in the first case returns a multi bulk nil object
      * (technically it is not an error but a special behavior), while
-     * in the second an EXECABORT error is returned.
-     * 因为某些数据已经发生了变化 比如其他client操作了相同的key   在执行批量任务前 会对相关的key进行监控
-     * */
+     * in the second an EXECABORT error is returned. */
     if (c->flags & (CLIENT_DIRTY_CAS|CLIENT_DIRTY_EXEC)) {
         addReply(c, c->flags & CLIENT_DIRTY_EXEC ? shared.execaborterr :
                                                    shared.nullarray[c->resp]);
@@ -218,39 +168,13 @@
         goto handle_monitor;
     }
 
-<<<<<<< HEAD
-    /* If there are write commands inside the transaction, and this is a read
-     * only slave, we want to send an error. This happens when the transaction
-     * was initiated when the instance was a master or a writable replica and
-     * then the configuration changed (for example instance was turned into
-     * a replica).
-     * 当前节点不支持写操作
-     * */
-    if (!server.loading && server.masterhost && server.repl_slave_ro &&
-        !(c->flags & CLIENT_MASTER) && c->mstate.cmd_flags & CMD_WRITE)
-    {
-        addReplyError(c,
-            "Transaction contains write commands but instance "
-            "is now a read-only replica. EXEC aborted.");
-        discardTransaction(c);
-        goto handle_monitor;
-    }
-
-    /* Exec all the queued commands
-     * 此时解除对所有相关key的监控
-     * */
-=======
     /* Exec all the queued commands */
->>>>>>> f86385f7
     unwatchAllKeys(c); /* Unwatch ASAP otherwise we'll waste CPU cycles */
     orig_argv = c->argv;
     orig_argc = c->argc;
     orig_cmd = c->cmd;
-    // 先将长度信息写入到buff中 此时还没有将结果发送到对端
     addReplyArrayLen(c,c->mstate.count);
     for (j = 0; j < c->mstate.count; j++) {
-
-        // 将某个command的相关信息回填到client上
         c->argc = c->mstate.commands[j].argc;
         c->argv = c->mstate.commands[j].argv;
         c->cmd = c->mstate.commands[j].cmd;
@@ -259,9 +183,7 @@
          * is not readonly nor an administrative one.
          * This way we'll deliver the MULTI/..../EXEC block as a whole and
          * both the AOF and the replication link will have the same consistency
-         * and atomicity guarantees.
-         * 非只读节点 会将本次exec命令通知到aof/子节点  exec命令只需要传播一次
-         * */
+         * and atomicity guarantees. */
         if (!must_propagate &&
             !server.loading &&
             !(c->cmd->flags & (CMD_READONLY|CMD_ADMIN)))
@@ -271,9 +193,7 @@
         }
 
         int acl_keypos;
-        // 检测当前client使用的用户是否有权限执行command  每个client在连接到服务器时都会使用一个账号(用户)
         int acl_retval = ACLCheckCommandPerm(c,&acl_keypos);
-        // 代表此时client使用的登录用户没有权限执行命令
         if (acl_retval != ACL_OK) {
             addACLLogEntry(c,acl_retval,acl_keypos,NULL);
             addReplyErrorFormat(c,
@@ -285,19 +205,14 @@
                 "no permission to execute the command or subcommand" :
                 "no permission to touch the specified keys");
         } else {
-            // 执行当前命令
             call(c,server.loading ? CMD_CALL_NONE : CMD_CALL_FULL);
         }
 
-        /* Commands may alter argc/argv, restore mstate.
-         * 在执行完命令后 参数可能会被修改 这里回填到commands中
-         * */
+        /* Commands may alter argc/argv, restore mstate. */
         c->mstate.commands[j].argc = c->argc;
         c->mstate.commands[j].argv = c->argv;
         c->mstate.commands[j].cmd = c->cmd;
     }
-
-    // 当所有命令完成后 恢复cmd和参数信息
     c->argv = orig_argv;
     c->argc = orig_argc;
     c->cmd = orig_cmd;
@@ -340,26 +255,20 @@
 
 /* In the client->watched_keys list we need to use watchedKey structures
  * as in order to identify a key in Redis we need both the key name and the
- * DB
- * 代表某个redisObject此时处于被监控的状态 当该key相关的对象被修改时 会通知本对象 并终止相关的批任务
- * */
+ * DB */
 typedef struct watchedKey {
     robj *key;
     redisDb *db;
 } watchedKey;
 
-/* Watch for the specified key
- * 将某个db,redisObject 包装成watchedKey
- * */
+/* Watch for the specified key */
 void watchForKey(client *c, robj *key) {
     list *clients = NULL;
     listIter li;
     listNode *ln;
     watchedKey *wk;
 
-    /* Check if we are already watching for this key
-     * 查看本次要监视的key 是否已经存在与client.watched_keys中
-     * */
+    /* Check if we are already watching for this key */
     listRewind(c->watched_keys,&li);
     while((ln = listNext(&li))) {
         wk = listNodeValue(ln);
@@ -368,8 +277,6 @@
     }
     /* This key is not already watched in this DB. Let's add it */
     clients = dictFetchValue(c->db->watched_keys,key);
-
-    // 如果该key 还没有在db中被标记成监控状态 插入到db中 value对应监控该key的所有client
     if (!clients) {
         clients = listCreate();
         dictAdd(c->db->watched_keys,key,clients);
@@ -381,15 +288,11 @@
     wk->key = key;
     wk->db = c->db;
     incrRefCount(key);
-
-    // 将key设置到client.watched_keys
     listAddNodeTail(c->watched_keys,wk);
 }
 
 /* Unwatch all the keys watched by this client. To clean the EXEC dirty
- * flag is up to the caller.
- * 取消对某些key的监控状态
- * */
+ * flag is up to the caller. */
 void unwatchAllKeys(client *c) {
     listIter li;
     listNode *ln;
@@ -405,12 +308,8 @@
         wk = listNodeValue(ln);
         clients = dictFetchValue(wk->db->watched_keys, wk->key);
         serverAssertWithInfo(c,NULL,clients != NULL);
-
-        // 从监控该key的 client列表中移除本对象
         listDelNode(clients,listSearchKey(clients,c));
-        /* Kill the entry at all if this was the only client
-         * 如果此时没有client监控该key  将键值对从watched_key中移除
-         * */
+        /* Kill the entry at all if this was the only client */
         if (listLength(clients) == 0)
             dictDelete(wk->db->watched_keys, wk->key);
         /* Remove this watched key from the client->watched list */
@@ -421,9 +320,7 @@
 }
 
 /* "Touch" a key, so that if this key is being WATCHed by some client the
- * next EXEC will fail.
- * 代表在某个db下 key对应的redisObject发生了变化
- * */
+ * next EXEC will fail. */
 void touchWatchedKey(redisDb *db, robj *key) {
     list *clients;
     listIter li;
@@ -434,9 +331,7 @@
     if (!clients) return;
 
     /* Mark all the clients watching this key as CLIENT_DIRTY_CAS */
-    /* Check if we are already watching for this key
-     * 对这些client打上 dirty_cas标记 代表数据发生过变化
-     * */
+    /* Check if we are already watching for this key */
     listRewind(clients,&li);
     while((ln = listNext(&li))) {
         client *c = listNodeValue(ln);
@@ -445,34 +340,6 @@
     }
 }
 
-<<<<<<< HEAD
-/* On FLUSHDB or FLUSHALL all the watched keys that are present before the
- * flush but will be deleted as effect of the flushing operation should
- * be touched. "dbid" is the DB that's getting the flush. -1 if it is
- * a FLUSHALL operation (all the DBs flushed).
- * 如果某个client 监控的key在某个db下 将它们标记成 dirty
- * */
-void touchWatchedKeysOnFlush(int dbid) {
-    listIter li1, li2;
-    listNode *ln;
-
-    /* For every client, check all the waited keys */
-    listRewind(server.clients,&li1);
-    while((ln = listNext(&li1))) {
-        client *c = listNodeValue(ln);
-
-        // 遍历此时连接到server上的所有client监视的key
-        listRewind(c->watched_keys,&li2);
-        while((ln = listNext(&li2))) {
-            watchedKey *wk = listNodeValue(ln);
-
-            /* For every watched key matching the specified DB, if the
-             * key exists, mark the client as dirty, as the key will be
-             * removed. */
-            if (dbid == -1 || wk->db->id == dbid) {
-                if (dictFind(wk->db->dict, wk->key->ptr) != NULL)
-                    c->flags |= CLIENT_DIRTY_CAS;
-=======
 /* Set CLIENT_DIRTY_CAS to all clients of DB when DB is dirty.
  * It may happen in the following situations:
  * FLUSHDB, FLUSHALL, SWAPDB
@@ -499,17 +366,12 @@
                 c->flags |= CLIENT_DIRTY_CAS;
             } else if (replaced_with && dictFind(replaced_with->dict, key->ptr)) {
                 c->flags |= CLIENT_DIRTY_CAS;
->>>>>>> f86385f7
             }
         }
     }
     dictReleaseIterator(di);
 }
 
-/**
- * 发起监控命令
- * @param c
- */
 void watchCommand(client *c) {
     int j;
 
