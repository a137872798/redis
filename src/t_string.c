--- conflicted
+++ resolved
@@ -34,12 +34,6 @@
  * String Commands
  *----------------------------------------------------------------------------*/
 
-/**
- * 检查 string的长度是否超过范围
- * @param c
- * @param size
- * @return
- */
 static int checkStringLength(client *c, long long size) {
     if (!(c->flags & CLIENT_MASTER) && size > server.proto_max_bulk_len) {
         addReplyError(c,"string exceeds maximum allowed size (proto-max-bulk-len)");
@@ -71,23 +65,10 @@
 #define OBJ_SET_PX (1<<3)          /* Set if time in ms in given */
 #define OBJ_SET_KEEPTTL (1<<4)     /* Set and keep the ttl */
 
-/**
- * 执行command的通用模板
- * @param c
- * @param flags
- * @param key
- * @param val
- * @param expire
- * @param unit
- * @param ok_reply
- * @param abort_reply
- */
 void setGenericCommand(client *c, int flags, robj *key, robj *val, robj *expire, int unit, robj *ok_reply, robj *abort_reply) {
     long long milliseconds = 0; /* initialized to avoid any harmness warning */
 
-    // 代表本次是一次超时操作
     if (expire) {
-        // 将超时时间返回给client
         if (getLongLongFromObjectOrReply(c, expire, &milliseconds, NULL) != C_OK)
             return;
         if (milliseconds <= 0) {
@@ -97,14 +78,12 @@
         if (unit == UNIT_SECONDS) milliseconds *= 1000;
     }
 
-    // 代表情况与预期不符
     if ((flags & OBJ_SET_NX && lookupKeyWrite(c->db,key) != NULL) ||
         (flags & OBJ_SET_XX && lookupKeyWrite(c->db,key) == NULL))
     {
         addReply(c, abort_reply ? abort_reply : shared.null[c->resp]);
         return;
     }
-    // 将键值对存储到db下
     genericSetKey(c,c->db,key,val,flags & OBJ_SET_KEEPTTL,1);
     server.dirty++;
     if (expire) setExpire(c,c->db,key,mstime()+milliseconds);
@@ -114,9 +93,7 @@
     addReply(c, ok_reply ? ok_reply : shared.ok);
 }
 
-/* SET key value [NX] [XX] [KEEPTTL] [EX <seconds>] [PX <milliseconds>]
- * 根据client的参数信息执行set命令
- * */
+/* SET key value [NX] [XX] [KEEPTTL] [EX <seconds>] [PX <milliseconds>] */
 void setCommand(client *c) {
     int j;
     robj *expire = NULL;
@@ -127,7 +104,6 @@
         char *a = c->argv[j]->ptr;
         robj *next = (j == c->argc-1) ? NULL : c->argv[j+1];
 
-        // 根据参数信息设置flags
         if ((a[0] == 'n' || a[0] == 'N') &&
             (a[1] == 'x' || a[1] == 'X') && a[2] == '\0' &&
             !(flags & OBJ_SET_XX))
@@ -161,18 +137,15 @@
             expire = next;
             j++;
         } else {
-            // 传入不存在的command会将异常信息写入到client缓冲区中
             addReply(c,shared.syntaxerr);
             return;
         }
     }
 
-    // 看来value再写入前都要进行编码
     c->argv[2] = tryObjectEncoding(c->argv[2]);
     setGenericCommand(c,flags,c->argv[1],c->argv[2],expire,unit,NULL,NULL);
 }
 
-// 下面这些api直接指定了 flags
 void setnxCommand(client *c) {
     c->argv[2] = tryObjectEncoding(c->argv[2]);
     setGenericCommand(c,OBJ_SET_NX,c->argv[1],c->argv[2],NULL,0,shared.cone,shared.czero);
@@ -188,15 +161,9 @@
     setGenericCommand(c,OBJ_SET_NO_FLAGS,c->argv[1],c->argv[3],c->argv[2],UNIT_MILLISECONDS,NULL,NULL);
 }
 
-/**
- * 查询命令的模板
- * @param c
- * @return
- */
 int getGenericCommand(client *c) {
     robj *o;
 
-    // 实际上就是从db中检索数据
     if ((o = lookupKeyReadOrReply(c,c->argv[1],shared.null[c->resp])) == NULL)
         return C_OK;
 
@@ -209,37 +176,23 @@
     }
 }
 
-/**
- * @param c
- */
 void getCommand(client *c) {
     getGenericCommand(c);
 }
 
-/**
- * 插入新数据的同时返回旧数据
- * @param c
- */
 void getsetCommand(client *c) {
     if (getGenericCommand(c) == C_ERR) return;
     c->argv[2] = tryObjectEncoding(c->argv[2]);
-    // 存储键值对
     setKey(c,c->db,c->argv[1],c->argv[2]);
     notifyKeyspaceEvent(NOTIFY_STRING,"set",c->argv[1],c->db->id);
     server.dirty++;
 }
 
-/**
- * 本次将value设置到一个已经存在的sds结构上 从指定的偏移量开始写入
- * 不存在则插入
- * @param c
- */
 void setrangeCommand(client *c) {
     robj *o;
     long offset;
     sds value = c->argv[3]->ptr;
 
-    // 从c->argv[2]中获取 ptr的值 并设置到offset上
     if (getLongFromObjectOrReply(c,c->argv[2],&offset,NULL) != C_OK)
         return;
 
@@ -249,11 +202,8 @@
     }
 
     o = lookupKeyWrite(c->db,c->argv[1]);
-    // 当client指定的key不存在时
     if (o == NULL) {
-        /* Return 0 when setting nothing on a non-existing string
-         * 本来就不想追加value 就不需要处理了
-         * */
+        /* Return 0 when setting nothing on a non-existing string */
         if (sdslen(value) == 0) {
             addReply(c,shared.czero);
             return;
@@ -263,21 +213,16 @@
         if (checkStringLength(c,offset+sdslen(value)) != C_OK)
             return;
 
-        // 确保有足够的空间 这样算是首次插入键值对
         o = createObject(OBJ_STRING,sdsnewlen(NULL, offset+sdslen(value)));
         dbAdd(c->db,c->argv[1],o);
     } else {
         size_t olen;
 
-        /* Key exists, check type 此前key能找到匹配的键值对
-         * 返回1 代表类型不匹配
-         * */
+        /* Key exists, check type */
         if (checkType(c,o,OBJ_STRING))
             return;
 
-        /* Return existing string length when setting nothing
-         * 相当于本次不需要追加字符串直接返回原value的长度
-         * */
+        /* Return existing string length when setting nothing */
         olen = stringObjectLen(o);
         if (sdslen(value) == 0) {
             addReplyLongLong(c,olen);
@@ -288,15 +233,12 @@
         if (checkStringLength(c,offset+sdslen(value)) != C_OK)
             return;
 
-        /* Create a copy when the object is shared or encoded.
-         * 对原value解码后重新设置到db中  */
+        /* Create a copy when the object is shared or encoded. */
         o = dbUnshareStringValue(c->db,c->argv[1],o);
     }
 
-    // 这里是将value填充到新的sds结构中
     if (sdslen(value) > 0) {
         o->ptr = sdsgrowzero(o->ptr,offset+sdslen(value));
-        // value 从offset开始填充
         memcpy((char*)o->ptr+offset,value,sdslen(value));
         signalModifiedKey(c,c->db,c->argv[1]);
         notifyKeyspaceEvent(NOTIFY_STRING,
@@ -306,10 +248,6 @@
     addReplyLongLong(c,sdslen(o->ptr));
 }
 
-/**
- * 读取命中的sds结构中 指定范围的数据
- * @param c
- */
 void getrangeCommand(client *c) {
     robj *o;
     long long start, end;
@@ -320,11 +258,9 @@
         return;
     if (getLongLongFromObjectOrReply(c,c->argv[3],&end,NULL) != C_OK)
         return;
-    // 通过key在db中查找数据 如果数据不存在 或者非string类型 直接返回
     if ((o = lookupKeyReadOrReply(c,c->argv[1],shared.emptybulk)) == NULL ||
         checkType(c,o,OBJ_STRING)) return;
 
-    // 转换成string类型
     if (o->encoding == OBJ_ENCODING_INT) {
         str = llbuf;
         strlen = ll2string(llbuf,sizeof(llbuf),(long)o->ptr);
@@ -349,19 +285,13 @@
     if (start > end || strlen == 0) {
         addReply(c,shared.emptybulk);
     } else {
-        // 读取指定范围内的数据
         addReplyBulkCBuffer(c,(char*)str+start,end-start+1);
     }
 }
 
-/**
- * 这里会尝试找到一组key对应的值
- * @param c
- */
 void mgetCommand(client *c) {
     int j;
 
-    // 先设置长度信息 描述后面总计会存在多少value
     addReplyArrayLen(c,c->argc-1);
     for (j = 1; j < c->argc; j++) {
         robj *o = lookupKeyRead(c->db,c->argv[j]);
@@ -377,11 +307,6 @@
     }
 }
 
-/**
- * 批量设置的模板
- * @param c
- * @param nx
- */
 void msetGenericCommand(client *c, int nx) {
     int j;
 
@@ -391,13 +316,7 @@
     }
 
     /* Handle the NX flag. The MSETNX semantic is to return zero and don't
-<<<<<<< HEAD
-     * set anything if at least one key alerady exists.
-     * 代表本次操作不允许覆盖
-     * */
-=======
      * set anything if at least one key already exists. */
->>>>>>> f86385f7
     if (nx) {
         for (j = 1; j < c->argc; j += 2) {
             if (lookupKeyWrite(c->db,c->argv[j]) != NULL) {
@@ -408,7 +327,6 @@
     }
 
     for (j = 1; j < c->argc; j += 2) {
-        // 存储在db中的数据都是编码过的
         c->argv[j+1] = tryObjectEncoding(c->argv[j+1]);
         setKey(c,c->db,c->argv[j],c->argv[j+1]);
         notifyKeyspaceEvent(NOTIFY_STRING,"set",c->argv[j],c->db->id);
@@ -425,22 +343,15 @@
     msetGenericCommand(c,1);
 }
 
-/**
- * 代表这是一条增加/减少的指令
- * @param c
- * @param incr 正数代表增加 负数代表减少
- */
 void incrDecrCommand(client *c, long long incr) {
     long long value, oldvalue;
     robj *o, *new;
 
     o = lookupKeyWrite(c->db,c->argv[1]);
     if (o != NULL && checkType(c,o,OBJ_STRING)) return;
-    // 认为o中存储的是long类型
     if (getLongLongFromObjectOrReply(c,o,&value,NULL) != C_OK) return;
 
     oldvalue = value;
-    // 检查是否越界
     if ((incr < 0 && oldvalue < 0 && incr < (LLONG_MIN-oldvalue)) ||
         (incr > 0 && oldvalue > 0 && incr > (LLONG_MAX-oldvalue))) {
         addReplyError(c,"increment or decrement would overflow");
@@ -455,7 +366,6 @@
         new = o;
         o->ptr = (void*)((long)value);
     } else {
-        // 将value包装成redisObject后 插入到db中
         new = createStringObjectFromLongLongForValue(value);
         if (o) {
             dbOverwrite(c->db,c->argv[1],new);
@@ -479,10 +389,6 @@
     incrDecrCommand(c,-1);
 }
 
-/**
- * 上面的api 增量/减少量的值都是1  这里是从参数中获取
- * @param c
- */
 void incrbyCommand(client *c) {
     long long incr;
 
@@ -497,28 +403,21 @@
     incrDecrCommand(c,-incr);
 }
 
-/**
- * 增加一个float值
- * @param c
- */
 void incrbyfloatCommand(client *c) {
     long double incr, value;
     robj *o, *new, *aux1, *aux2;
 
     o = lookupKeyWrite(c->db,c->argv[1]);
     if (o != NULL && checkType(c,o,OBJ_STRING)) return;
-    // 现有的值不存在 或者增量的值不存在
     if (getLongDoubleFromObjectOrReply(c,o,&value,NULL) != C_OK ||
         getLongDoubleFromObjectOrReply(c,c->argv[2],&incr,NULL) != C_OK)
         return;
 
     value += incr;
-    // 结果不合法
     if (isnan(value) || isinf(value)) {
         addReplyError(c,"increment would produce NaN or Infinity");
         return;
     }
-    // 将最新的value 包装成一个新的redisObject 并进行覆盖或者插入
     new = createStringObjectFromLongDouble(value,1);
     if (o)
         dbOverwrite(c->db,c->argv[1],new);
@@ -531,11 +430,8 @@
 
     /* Always replicate INCRBYFLOAT as a SET command with the final value
      * in order to make sure that differences in float precision or formatting
-     * will not create differences in replicas or after an AOF restart.
-     * 这里更改了client内部的命令信息  强制修改成一条set指令 这样可以保证数据一致性
-     * */
+     * will not create differences in replicas or after an AOF restart. */
     aux1 = createStringObject("SET",3);
-    // 修改client.arg
     rewriteClientCommandArgument(c,0,aux1);
     decrRefCount(aux1);
     rewriteClientCommandArgument(c,2,new);
@@ -544,16 +440,11 @@
     decrRefCount(aux2);
 }
 
-/**
- * 在原有数据上进行追加
- * @param c
- */
 void appendCommand(client *c) {
     size_t totlen;
     robj *o, *append;
 
     o = lookupKeyWrite(c->db,c->argv[1]);
-    // 首次创建
     if (o == NULL) {
         /* Create the key */
         c->argv[2] = tryObjectEncoding(c->argv[2]);
@@ -561,9 +452,7 @@
         incrRefCount(c->argv[2]);
         totlen = stringObjectLen(c->argv[2]);
     } else {
-        /* Key exists, check type
-         * 确保存在的数据必须是string类型
-         * */
+        /* Key exists, check type */
         if (checkType(c,o,OBJ_STRING))
             return;
 
@@ -573,7 +462,7 @@
         if (checkStringLength(c,totlen) != C_OK)
             return;
 
-        /* Append the value 对原数据进行解码后 将本次新数据拼接上去 */
+        /* Append the value */
         o = dbUnshareStringValue(c->db,c->argv[1],o);
         o->ptr = sdscatlen(o->ptr,append->ptr,sdslen(append->ptr));
         totlen = sdslen(o->ptr);
@@ -584,10 +473,6 @@
     addReplyLongLong(c,totlen);
 }
 
-/**
- * 获取某个key对应value的长度
- * @param c
- */
 void strlenCommand(client *c) {
     robj *o;
     if ((o = lookupKeyReadOrReply(c,c->argv[1],shared.czero)) == NULL ||
@@ -611,7 +496,6 @@
 
 /* STRALGO <algo> [IDX] [MINMATCHLEN <len>] [WITHMATCHLEN]
  *     STRINGS <string> <string> | KEYS <keya> <keyb>
- *     TODO 求最长公共子序列的算法 先不看
  */
 void stralgoLCS(client *c) {
     uint32_t i, j;
