--- conflicted
+++ resolved
@@ -30,16 +30,13 @@
 #include "server.h"
 #include <math.h> /* isnan(), isinf() */
 
-/* Forward declarations */
-int getGenericCommand(client *c);
-
 /*-----------------------------------------------------------------------------
  * String Commands
  *----------------------------------------------------------------------------*/
 
 static int checkStringLength(client *c, long long size) {
-    if (!(c->flags & CLIENT_MASTER) && size > server.proto_max_bulk_len) {
-        addReplyError(c,"string exceeds maximum allowed size (proto-max-bulk-len)");
+    if (size > 512*1024*1024) {
+        addReplyError(c,"string exceeds maximum allowed size (512MB)");
         return C_ERR;
     }
     return C_OK;
@@ -47,9 +44,9 @@
 
 /* The setGenericCommand() function implements the SET operation with different
  * options and variants. This function is called in order to implement the
- * following commands: SET, SETEX, PSETEX, SETNX, GETSET.
- *
- * 'flags' changes the behavior of the command (NX, XX or GET, see below).
+ * following commands: SET, SETEX, PSETEX, SETNX.
+ *
+ * 'flags' changes the behavior of the command (NX or XX, see below).
  *
  * 'expire' represents an expire to set in form of a Redis object as passed
  * by the user. It is interpreted according to the specified 'unit'.
@@ -61,37 +58,24 @@
  * If ok_reply is NULL "+OK" is used.
  * If abort_reply is NULL, "$-1" is used. */
 
-#define OBJ_NO_FLAGS 0
+#define OBJ_SET_NO_FLAGS 0
 #define OBJ_SET_NX (1<<0)          /* Set if key not exists. */
 #define OBJ_SET_XX (1<<1)          /* Set if key exists. */
-#define OBJ_EX (1<<2)              /* Set if time in seconds is given */
-#define OBJ_PX (1<<3)              /* Set if time in ms in given */
-#define OBJ_KEEPTTL (1<<4)         /* Set and keep the ttl */
-#define OBJ_SET_GET (1<<5)         /* Set if want to get key before set */
-#define OBJ_EXAT (1<<6)            /* Set if timestamp in second is given */
-#define OBJ_PXAT (1<<7)            /* Set if timestamp in ms is given */
-#define OBJ_PERSIST (1<<8)         /* Set if we need to remove the ttl */
+#define OBJ_SET_EX (1<<2)          /* Set if time in seconds is given */
+#define OBJ_SET_PX (1<<3)          /* Set if time in ms in given */
+#define OBJ_SET_KEEPTTL (1<<4)     /* Set and keep the ttl */
 
 void setGenericCommand(client *c, int flags, robj *key, robj *val, robj *expire, int unit, robj *ok_reply, robj *abort_reply) {
-    long long milliseconds = 0, when = 0; /* initialized to avoid any harmness warning */
+    long long milliseconds = 0; /* initialized to avoid any harmness warning */
 
     if (expire) {
         if (getLongLongFromObjectOrReply(c, expire, &milliseconds, NULL) != C_OK)
             return;
-        if (milliseconds <= 0 || (unit == UNIT_SECONDS && milliseconds > LLONG_MAX / 1000)) {
-            /* Negative value provided or multiplication is gonna overflow. */
-            addReplyErrorFormat(c, "invalid expire time in %s", c->cmd->name);
+        if (milliseconds <= 0) {
+            addReplyErrorFormat(c,"invalid expire time in %s",c->cmd->name);
             return;
         }
         if (unit == UNIT_SECONDS) milliseconds *= 1000;
-        when = milliseconds;
-        if ((flags & OBJ_PX) || (flags & OBJ_EX))
-            when += mstime();
-        if (when <= 0) {
-            /* Overflow detected. */
-            addReplyErrorFormat(c, "invalid expire time in %s", c->cmd->name);
-            return;
-        }
     }
 
     if ((flags & OBJ_SET_NX && lookupKeyWrite(c->db,key) != NULL) ||
@@ -100,171 +84,62 @@
         addReply(c, abort_reply ? abort_reply : shared.null[c->resp]);
         return;
     }
-<<<<<<< HEAD
-
-    if (flags & OBJ_SET_GET) {
-        if (getGenericCommand(c) == C_ERR) return;
-    }
-
-    genericSetKey(c,c->db,key, val,flags & OBJ_KEEPTTL,1);
-=======
     genericSetKey(c,c->db,key,val,flags & OBJ_SET_KEEPTTL,1);
->>>>>>> aa55bbe1
     server.dirty++;
+    if (expire) setExpire(c,c->db,key,mstime()+milliseconds);
     notifyKeyspaceEvent(NOTIFY_STRING,"set",key,c->db->id);
-    if (expire) {
-        setExpire(c,c->db,key,when);
-        notifyKeyspaceEvent(NOTIFY_GENERIC,"expire",key,c->db->id);
-
-        /* Propagate as SET Key Value PXAT millisecond-timestamp if there is EXAT/PXAT or
-         * propagate as SET Key Value PX millisecond if there is EX/PX flag.
-         *
-         * Additionally when we propagate the SET with PX (relative millisecond) we translate
-         * it again to SET with PXAT for the AOF.
-         *
-         * Additional care is required while modifying the argument order. AOF relies on the
-         * exp argument being at index 3. (see feedAppendOnlyFile)
-         * */
-        robj *exp = (flags & OBJ_PXAT) || (flags & OBJ_EXAT) ? shared.pxat : shared.px;
-        robj *millisecondObj = createStringObjectFromLongLong(milliseconds);
-        rewriteClientCommandVector(c,5,shared.set,key,val,exp,millisecondObj);
-        decrRefCount(millisecondObj);
-    }
-    if (!(flags & OBJ_SET_GET)) {
-        addReply(c, ok_reply ? ok_reply : shared.ok);
-    }
-
-    /* Propagate without the GET argument (Isn't needed if we had expire since in that case we completely re-written the command argv) */
-    if ((flags & OBJ_SET_GET) && !expire) {
-        int argc = 0;
-        int j;
-        robj **argv = zmalloc((c->argc-1)*sizeof(robj*));
-        for (j=0; j < c->argc; j++) {
-            char *a = c->argv[j]->ptr;
-            /* Skip GET which may be repeated multiple times. */
-            if (j >= 3 &&
-                (a[0] == 'g' || a[0] == 'G') &&
-                (a[1] == 'e' || a[1] == 'E') &&
-                (a[2] == 't' || a[2] == 'T') && a[3] == '\0')
-                continue;
-            argv[argc++] = c->argv[j];
-            incrRefCount(c->argv[j]);
-        }
-        replaceClientCommandVector(c, argc, argv);
-    }
-}
-
-#define COMMAND_GET 0
-#define COMMAND_SET 1
-/*
- * The parseExtendedStringArgumentsOrReply() function performs the common validation for extended
- * string arguments used in SET and GET command.
- *
- * Get specific commands - PERSIST/DEL
- * Set specific commands - XX/NX/GET
- * Common commands - EX/EXAT/PX/PXAT/KEEPTTL
- *
- * Function takes pointers to client, flags, unit, pointer to pointer of expire obj if needed
- * to be determined and command_type which can be COMMAND_GET or COMMAND_SET.
- *
- * If there are any syntax violations C_ERR is returned else C_OK is returned.
- *
- * Input flags are updated upon parsing the arguments. Unit and expire are updated if there are any
- * EX/EXAT/PX/PXAT arguments. Unit is updated to millisecond if PX/PXAT is set.
- */
-int parseExtendedStringArgumentsOrReply(client *c, int *flags, int *unit, robj **expire, int command_type) {
-
-    int j = command_type == COMMAND_GET ? 2 : 3;
-    for (; j < c->argc; j++) {
-        char *opt = c->argv[j]->ptr;
+    if (expire) notifyKeyspaceEvent(NOTIFY_GENERIC,
+        "expire",key,c->db->id);
+    addReply(c, ok_reply ? ok_reply : shared.ok);
+}
+
+/* SET key value [NX] [XX] [KEEPTTL] [EX <seconds>] [PX <milliseconds>] */
+void setCommand(client *c) {
+    int j;
+    robj *expire = NULL;
+    int unit = UNIT_SECONDS;
+    int flags = OBJ_SET_NO_FLAGS;
+
+    for (j = 3; j < c->argc; j++) {
+        char *a = c->argv[j]->ptr;
         robj *next = (j == c->argc-1) ? NULL : c->argv[j+1];
 
-        if ((opt[0] == 'n' || opt[0] == 'N') &&
-            (opt[1] == 'x' || opt[1] == 'X') && opt[2] == '\0' &&
-            !(*flags & OBJ_SET_XX) && !(*flags & OBJ_SET_GET) && (command_type == COMMAND_SET))
+        if ((a[0] == 'n' || a[0] == 'N') &&
+            (a[1] == 'x' || a[1] == 'X') && a[2] == '\0' &&
+            !(flags & OBJ_SET_XX))
         {
-            *flags |= OBJ_SET_NX;
-        } else if ((opt[0] == 'x' || opt[0] == 'X') &&
-                   (opt[1] == 'x' || opt[1] == 'X') && opt[2] == '\0' &&
-                   !(*flags & OBJ_SET_NX) && (command_type == COMMAND_SET))
+            flags |= OBJ_SET_NX;
+        } else if ((a[0] == 'x' || a[0] == 'X') &&
+                   (a[1] == 'x' || a[1] == 'X') && a[2] == '\0' &&
+                   !(flags & OBJ_SET_NX))
         {
-            *flags |= OBJ_SET_XX;
-        } else if ((opt[0] == 'g' || opt[0] == 'G') &&
-                   (opt[1] == 'e' || opt[1] == 'E') &&
-                   (opt[2] == 't' || opt[2] == 'T') && opt[3] == '\0' &&
-                   !(*flags & OBJ_SET_NX) && (command_type == COMMAND_SET))
+            flags |= OBJ_SET_XX;
+        } else if (!strcasecmp(c->argv[j]->ptr,"KEEPTTL") &&
+                   !(flags & OBJ_SET_EX) && !(flags & OBJ_SET_PX))
         {
-            *flags |= OBJ_SET_GET;
-        } else if (!strcasecmp(opt, "KEEPTTL") && !(*flags & OBJ_PERSIST) &&
-            !(*flags & OBJ_EX) && !(*flags & OBJ_EXAT) &&
-            !(*flags & OBJ_PX) && !(*flags & OBJ_PXAT) && (command_type == COMMAND_SET))
+            flags |= OBJ_SET_KEEPTTL;
+        } else if ((a[0] == 'e' || a[0] == 'E') &&
+                   (a[1] == 'x' || a[1] == 'X') && a[2] == '\0' &&
+                   !(flags & OBJ_SET_KEEPTTL) &&
+                   !(flags & OBJ_SET_PX) && next)
         {
-            *flags |= OBJ_KEEPTTL;
-        } else if (!strcasecmp(opt,"PERSIST") && (command_type == COMMAND_GET) &&
-               !(*flags & OBJ_EX) && !(*flags & OBJ_EXAT) &&
-               !(*flags & OBJ_PX) && !(*flags & OBJ_PXAT) &&
-               !(*flags & OBJ_KEEPTTL))
+            flags |= OBJ_SET_EX;
+            unit = UNIT_SECONDS;
+            expire = next;
+            j++;
+        } else if ((a[0] == 'p' || a[0] == 'P') &&
+                   (a[1] == 'x' || a[1] == 'X') && a[2] == '\0' &&
+                   !(flags & OBJ_SET_KEEPTTL) &&
+                   !(flags & OBJ_SET_EX) && next)
         {
-            *flags |= OBJ_PERSIST;
-        } else if ((opt[0] == 'e' || opt[0] == 'E') &&
-                   (opt[1] == 'x' || opt[1] == 'X') && opt[2] == '\0' &&
-                   !(*flags & OBJ_KEEPTTL) && !(*flags & OBJ_PERSIST) &&
-                   !(*flags & OBJ_EXAT) && !(*flags & OBJ_PX) &&
-                   !(*flags & OBJ_PXAT) && next)
-        {
-            *flags |= OBJ_EX;
-            *expire = next;
-            j++;
-        } else if ((opt[0] == 'p' || opt[0] == 'P') &&
-                   (opt[1] == 'x' || opt[1] == 'X') && opt[2] == '\0' &&
-                   !(*flags & OBJ_KEEPTTL) && !(*flags & OBJ_PERSIST) &&
-                   !(*flags & OBJ_EX) && !(*flags & OBJ_EXAT) &&
-                   !(*flags & OBJ_PXAT) && next)
-        {
-            *flags |= OBJ_PX;
-            *unit = UNIT_MILLISECONDS;
-            *expire = next;
-            j++;
-        } else if ((opt[0] == 'e' || opt[0] == 'E') &&
-                   (opt[1] == 'x' || opt[1] == 'X') &&
-                   (opt[2] == 'a' || opt[2] == 'A') &&
-                   (opt[3] == 't' || opt[3] == 'T') && opt[4] == '\0' &&
-                   !(*flags & OBJ_KEEPTTL) && !(*flags & OBJ_PERSIST) &&
-                   !(*flags & OBJ_EX) && !(*flags & OBJ_PX) &&
-                   !(*flags & OBJ_PXAT) && next)
-        {
-            *flags |= OBJ_EXAT;
-            *expire = next;
-            j++;
-        } else if ((opt[0] == 'p' || opt[0] == 'P') &&
-                   (opt[1] == 'x' || opt[1] == 'X') &&
-                   (opt[2] == 'a' || opt[2] == 'A') &&
-                   (opt[3] == 't' || opt[3] == 'T') && opt[4] == '\0' &&
-                   !(*flags & OBJ_KEEPTTL) && !(*flags & OBJ_PERSIST) &&
-                   !(*flags & OBJ_EX) && !(*flags & OBJ_EXAT) &&
-                   !(*flags & OBJ_PX) && next)
-        {
-            *flags |= OBJ_PXAT;
-            *unit = UNIT_MILLISECONDS;
-            *expire = next;
+            flags |= OBJ_SET_PX;
+            unit = UNIT_MILLISECONDS;
+            expire = next;
             j++;
         } else {
-            addReplyErrorObject(c,shared.syntaxerr);
-            return C_ERR;
-        }
-    }
-    return C_OK;
-}
-
-/* SET key value [NX] [XX] [KEEPTTL] [GET] [EX <seconds>] [PX <milliseconds>]
- *     [EXAT <seconds-timestamp>][PXAT <milliseconds-timestamp>] */
-void setCommand(client *c) {
-    robj *expire = NULL;
-    int unit = UNIT_SECONDS;
-    int flags = OBJ_NO_FLAGS;
-
-    if (parseExtendedStringArgumentsOrReply(c,&flags,&unit,&expire,COMMAND_SET) != C_OK) {
-        return;
+            addReply(c,shared.syntaxerr);
+            return;
+        }
     }
 
     c->argv[2] = tryObjectEncoding(c->argv[2]);
@@ -278,12 +153,12 @@
 
 void setexCommand(client *c) {
     c->argv[3] = tryObjectEncoding(c->argv[3]);
-    setGenericCommand(c,OBJ_EX,c->argv[1],c->argv[3],c->argv[2],UNIT_SECONDS,NULL,NULL);
+    setGenericCommand(c,OBJ_SET_NO_FLAGS,c->argv[1],c->argv[3],c->argv[2],UNIT_SECONDS,NULL,NULL);
 }
 
 void psetexCommand(client *c) {
     c->argv[3] = tryObjectEncoding(c->argv[3]);
-    setGenericCommand(c,OBJ_PX,c->argv[1],c->argv[3],c->argv[2],UNIT_MILLISECONDS,NULL,NULL);
+    setGenericCommand(c,OBJ_SET_NO_FLAGS,c->argv[1],c->argv[3],c->argv[2],UNIT_MILLISECONDS,NULL,NULL);
 }
 
 int getGenericCommand(client *c) {
@@ -292,126 +167,17 @@
     if ((o = lookupKeyReadOrReply(c,c->argv[1],shared.null[c->resp])) == NULL)
         return C_OK;
 
-    if (checkType(c,o,OBJ_STRING)) {
+    if (o->type != OBJ_STRING) {
+        addReply(c,shared.wrongtypeerr);
         return C_ERR;
-    }
-
-    addReplyBulk(c,o);
-    return C_OK;
+    } else {
+        addReplyBulk(c,o);
+        return C_OK;
+    }
 }
 
 void getCommand(client *c) {
     getGenericCommand(c);
-}
-
-/*
- * GETEX <key> [PERSIST][EX seconds][PX milliseconds][EXAT seconds-timestamp][PXAT milliseconds-timestamp]
- *
- * The getexCommand() function implements extended options and variants of the GET command. Unlike GET
- * command this command is not read-only.
- *
- * The default behavior when no options are specified is same as GET and does not alter any TTL.
- *
- * Only one of the below options can be used at a given time.
- *
- * 1. PERSIST removes any TTL associated with the key.
- * 2. EX Set expiry TTL in seconds.
- * 3. PX Set expiry TTL in milliseconds.
- * 4. EXAT Same like EX instead of specifying the number of seconds representing the TTL
- *      (time to live), it takes an absolute Unix timestamp
- * 5. PXAT Same like PX instead of specifying the number of milliseconds representing the TTL
- *      (time to live), it takes an absolute Unix timestamp
- *
- * Command would either return the bulk string, error or nil.
- */
-void getexCommand(client *c) {
-    robj *expire = NULL;
-    int unit = UNIT_SECONDS;
-    int flags = OBJ_NO_FLAGS;
-
-    if (parseExtendedStringArgumentsOrReply(c,&flags,&unit,&expire,COMMAND_GET) != C_OK) {
-        return;
-    }
-
-    robj *o;
-
-    if ((o = lookupKeyReadOrReply(c,c->argv[1],shared.null[c->resp])) == NULL)
-        return;
-
-    if (checkType(c,o,OBJ_STRING)) {
-        return;
-    }
-
-    long long milliseconds = 0, when = 0;
-
-    /* Validate the expiration time value first */
-    if (expire) {
-        if (getLongLongFromObjectOrReply(c, expire, &milliseconds, NULL) != C_OK)
-            return;
-        if (milliseconds <= 0 || (unit == UNIT_SECONDS && milliseconds > LLONG_MAX / 1000)) {
-            /* Negative value provided or multiplication is gonna overflow. */
-            addReplyErrorFormat(c, "invalid expire time in %s", c->cmd->name);
-            return;
-        }
-        if (unit == UNIT_SECONDS) milliseconds *= 1000;
-        when = milliseconds;
-        if ((flags & OBJ_PX) || (flags & OBJ_EX))
-            when += mstime();
-        if (when <= 0) {
-            /* Overflow detected. */
-            addReplyErrorFormat(c, "invalid expire time in %s", c->cmd->name);
-            return;
-        }
-    }
-
-    /* We need to do this before we expire the key or delete it */
-    addReplyBulk(c,o);
-
-    /* This command is never propagated as is. It is either propagated as PEXPIRE[AT],DEL,UNLINK or PERSIST.
-     * This why it doesn't need special handling in feedAppendOnlyFile to convert relative expire time to absolute one. */
-    if (((flags & OBJ_PXAT) || (flags & OBJ_EXAT)) && checkAlreadyExpired(milliseconds)) {
-        /* When PXAT/EXAT absolute timestamp is specified, there can be a chance that timestamp
-         * has already elapsed so delete the key in that case. */
-        int deleted = server.lazyfree_lazy_expire ? dbAsyncDelete(c->db, c->argv[1]) :
-                      dbSyncDelete(c->db, c->argv[1]);
-        serverAssert(deleted);
-        robj *aux = server.lazyfree_lazy_expire ? shared.unlink : shared.del;
-        rewriteClientCommandVector(c,2,aux,c->argv[1]);
-        signalModifiedKey(c, c->db, c->argv[1]);
-        notifyKeyspaceEvent(NOTIFY_GENERIC, "del", c->argv[1], c->db->id);
-        server.dirty++;
-    } else if (expire) {
-        setExpire(c,c->db,c->argv[1],when);
-        /* Propagate */
-        robj *exp = (flags & OBJ_PXAT) || (flags & OBJ_EXAT) ? shared.pexpireat : shared.pexpire;
-        robj* millisecondObj = createStringObjectFromLongLong(milliseconds);
-        rewriteClientCommandVector(c,3,exp,c->argv[1],millisecondObj);
-        decrRefCount(millisecondObj);
-        signalModifiedKey(c, c->db, c->argv[1]);
-        notifyKeyspaceEvent(NOTIFY_GENERIC,"expire",c->argv[1],c->db->id);
-        server.dirty++;
-    } else if (flags & OBJ_PERSIST) {
-        if (removeExpire(c->db, c->argv[1])) {
-            signalModifiedKey(c, c->db, c->argv[1]);
-            rewriteClientCommandVector(c, 2, shared.persist, c->argv[1]);
-            notifyKeyspaceEvent(NOTIFY_GENERIC,"persist",c->argv[1],c->db->id);
-            server.dirty++;
-        }
-    }
-}
-
-void getdelCommand(client *c) {
-    if (getGenericCommand(c) == C_ERR) return;
-    int deleted = server.lazyfree_lazy_user_del ? dbAsyncDelete(c->db, c->argv[1]) :
-                  dbSyncDelete(c->db, c->argv[1]);
-    if (deleted) {
-        /* Propagate as DEL/UNLINK command */
-        robj *aux = server.lazyfree_lazy_user_del ? shared.unlink : shared.del;
-        rewriteClientCommandVector(c,2,aux,c->argv[1]);
-        signalModifiedKey(c, c->db, c->argv[1]);
-        notifyKeyspaceEvent(NOTIFY_GENERIC, "del", c->argv[1], c->db->id);
-        server.dirty++;
-    }
 }
 
 void getsetCommand(client *c) {
@@ -420,9 +186,6 @@
     setKey(c,c->db,c->argv[1],c->argv[2]);
     notifyKeyspaceEvent(NOTIFY_STRING,"set",c->argv[1],c->db->id);
     server.dirty++;
-
-    /* Propagate as SET command */
-    rewriteClientCommandArgument(c,0,shared.set);
 }
 
 void setrangeCommand(client *c) {
@@ -553,7 +316,7 @@
     }
 
     /* Handle the NX flag. The MSETNX semantic is to return zero and don't
-     * set anything if at least one key already exists. */
+     * set anything if at least one key alerady exists. */
     if (nx) {
         for (j = 1; j < c->argc; j += 2) {
             if (lookupKeyWrite(c->db,c->argv[j]) != NULL) {
@@ -585,7 +348,7 @@
     robj *o, *new;
 
     o = lookupKeyWrite(c->db,c->argv[1]);
-    if (checkType(c,o,OBJ_STRING)) return;
+    if (o != NULL && checkType(c,o,OBJ_STRING)) return;
     if (getLongLongFromObjectOrReply(c,o,&value,NULL) != C_OK) return;
 
     oldvalue = value;
@@ -642,10 +405,10 @@
 
 void incrbyfloatCommand(client *c) {
     long double incr, value;
-    robj *o, *new;
+    robj *o, *new, *aux1, *aux2;
 
     o = lookupKeyWrite(c->db,c->argv[1]);
-    if (checkType(c,o,OBJ_STRING)) return;
+    if (o != NULL && checkType(c,o,OBJ_STRING)) return;
     if (getLongDoubleFromObjectOrReply(c,o,&value,NULL) != C_OK ||
         getLongDoubleFromObjectOrReply(c,c->argv[2],&incr,NULL) != C_OK)
         return;
@@ -668,9 +431,13 @@
     /* Always replicate INCRBYFLOAT as a SET command with the final value
      * in order to make sure that differences in float precision or formatting
      * will not create differences in replicas or after an AOF restart. */
-    rewriteClientCommandArgument(c,0,shared.set);
+    aux1 = createStringObject("SET",3);
+    rewriteClientCommandArgument(c,0,aux1);
+    decrRefCount(aux1);
     rewriteClientCommandArgument(c,2,new);
-    rewriteClientCommandArgument(c,3,shared.keepttl);
+    aux2 = createStringObject("KEEPTTL",7);
+    rewriteClientCommandArgument(c,3,aux2);
+    decrRefCount(aux2);
 }
 
 void appendCommand(client *c) {
@@ -723,11 +490,7 @@
     if (!strcasecmp(c->argv[1]->ptr,"lcs")) {
         stralgoLCS(c);
     } else {
-<<<<<<< HEAD
-        addReplyErrorObject(c,shared.syntaxerr);
-=======
         addReply(c,shared.syntaxerr);
->>>>>>> aa55bbe1
     }
 }
 
@@ -753,15 +516,6 @@
             withmatchlen = 1;
         } else if (!strcasecmp(opt,"MINMATCHLEN") && moreargs) {
             if (getLongLongFromObjectOrReply(c,c->argv[j+1],&minmatchlen,NULL)
-<<<<<<< HEAD
-                != C_OK) goto cleanup;
-            if (minmatchlen < 0) minmatchlen = 0;
-            j++;
-        } else if (!strcasecmp(opt,"STRINGS") && moreargs > 1) {
-            if (a != NULL) {
-                addReplyError(c,"Either use STRINGS or KEYS");
-                goto cleanup;
-=======
                 != C_OK) return;
             if (minmatchlen < 0) minmatchlen = 0;
             j++;
@@ -769,31 +523,10 @@
             if (a != NULL) {
                 addReplyError(c,"Either use STRINGS or KEYS");
                 return;
->>>>>>> aa55bbe1
             }
             a = c->argv[j+1]->ptr;
             b = c->argv[j+2]->ptr;
             j += 2;
-<<<<<<< HEAD
-        } else if (!strcasecmp(opt,"KEYS") && moreargs > 1) {
-            if (a != NULL) {
-                addReplyError(c,"Either use STRINGS or KEYS");
-                goto cleanup;
-            }
-            obja = lookupKeyRead(c->db,c->argv[j+1]);
-            objb = lookupKeyRead(c->db,c->argv[j+2]);
-            if ((obja && obja->type != OBJ_STRING) ||
-                (objb && objb->type != OBJ_STRING))
-            {
-                addReplyError(c,
-                    "The specified keys must contain string values");
-                /* Don't cleanup the objects, we need to do that
-                 * only after calling getDecodedObject(). */
-                obja = NULL;
-                objb = NULL;
-                goto cleanup;
-            }
-=======
         } else if (!strcasecmp(opt,"KEYS")) {
             if (a != NULL) {
                 addReplyError(c,"Either use STRINGS or KEYS");
@@ -801,20 +534,14 @@
             }
             obja = lookupKeyRead(c->db,c->argv[j+1]);
             objb = lookupKeyRead(c->db,c->argv[j+2]);
->>>>>>> aa55bbe1
             obja = obja ? getDecodedObject(obja) : createStringObject("",0);
             objb = objb ? getDecodedObject(objb) : createStringObject("",0);
             a = obja->ptr;
             b = objb->ptr;
             j += 2;
         } else {
-<<<<<<< HEAD
-            addReplyErrorObject(c,shared.syntaxerr);
-            goto cleanup;
-=======
             addReply(c,shared.syntaxerr);
             return;
->>>>>>> aa55bbe1
         }
     }
 
@@ -822,20 +549,12 @@
     if (a == NULL) {
         addReplyError(c,"Please specify two strings: "
                         "STRINGS or KEYS options are mandatory");
-<<<<<<< HEAD
-        goto cleanup;
-=======
-        return;
->>>>>>> aa55bbe1
+        return;
     } else if (getlen && getidx) {
         addReplyError(c,
             "If you want both the length and indexes, please "
             "just use IDX.");
-<<<<<<< HEAD
-        goto cleanup;
-=======
-        return;
->>>>>>> aa55bbe1
+        return;
     }
 
     /* Compute the LCS using the vanilla dynamic programming technique of
@@ -970,18 +689,9 @@
     }
 
     /* Cleanup. */
-<<<<<<< HEAD
-    sdsfree(result);
-    zfree(lcs);
-
-cleanup:
-    if (obja) decrRefCount(obja);
-    if (objb) decrRefCount(objb);
-=======
     if (obja) decrRefCount(obja);
     if (objb) decrRefCount(objb);
     sdsfree(result);
     zfree(lcs);
->>>>>>> aa55bbe1
     return;
 }
