--- conflicted
+++ resolved
@@ -53,7 +53,7 @@
  * to 0, no timeout is processed).
  * It usually just needs to send a reply to the client.
  *
- * When implementing a new type of blocking operation, the implementation
+ * When implementing a new type of blocking opeation, the implementation
  * should modify unblockClient() and replyToBlockedClientTimedOut() in order
  * to handle the btype-specific behavior of this two functions.
  * If the blocking operation waits for certain keys to change state, the
@@ -61,17 +61,8 @@
  */
 
 #include "server.h"
-<<<<<<< HEAD
-#include "slowlog.h"
-#include "latency.h"
-#include "monotonic.h"
-
-int serveClientBlockedOnList(client *receiver, robj *key, robj *dstkey, redisDb *db, robj *value, int wherefrom, int whereto);
-int getListPositionFromObjectOrReply(client *c, robj *arg, int *position);
-=======
 
 int serveClientBlockedOnList(client *receiver, robj *key, robj *dstkey, redisDb *db, robj *value, int where);
->>>>>>> aa55bbe1
 
 /* This structure represents the blocked key information that we store
  * in the client structure. Each client blocked on keys, has a
@@ -97,29 +88,6 @@
     server.blocked_clients++;
     server.blocked_clients_by_type[btype]++;
     addClientToTimeoutTable(c);
-<<<<<<< HEAD
-    if (btype == BLOCKED_PAUSE) {
-        listAddNodeTail(server.paused_clients, c);
-        c->paused_list_node = listLast(server.paused_clients);
-        /* Mark this client to execute its command */
-        c->flags |= CLIENT_PENDING_COMMAND;
-    }
-}
-
-/* This function is called after a client has finished a blocking operation
- * in order to update the total command duration, log the command into
- * the Slow log if needed, and log the reply duration event if needed. */
-void updateStatsOnUnblock(client *c, long blocked_us, long reply_us){
-    const ustime_t total_cmd_duration = c->duration + blocked_us + reply_us;
-    c->lastcmd->microseconds += total_cmd_duration;
-    /* Log the command into the Slow log if needed. */
-    if (!(c->lastcmd->flags & CMD_SKIP_SLOWLOG)) {
-        slowlogPushEntryIfNeeded(c,c->argv,c->argc,total_cmd_duration);
-        /* Log the reply duration event. */
-        latencyAddSampleIfNeeded("command-unblocking",reply_us/1000);
-    }
-=======
->>>>>>> aa55bbe1
 }
 
 /* This function is called in the beforeSleep() function of the event loop
@@ -141,11 +109,6 @@
          * client is not blocked before to proceed, but things may change and
          * the code is conceptually more correct this way. */
         if (!(c->flags & CLIENT_BLOCKED)) {
-            /* If we have a queued command, execute it now. */
-            if (processPendingCommandsAndResetClient(c) == C_ERR) {
-                continue;
-            }
-            /* Then process client if it has more data in it's buffer. */
             if (c->querybuf && sdslen(c->querybuf) > 0) {
                 processInputBuffer(c);
             }
@@ -155,7 +118,7 @@
 
 /* This function will schedule the client for reprocessing at a safe time.
  *
- * This is useful when a client was blocked for some reason (blocking operation,
+ * This is useful when a client was blocked for some reason (blocking opeation,
  * CLIENT PAUSE, or whatever), because it may end with some accumulated query
  * buffer that needs to be processed ASAP:
  *
@@ -190,9 +153,6 @@
     } else if (c->btype == BLOCKED_MODULE) {
         if (moduleClientIsBlockedOnKeys(c)) unblockClientWaitingData(c);
         unblockClientFromModule(c);
-    } else if (c->btype == BLOCKED_PAUSE) {
-        listDelNode(server.paused_clients,c->paused_list_node);
-        c->paused_list_node = NULL;
     } else {
         serverPanic("Unknown btype in unblockClient().");
     }
@@ -239,16 +199,9 @@
         client *c = listNodeValue(ln);
 
         if (c->flags & CLIENT_BLOCKED) {
-            /* PAUSED clients are an exception, when they'll be unblocked, the
-             * command processing will start from scratch, and the command will
-             * be either executed or rejected. (unlike LIST blocked clients for
-             * which the command is already in progress in a way. */
-            if (c->btype == BLOCKED_PAUSE)
-                continue;
-
-            addReplyError(c,
+            addReplySds(c,sdsnew(
                 "-UNBLOCKED force unblock from blocking operation, "
-                "instance state changed (master -> replica?)");
+                "instance state changed (master -> replica?)\r\n"));
             unblockClient(c);
             c->flags |= CLIENT_CLOSE_AFTER_REPLY;
         }
@@ -278,9 +231,10 @@
             }
 
             robj *dstkey = receiver->bpop.target;
-            int wherefrom = receiver->bpop.listpos.wherefrom;
-            int whereto = receiver->bpop.listpos.whereto;
-            robj *value = listTypePop(o, wherefrom);
+            int where = (receiver->lastcmd &&
+                         receiver->lastcmd->proc == blpopCommand) ?
+                         LIST_HEAD : LIST_TAIL;
+            robj *value = listTypePop(o,where);
 
             if (value) {
                 /* Protect receiver->bpop.target, that will be
@@ -289,17 +243,14 @@
                 if (dstkey) incrRefCount(dstkey);
                 unblockClient(receiver);
 
-                monotime replyTimer;
-                elapsedStart(&replyTimer);
                 if (serveClientBlockedOnList(receiver,
                     rl->key,dstkey,rl->db,value,
-                    wherefrom, whereto) == C_ERR)
+                    where) == C_ERR)
                 {
                     /* If we failed serving the client we need
                      * to also undo the POP operation. */
-                    listTypePush(o,value,wherefrom);
+                    listTypePush(o,value,where);
                 }
-                updateStatsOnUnblock(receiver, 0, elapsedUs(replyTimer));
 
                 if (dstkey) decrRefCount(dstkey);
                 decrRefCount(value);
@@ -344,10 +295,7 @@
                          receiver->lastcmd->proc == bzpopminCommand)
                          ? ZSET_MIN : ZSET_MAX;
             unblockClient(receiver);
-            monotime replyTimer;
-            elapsedStart(&replyTimer);
             genericZpopCommand(receiver,&rl->key,1,where,1,NULL);
-            updateStatsOnUnblock(receiver, 0, elapsedUs(replyTimer));
             zcard--;
 
             /* Replicate the command. */
@@ -423,29 +371,13 @@
                 int noack = 0;
 
                 if (group) {
-<<<<<<< HEAD
-                    int created = 0;
-                    consumer =
-                        streamLookupConsumer(group,
-                                             receiver->bpop.xread_consumer->ptr,
-                                             SLC_NONE,
-                                             &created);
-=======
                     consumer =
                         streamLookupConsumer(group,
                                              receiver->bpop.xread_consumer->ptr,
                                              SLC_NONE);
->>>>>>> aa55bbe1
                     noack = receiver->bpop.xread_group_noack;
-                    if (created && noack) {
-                        streamPropagateConsumerCreation(receiver,rl->key,
-                                                        receiver->bpop.xread_group,
-                                                        consumer->name);
-                    }
                 }
 
-                monotime replyTimer;
-                elapsedStart(&replyTimer);
                 /* Emit the two elements sub-array consisting of
                  * the name of the stream and the data we
                  * extracted from it. Wrapped in a single-item
@@ -465,7 +397,6 @@
                 streamReplyWithRange(receiver,s,&start,NULL,
                                      receiver->bpop.xread_count,
                                      0, group, consumer, noack, &pi);
-                updateStatsOnUnblock(receiver, 0, elapsedUs(replyTimer));
 
                 /* Note that after we unblock the client, 'gt'
                  * and other receiver->bpop stuff are no longer
@@ -512,10 +443,7 @@
              * different modules with different triggers to consider if a key
              * is ready or not. This means we can't exit the loop but need
              * to continue after the first failure. */
-            monotime replyTimer;
-            elapsedStart(&replyTimer);
             if (!moduleTryServeClientBlockedOnKey(receiver, rl->key)) continue;
-            updateStatsOnUnblock(receiver, 0, elapsedUs(replyTimer));
 
             moduleUnblockClient(receiver);
         }
@@ -531,8 +459,8 @@
  * one new element via some write operation are accumulated into
  * the server.ready_keys list. This function will run the list and will
  * serve clients accordingly. Note that the function will iterate again and
- * again as a result of serving BLMOVE we can have new blocking clients
- * to serve because of the PUSH side of BLMOVE.
+ * again as a result of serving BRPOPLPUSH we can have new blocking clients
+ * to serve because of the PUSH side of BRPOPLPUSH.
  *
  * This function is normally "fair", that is, it will server clients
  * using a FIFO behavior. However this fairness is violated in certain
@@ -550,7 +478,7 @@
         /* Point server.ready_keys to a fresh list and save the current one
          * locally. This way as we run the old list we are free to call
          * signalKeyAsReady() that may push new elements in server.ready_keys
-         * when handling clients blocked into BLMOVE. */
+         * when handling clients blocked into BRPOPLPUSH. */
         l = server.ready_keys;
         server.ready_keys = listCreate();
 
@@ -565,14 +493,14 @@
             /* Even if we are not inside call(), increment the call depth
              * in order to make sure that keys are expired against a fixed
              * reference time, and not against the wallclock time. This
-             * way we can lookup an object multiple times (BLMOVE does
+             * way we can lookup an object multiple times (BRPOPLPUSH does
              * that) without the risk of it being freed in the second
              * lookup, invalidating the first one.
              * See https://github.com/antirez/redis/pull/6554. */
             server.fixed_time_expire++;
             updateCachedTime(0);
 
-            /* Serve clients blocked on the key. */
+            /* Serve clients blocked on list key. */
             robj *o = lookupKeyWrite(rl->db,rl->key);
 
             if (o != NULL) {
@@ -625,15 +553,13 @@
  * stream keys, we also provide an array of streamID structures: clients will
  * be unblocked only when items with an ID greater or equal to the specified
  * one is appended to the stream. */
-void blockForKeys(client *c, int btype, robj **keys, int numkeys, mstime_t timeout, robj *target, struct listPos *listpos, streamID *ids) {
+void blockForKeys(client *c, int btype, robj **keys, int numkeys, mstime_t timeout, robj *target, streamID *ids) {
     dictEntry *de;
     list *l;
     int j;
 
     c->bpop.timeout = timeout;
     c->bpop.target = target;
-
-    if (listpos != NULL) c->bpop.listpos = *listpos;
 
     if (target != NULL) incrRefCount(target);
 
@@ -708,16 +634,6 @@
     }
 }
 
-static int getBlockedTypeByType(int type) {
-    switch (type) {
-        case OBJ_LIST: return BLOCKED_LIST;
-        case OBJ_ZSET: return BLOCKED_ZSET;
-        case OBJ_MODULE: return BLOCKED_MODULE;
-        case OBJ_STREAM: return BLOCKED_STREAM;
-        default: return BLOCKED_NONE;
-    }
-}
-
 /* If the specified key has clients blocked waiting for list pushes, this
  * function will put the key reference into the server.ready_keys list.
  * Note that db->ready_keys is a hash table that allows us to avoid putting
@@ -725,23 +641,8 @@
  * made by a script or in the context of MULTI/EXEC.
  *
  * The list will be finally processed by handleClientsBlockedOnKeys() */
-void signalKeyAsReady(redisDb *db, robj *key, int type) {
+void signalKeyAsReady(redisDb *db, robj *key) {
     readyList *rl;
-
-    /* Quick returns. */
-    int btype = getBlockedTypeByType(type);
-    if (btype == BLOCKED_NONE) {
-        /* The type can never block. */
-        return;
-    }
-    if (!server.blocked_clients_by_type[btype] &&
-        !server.blocked_clients_by_type[BLOCKED_MODULE]) {
-        /* No clients block on this type. Note: Blocked modules are represented
-         * by BLOCKED_MODULE, even if the intention is to wake up by normal
-         * types (list, zset, stream), so we need to check that there are no
-         * blocked modules before we do a quick return here. */
-        return;
-    }
 
     /* No clients blocking for this key? No need to queue it. */
     if (dictFind(db->blocking_keys,key) == NULL) return;
@@ -762,3 +663,4 @@
     incrRefCount(key);
     serverAssert(dictAdd(db->ready_keys,key,NULL) == DICT_OK);
 }
+
