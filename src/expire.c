/* Implementation of EXPIRE (keys with fixed time to live).
 *
 * ----------------------------------------------------------------------------
 *
 * Copyright (c) 2009-2016, Salvatore Sanfilippo <antirez at gmail dot com>
 * All rights reserved.
 *
 * Redistribution and use in source and binary forms, with or without
 * modification, are permitted provided that the following conditions are met:
 *
 *   * Redistributions of source code must retain the above copyright notice,
 *     this list of conditions and the following disclaimer.
 *   * Redistributions in binary form must reproduce the above copyright
 *     notice, this list of conditions and the following disclaimer in the
 *     documentation and/or other materials provided with the distribution.
 *   * Neither the name of Redis nor the names of its contributors may be used
 *     to endorse or promote products derived from this software without
 *     specific prior written permission.
 *
 * THIS SOFTWARE IS PROVIDED BY THE COPYRIGHT HOLDERS AND CONTRIBUTORS "AS IS"
 * AND ANY EXPRESS OR IMPLIED WARRANTIES, INCLUDING, BUT NOT LIMITED TO, THE
 * IMPLIED WARRANTIES OF MERCHANTABILITY AND FITNESS FOR A PARTICULAR PURPOSE
 * ARE DISCLAIMED. IN NO EVENT SHALL THE COPYRIGHT OWNER OR CONTRIBUTORS BE
 * LIABLE FOR ANY DIRECT, INDIRECT, INCIDENTAL, SPECIAL, EXEMPLARY, OR
 * CONSEQUENTIAL DAMAGES (INCLUDING, BUT NOT LIMITED TO, PROCUREMENT OF
 * SUBSTITUTE GOODS OR SERVICES; LOSS OF USE, DATA, OR PROFITS; OR BUSINESS
 * INTERRUPTION) HOWEVER CAUSED AND ON ANY THEORY OF LIABILITY, WHETHER IN
 * CONTRACT, STRICT LIABILITY, OR TORT (INCLUDING NEGLIGENCE OR OTHERWISE)
 * ARISING IN ANY WAY OUT OF THE USE OF THIS SOFTWARE, EVEN IF ADVISED OF THE
 * POSSIBILITY OF SUCH DAMAGE.
 */

#include "server.h"

/*-----------------------------------------------------------------------------
 * Incremental collection of expired keys.
 *
 * When keys are accessed they are expired on-access. However we need a
 * mechanism in order to ensure keys are eventually removed when expired even
 * if no access is performed on them.
 *----------------------------------------------------------------------------*/

/* Helper function for the activeExpireCycle() function.
 * This function will try to expire the key that is stored in the hash table
 * entry 'de' of the 'expires' hash table of a Redis database.
 *
 * If the key is found to be expired, it is removed from the database and
 * 1 is returned. Otherwise no operation is performed and 0 is returned.
 *
 * When a key is expired, server.stat_expiredkeys is incremented.
 *
 * The parameter 'now' is the current time in milliseconds as is passed
 * to the function to avoid too many gettimeofday() syscalls. */
int activeExpireCycleTryExpire(redisDb *db, dictEntry *de, long long now) {
    long long t = dictGetSignedIntegerVal(de);
    mstime_t expire_latency;
    if (now > t) {
        sds key = dictGetKey(de);
        robj *keyobj = createStringObject(key,sdslen(key));

        propagateExpire(db,keyobj,server.lazyfree_lazy_expire);
        latencyStartMonitor(expire_latency);
        if (server.lazyfree_lazy_expire)
            dbAsyncDelete(db,keyobj);
        else
            dbSyncDelete(db,keyobj);
        latencyEndMonitor(expire_latency);
        latencyAddSampleIfNeeded("expire-del",expire_latency);
        notifyKeyspaceEvent(NOTIFY_EXPIRED,
            "expired",keyobj,db->id);
<<<<<<< HEAD
        signalModifiedKey(NULL, db, keyobj);
=======
        trackingInvalidateKey(NULL,keyobj);
>>>>>>> aa55bbe1
        decrRefCount(keyobj);
        server.stat_expiredkeys++;
        return 1;
    } else {
        return 0;
    }
}

/* Try to expire a few timed out keys. The algorithm used is adaptive and
 * will use few CPU cycles if there are few expiring keys, otherwise
 * it will get more aggressive to avoid that too much memory is used by
 * keys that can be removed from the keyspace.
 *
 * Every expire cycle tests multiple databases: the next call will start
 * again from the next db. No more than CRON_DBS_PER_CALL databases are
 * tested at every iteration.
 *
 * The function can perform more or less work, depending on the "type"
 * argument. It can execute a "fast cycle" or a "slow cycle". The slow
 * cycle is the main way we collect expired cycles: this happens with
 * the "server.hz" frequency (usually 10 hertz).
 *
 * However the slow cycle can exit for timeout, since it used too much time.
 * For this reason the function is also invoked to perform a fast cycle
 * at every event loop cycle, in the beforeSleep() function. The fast cycle
 * will try to perform less work, but will do it much more often.
 *
 * The following are the details of the two expire cycles and their stop
 * conditions:
 *
 * If type is ACTIVE_EXPIRE_CYCLE_FAST the function will try to run a
 * "fast" expire cycle that takes no longer than ACTIVE_EXPIRE_CYCLE_FAST_DURATION
 * microseconds, and is not repeated again before the same amount of time.
 * The cycle will also refuse to run at all if the latest slow cycle did not
 * terminate because of a time limit condition.
 *
 * If type is ACTIVE_EXPIRE_CYCLE_SLOW, that normal expire cycle is
 * executed, where the time limit is a percentage of the REDIS_HZ period
 * as specified by the ACTIVE_EXPIRE_CYCLE_SLOW_TIME_PERC define. In the
 * fast cycle, the check of every database is interrupted once the number
 * of already expired keys in the database is estimated to be lower than
 * a given percentage, in order to avoid doing too much work to gain too
 * little memory.
 *
 * The configured expire "effort" will modify the baseline parameters in
 * order to do more work in both the fast and slow expire cycles.
 */

#define ACTIVE_EXPIRE_CYCLE_KEYS_PER_LOOP 20 /* Keys for each DB loop. */
#define ACTIVE_EXPIRE_CYCLE_FAST_DURATION 1000 /* Microseconds. */
#define ACTIVE_EXPIRE_CYCLE_SLOW_TIME_PERC 25 /* Max % of CPU to use. */
#define ACTIVE_EXPIRE_CYCLE_ACCEPTABLE_STALE 10 /* % of stale keys after which
                                                   we do extra efforts. */

void activeExpireCycle(int type) {
    /* Adjust the running parameters according to the configured expire
     * effort. The default effort is 1, and the maximum configurable effort
     * is 10. */
    unsigned long
    effort = server.active_expire_effort-1, /* Rescale from 0 to 9. */
    config_keys_per_loop = ACTIVE_EXPIRE_CYCLE_KEYS_PER_LOOP +
                           ACTIVE_EXPIRE_CYCLE_KEYS_PER_LOOP/4*effort,
    config_cycle_fast_duration = ACTIVE_EXPIRE_CYCLE_FAST_DURATION +
                                 ACTIVE_EXPIRE_CYCLE_FAST_DURATION/4*effort,
    config_cycle_slow_time_perc = ACTIVE_EXPIRE_CYCLE_SLOW_TIME_PERC +
                                  2*effort,
    config_cycle_acceptable_stale = ACTIVE_EXPIRE_CYCLE_ACCEPTABLE_STALE-
                                    effort;

    /* This function has some global state in order to continue the work
     * incrementally across calls. */
    static unsigned int current_db = 0; /* Next DB to test. */
    static int timelimit_exit = 0;      /* Time limit hit in previous call? */
    static long long last_fast_cycle = 0; /* When last fast cycle ran. */

    int j, iteration = 0;
    int dbs_per_call = CRON_DBS_PER_CALL;
    long long start = ustime(), timelimit, elapsed;

    /* When clients are paused the dataset should be static not just from the
     * POV of clients not being able to write, but also from the POV of
     * expires and evictions of keys not being performed. */
    if (checkClientPauseTimeoutAndReturnIfPaused()) return;

    if (type == ACTIVE_EXPIRE_CYCLE_FAST) {
        /* Don't start a fast cycle if the previous cycle did not exit
         * for time limit, unless the percentage of estimated stale keys is
         * too high. Also never repeat a fast cycle for the same period
         * as the fast cycle total duration itself. */
        if (!timelimit_exit &&
            server.stat_expired_stale_perc < config_cycle_acceptable_stale)
            return;

        if (start < last_fast_cycle + (long long)config_cycle_fast_duration*2)
            return;

        last_fast_cycle = start;
    }

    /* We usually should test CRON_DBS_PER_CALL per iteration, with
     * two exceptions:
     *
     * 1) Don't test more DBs than we have.
     * 2) If last time we hit the time limit, we want to scan all DBs
     * in this iteration, as there is work to do in some DB and we don't want
     * expired keys to use memory for too much time. */
    if (dbs_per_call > server.dbnum || timelimit_exit)
        dbs_per_call = server.dbnum;

    /* We can use at max 'config_cycle_slow_time_perc' percentage of CPU
     * time per iteration. Since this function gets called with a frequency of
     * server.hz times per second, the following is the max amount of
     * microseconds we can spend in this function. */
    timelimit = config_cycle_slow_time_perc*1000000/server.hz/100;
    timelimit_exit = 0;
    if (timelimit <= 0) timelimit = 1;

    if (type == ACTIVE_EXPIRE_CYCLE_FAST)
        timelimit = config_cycle_fast_duration; /* in microseconds. */

    /* Accumulate some global stats as we expire keys, to have some idea
     * about the number of keys that are already logically expired, but still
     * existing inside the database. */
    long total_sampled = 0;
    long total_expired = 0;

    for (j = 0; j < dbs_per_call && timelimit_exit == 0; j++) {
        /* Expired and checked in a single loop. */
        unsigned long expired, sampled;

        redisDb *db = server.db+(current_db % server.dbnum);

        /* Increment the DB now so we are sure if we run out of time
         * in the current DB we'll restart from the next. This allows to
         * distribute the time evenly across DBs. */
        current_db++;

        /* Continue to expire if at the end of the cycle there are still
         * a big percentage of keys to expire, compared to the number of keys
         * we scanned. The percentage, stored in config_cycle_acceptable_stale
         * is not fixed, but depends on the Redis configured "expire effort". */
        do {
            unsigned long num, slots;
            long long now, ttl_sum;
            int ttl_samples;
            iteration++;

            /* If there is nothing to expire try next DB ASAP. */
            if ((num = dictSize(db->expires)) == 0) {
                db->avg_ttl = 0;
                break;
            }
            slots = dictSlots(db->expires);
            now = mstime();

            /* When there are less than 1% filled slots, sampling the key
             * space is expensive, so stop here waiting for better times...
             * The dictionary will be resized asap. */
            if (slots > DICT_HT_INITIAL_SIZE &&
                (num*100/slots < 1)) break;

            /* The main collection cycle. Sample random keys among keys
             * with an expire set, checking for expired ones. */
            expired = 0;
            sampled = 0;
            ttl_sum = 0;
            ttl_samples = 0;

            if (num > config_keys_per_loop)
                num = config_keys_per_loop;

            /* Here we access the low level representation of the hash table
             * for speed concerns: this makes this code coupled with dict.c,
             * but it hardly changed in ten years.
             *
             * Note that certain places of the hash table may be empty,
             * so we want also a stop condition about the number of
             * buckets that we scanned. However scanning for free buckets
             * is very fast: we are in the cache line scanning a sequential
             * array of NULL pointers, so we can scan a lot more buckets
             * than keys in the same time. */
            long max_buckets = num*20;
            long checked_buckets = 0;

            while (sampled < num && checked_buckets < max_buckets) {
                for (int table = 0; table < 2; table++) {
                    if (table == 1 && !dictIsRehashing(db->expires)) break;

                    unsigned long idx = db->expires_cursor;
                    idx &= db->expires->ht[table].sizemask;
                    dictEntry *de = db->expires->ht[table].table[idx];
                    long long ttl;

                    /* Scan the current bucket of the current table. */
                    checked_buckets++;
                    while(de) {
                        /* Get the next entry now since this entry may get
                         * deleted. */
                        dictEntry *e = de;
                        de = de->next;

                        ttl = dictGetSignedIntegerVal(e)-now;
                        if (activeExpireCycleTryExpire(db,e,now)) expired++;
                        if (ttl > 0) {
                            /* We want the average TTL of keys yet
                             * not expired. */
                            ttl_sum += ttl;
                            ttl_samples++;
                        }
                        sampled++;
                    }
                }
                db->expires_cursor++;
            }
            total_expired += expired;
            total_sampled += sampled;

            /* Update the average TTL stats for this database. */
            if (ttl_samples) {
                long long avg_ttl = ttl_sum/ttl_samples;

                /* Do a simple running average with a few samples.
                 * We just use the current estimate with a weight of 2%
                 * and the previous estimate with a weight of 98%. */
                if (db->avg_ttl == 0) db->avg_ttl = avg_ttl;
                db->avg_ttl = (db->avg_ttl/50)*49 + (avg_ttl/50);
            }

            /* We can't block forever here even if there are many keys to
             * expire. So after a given amount of milliseconds return to the
             * caller waiting for the other active expire cycle. */
            if ((iteration & 0xf) == 0) { /* check once every 16 iterations. */
                elapsed = ustime()-start;
                if (elapsed > timelimit) {
                    timelimit_exit = 1;
                    server.stat_expired_time_cap_reached_count++;
                    break;
                }
            }
            /* We don't repeat the cycle for the current database if there are
             * an acceptable amount of stale keys (logically expired but yet
             * not reclaimed). */
        } while (sampled == 0 ||
                 (expired*100/sampled) > config_cycle_acceptable_stale);
    }

    elapsed = ustime()-start;
    server.stat_expire_cycle_time_used += elapsed;
    latencyAddSampleIfNeeded("expire-cycle",elapsed/1000);

    /* Update our estimate of keys existing but yet to be expired.
     * Running average with this sample accounting for 5%. */
    double current_perc;
    if (total_sampled) {
        current_perc = (double)total_expired/total_sampled;
    } else
        current_perc = 0;
    server.stat_expired_stale_perc = (current_perc*0.05)+
                                     (server.stat_expired_stale_perc*0.95);
}

/*-----------------------------------------------------------------------------
 * Expires of keys created in writable slaves
 *
 * Normally slaves do not process expires: they wait the masters to synthesize
 * DEL operations in order to retain consistency. However writable slaves are
 * an exception: if a key is created in the slave and an expire is assigned
 * to it, we need a way to expire such a key, since the master does not know
 * anything about such a key.
 *
 * In order to do so, we track keys created in the slave side with an expire
 * set, and call the expireSlaveKeys() function from time to time in order to
 * reclaim the keys if they already expired.
 *
 * Note that the use case we are trying to cover here, is a popular one where
 * slaves are put in writable mode in order to compute slow operations in
 * the slave side that are mostly useful to actually read data in a more
 * processed way. Think at sets intersections in a tmp key, with an expire so
 * that it is also used as a cache to avoid intersecting every time.
 *
 * This implementation is currently not perfect but a lot better than leaking
 * the keys as implemented in 3.2.
 *----------------------------------------------------------------------------*/

/* The dictionary where we remember key names and database ID of keys we may
 * want to expire from the slave. Since this function is not often used we
 * don't even care to initialize the database at startup. We'll do it once
 * the feature is used the first time, that is, when rememberSlaveKeyWithExpire()
 * is called.
 *
 * The dictionary has an SDS string representing the key as the hash table
 * key, while the value is a 64 bit unsigned integer with the bits corresponding
 * to the DB where the keys may exist set to 1. Currently the keys created
 * with a DB id > 63 are not expired, but a trivial fix is to set the bitmap
 * to the max 64 bit unsigned value when we know there is a key with a DB
 * ID greater than 63, and check all the configured DBs in such a case. */
dict *slaveKeysWithExpire = NULL;

/* Check the set of keys created by the master with an expire set in order to
 * check if they should be evicted. */
void expireSlaveKeys(void) {
    if (slaveKeysWithExpire == NULL ||
        dictSize(slaveKeysWithExpire) == 0) return;

    int cycles = 0, noexpire = 0;
    mstime_t start = mstime();
    while(1) {
        dictEntry *de = dictGetRandomKey(slaveKeysWithExpire);
        sds keyname = dictGetKey(de);
        uint64_t dbids = dictGetUnsignedIntegerVal(de);
        uint64_t new_dbids = 0;

        /* Check the key against every database corresponding to the
         * bits set in the value bitmap. */
        int dbid = 0;
        while(dbids && dbid < server.dbnum) {
            if ((dbids & 1) != 0) {
                redisDb *db = server.db+dbid;
                dictEntry *expire = dictFind(db->expires,keyname);
                int expired = 0;

                if (expire &&
                    activeExpireCycleTryExpire(server.db+dbid,expire,start))
                {
                    expired = 1;
                }

                /* If the key was not expired in this DB, we need to set the
                 * corresponding bit in the new bitmap we set as value.
                 * At the end of the loop if the bitmap is zero, it means we
                 * no longer need to keep track of this key. */
                if (expire && !expired) {
                    noexpire++;
                    new_dbids |= (uint64_t)1 << dbid;
                }
            }
            dbid++;
            dbids >>= 1;
        }

        /* Set the new bitmap as value of the key, in the dictionary
         * of keys with an expire set directly in the writable slave. Otherwise
         * if the bitmap is zero, we no longer need to keep track of it. */
        if (new_dbids)
            dictSetUnsignedIntegerVal(de,new_dbids);
        else
            dictDelete(slaveKeysWithExpire,keyname);

        /* Stop conditions: found 3 keys we can't expire in a row or
         * time limit was reached. */
        cycles++;
        if (noexpire > 3) break;
        if ((cycles % 64) == 0 && mstime()-start > 1) break;
        if (dictSize(slaveKeysWithExpire) == 0) break;
    }
}

/* Track keys that received an EXPIRE or similar command in the context
 * of a writable slave. */
void rememberSlaveKeyWithExpire(redisDb *db, robj *key) {
    if (slaveKeysWithExpire == NULL) {
        static dictType dt = {
            dictSdsHash,                /* hash function */
            NULL,                       /* key dup */
            NULL,                       /* val dup */
            dictSdsKeyCompare,          /* key compare */
            dictSdsDestructor,          /* key destructor */
            NULL,                       /* val destructor */
            NULL                        /* allow to expand */
        };
        slaveKeysWithExpire = dictCreate(&dt,NULL);
    }
    if (db->id > 63) return;

    dictEntry *de = dictAddOrFind(slaveKeysWithExpire,key->ptr);
    /* If the entry was just created, set it to a copy of the SDS string
     * representing the key: we don't want to need to take those keys
     * in sync with the main DB. The keys will be removed by expireSlaveKeys()
     * as it scans to find keys to remove. */
    if (de->key == key->ptr) {
        de->key = sdsdup(key->ptr);
        dictSetUnsignedIntegerVal(de,0);
    }

    uint64_t dbids = dictGetUnsignedIntegerVal(de);
    dbids |= (uint64_t)1 << db->id;
    dictSetUnsignedIntegerVal(de,dbids);
}

/* Return the number of keys we are tracking. */
size_t getSlaveKeyWithExpireCount(void) {
    if (slaveKeysWithExpire == NULL) return 0;
    return dictSize(slaveKeysWithExpire);
}

/* Remove the keys in the hash table. We need to do that when data is
 * flushed from the server. We may receive new keys from the master with
 * the same name/db and it is no longer a good idea to expire them.
 *
 * Note: technically we should handle the case of a single DB being flushed
 * but it is not worth it since anyway race conditions using the same set
 * of key names in a writable slave and in its master will lead to
 * inconsistencies. This is just a best-effort thing we do. */
void flushSlaveKeysWithExpireList(void) {
    if (slaveKeysWithExpire) {
        dictRelease(slaveKeysWithExpire);
        slaveKeysWithExpire = NULL;
    }
}

int checkAlreadyExpired(long long when) {
    /* EXPIRE with negative TTL, or EXPIREAT with a timestamp into the past
     * should never be executed as a DEL when load the AOF or in the context
     * of a slave instance.
     *
     * Instead we add the already expired key to the database with expire time
     * (possibly in the past) and wait for an explicit DEL from the master. */
    return (when <= mstime() && !server.loading && !server.masterhost);
}

/*-----------------------------------------------------------------------------
 * Expires Commands
 *----------------------------------------------------------------------------*/

/* This is the generic command implementation for EXPIRE, PEXPIRE, EXPIREAT
 * and PEXPIREAT. Because the command second argument may be relative or absolute
 * the "basetime" argument is used to signal what the base time is (either 0
 * for *AT variants of the command, or the current time for relative expires).
 *
 * unit is either UNIT_SECONDS or UNIT_MILLISECONDS, and is only used for
 * the argv[2] parameter. The basetime is always specified in milliseconds. */
void expireGenericCommand(client *c, long long basetime, int unit) {
    robj *key = c->argv[1], *param = c->argv[2];
    long long when; /* unix time in milliseconds when the key will expire. */

    if (getLongLongFromObjectOrReply(c, param, &when, NULL) != C_OK)
        return;
    int negative_when = when < 0;
    if (unit == UNIT_SECONDS) when *= 1000;
    when += basetime;
    if (((when < 0) && !negative_when) || ((when-basetime > 0) && negative_when)) {
        /* EXPIRE allows negative numbers, but we can at least detect an
         * overflow by either unit conversion or basetime addition. */
        addReplyErrorFormat(c, "invalid expire time in %s", c->cmd->name);
        return;
    }
    /* No key, return zero. */
    if (lookupKeyWrite(c->db,key) == NULL) {
        addReply(c,shared.czero);
        return;
    }

    if (checkAlreadyExpired(when)) {
        robj *aux;

        int deleted = server.lazyfree_lazy_expire ? dbAsyncDelete(c->db,key) :
                                                    dbSyncDelete(c->db,key);
        serverAssertWithInfo(c,key,deleted);
        server.dirty++;

        /* Replicate/AOF this as an explicit DEL or UNLINK. */
        aux = server.lazyfree_lazy_expire ? shared.unlink : shared.del;
        rewriteClientCommandVector(c,2,aux,key);
        signalModifiedKey(c,c->db,key);
        notifyKeyspaceEvent(NOTIFY_GENERIC,"del",key,c->db->id);
        addReply(c, shared.cone);
        return;
    } else {
        setExpire(c,c->db,key,when);
        addReply(c,shared.cone);
        signalModifiedKey(c,c->db,key);
        notifyKeyspaceEvent(NOTIFY_GENERIC,"expire",key,c->db->id);
        server.dirty++;
        return;
    }
}

/* EXPIRE key seconds */
void expireCommand(client *c) {
    expireGenericCommand(c,mstime(),UNIT_SECONDS);
}

/* EXPIREAT key time */
void expireatCommand(client *c) {
    expireGenericCommand(c,0,UNIT_SECONDS);
}

/* PEXPIRE key milliseconds */
void pexpireCommand(client *c) {
    expireGenericCommand(c,mstime(),UNIT_MILLISECONDS);
}

/* PEXPIREAT key ms_time */
void pexpireatCommand(client *c) {
    expireGenericCommand(c,0,UNIT_MILLISECONDS);
}

/* Implements TTL and PTTL */
void ttlGenericCommand(client *c, int output_ms) {
    long long expire, ttl = -1;

    /* If the key does not exist at all, return -2 */
    if (lookupKeyReadWithFlags(c->db,c->argv[1],LOOKUP_NOTOUCH) == NULL) {
        addReplyLongLong(c,-2);
        return;
    }
    /* The key exists. Return -1 if it has no expire, or the actual
     * TTL value otherwise. */
    expire = getExpire(c->db,c->argv[1]);
    if (expire != -1) {
        ttl = expire-mstime();
        if (ttl < 0) ttl = 0;
    }
    if (ttl == -1) {
        addReplyLongLong(c,-1);
    } else {
        addReplyLongLong(c,output_ms ? ttl : ((ttl+500)/1000));
    }
}

/* TTL key */
void ttlCommand(client *c) {
    ttlGenericCommand(c, 0);
}

/* PTTL key */
void pttlCommand(client *c) {
    ttlGenericCommand(c, 1);
}

/* PERSIST key */
void persistCommand(client *c) {
    if (lookupKeyWrite(c->db,c->argv[1])) {
        if (removeExpire(c->db,c->argv[1])) {
<<<<<<< HEAD
            signalModifiedKey(c,c->db,c->argv[1]);
=======
>>>>>>> aa55bbe1
            notifyKeyspaceEvent(NOTIFY_GENERIC,"persist",c->argv[1],c->db->id);
            addReply(c,shared.cone);
            server.dirty++;
        } else {
            addReply(c,shared.czero);
        }
    } else {
        addReply(c,shared.czero);
    }
}

/* TOUCH key1 [key2 key3 ... keyN] */
void touchCommand(client *c) {
    int touched = 0;
    for (int j = 1; j < c->argc; j++)
        if (lookupKeyRead(c->db,c->argv[j]) != NULL) touched++;
    addReplyLongLong(c,touched);
}
<|MERGE_RESOLUTION|>--- conflicted
+++ resolved
@@ -53,26 +53,18 @@
  * to the function to avoid too many gettimeofday() syscalls. */
 int activeExpireCycleTryExpire(redisDb *db, dictEntry *de, long long now) {
     long long t = dictGetSignedIntegerVal(de);
-    mstime_t expire_latency;
     if (now > t) {
         sds key = dictGetKey(de);
         robj *keyobj = createStringObject(key,sdslen(key));
 
         propagateExpire(db,keyobj,server.lazyfree_lazy_expire);
-        latencyStartMonitor(expire_latency);
         if (server.lazyfree_lazy_expire)
             dbAsyncDelete(db,keyobj);
         else
             dbSyncDelete(db,keyobj);
-        latencyEndMonitor(expire_latency);
-        latencyAddSampleIfNeeded("expire-del",expire_latency);
         notifyKeyspaceEvent(NOTIFY_EXPIRED,
             "expired",keyobj,db->id);
-<<<<<<< HEAD
-        signalModifiedKey(NULL, db, keyobj);
-=======
         trackingInvalidateKey(NULL,keyobj);
->>>>>>> aa55bbe1
         decrRefCount(keyobj);
         server.stat_expiredkeys++;
         return 1;
@@ -87,8 +79,9 @@
  * keys that can be removed from the keyspace.
  *
  * Every expire cycle tests multiple databases: the next call will start
- * again from the next db. No more than CRON_DBS_PER_CALL databases are
- * tested at every iteration.
+ * again from the next db, with the exception of exists for time limit: in that
+ * case we restart again from the last database we were processing. Anyway
+ * no more than CRON_DBS_PER_CALL databases are tested at every iteration.
  *
  * The function can perform more or less work, depending on the "type"
  * argument. It can execute a "fast cycle" or a "slow cycle". The slow
@@ -104,7 +97,7 @@
  * conditions:
  *
  * If type is ACTIVE_EXPIRE_CYCLE_FAST the function will try to run a
- * "fast" expire cycle that takes no longer than ACTIVE_EXPIRE_CYCLE_FAST_DURATION
+ * "fast" expire cycle that takes no longer than EXPIRE_FAST_CYCLE_DURATION
  * microseconds, and is not repeated again before the same amount of time.
  * The cycle will also refuse to run at all if the latest slow cycle did not
  * terminate because of a time limit condition.
@@ -144,7 +137,7 @@
 
     /* This function has some global state in order to continue the work
      * incrementally across calls. */
-    static unsigned int current_db = 0; /* Next DB to test. */
+    static unsigned int current_db = 0; /* Last DB tested. */
     static int timelimit_exit = 0;      /* Time limit hit in previous call? */
     static long long last_fast_cycle = 0; /* When last fast cycle ran. */
 
@@ -155,7 +148,7 @@
     /* When clients are paused the dataset should be static not just from the
      * POV of clients not being able to write, but also from the POV of
      * expires and evictions of keys not being performed. */
-    if (checkClientPauseTimeoutAndReturnIfPaused()) return;
+    if (clientsArePaused()) return;
 
     if (type == ACTIVE_EXPIRE_CYCLE_FAST) {
         /* Don't start a fast cycle if the previous cycle did not exit
@@ -231,7 +224,7 @@
             /* When there are less than 1% filled slots, sampling the key
              * space is expensive, so stop here waiting for better times...
              * The dictionary will be resized asap. */
-            if (slots > DICT_HT_INITIAL_SIZE &&
+            if (num && slots > DICT_HT_INITIAL_SIZE &&
                 (num*100/slots < 1)) break;
 
             /* The main collection cycle. Sample random keys among keys
@@ -421,7 +414,7 @@
         else
             dictDelete(slaveKeysWithExpire,keyname);
 
-        /* Stop conditions: found 3 keys we can't expire in a row or
+        /* Stop conditions: found 3 keys we cna't expire in a row or
          * time limit was reached. */
         cycles++;
         if (noexpire > 3) break;
@@ -440,8 +433,7 @@
             NULL,                       /* val dup */
             dictSdsKeyCompare,          /* key compare */
             dictSdsDestructor,          /* key destructor */
-            NULL,                       /* val destructor */
-            NULL                        /* allow to expand */
+            NULL                        /* val destructor */
         };
         slaveKeysWithExpire = dictCreate(&dt,NULL);
     }
@@ -474,7 +466,7 @@
  *
  * Note: technically we should handle the case of a single DB being flushed
  * but it is not worth it since anyway race conditions using the same set
- * of key names in a writable slave and in its master will lead to
+ * of key names in a wriatable slave and in its master will lead to
  * inconsistencies. This is just a best-effort thing we do. */
 void flushSlaveKeysWithExpireList(void) {
     if (slaveKeysWithExpire) {
@@ -483,22 +475,12 @@
     }
 }
 
-int checkAlreadyExpired(long long when) {
-    /* EXPIRE with negative TTL, or EXPIREAT with a timestamp into the past
-     * should never be executed as a DEL when load the AOF or in the context
-     * of a slave instance.
-     *
-     * Instead we add the already expired key to the database with expire time
-     * (possibly in the past) and wait for an explicit DEL from the master. */
-    return (when <= mstime() && !server.loading && !server.masterhost);
-}
-
 /*-----------------------------------------------------------------------------
  * Expires Commands
  *----------------------------------------------------------------------------*/
 
 /* This is the generic command implementation for EXPIRE, PEXPIRE, EXPIREAT
- * and PEXPIREAT. Because the command second argument may be relative or absolute
+ * and PEXPIREAT. Because the commad second argument may be relative or absolute
  * the "basetime" argument is used to signal what the base time is (either 0
  * for *AT variants of the command, or the current time for relative expires).
  *
@@ -510,22 +492,23 @@
 
     if (getLongLongFromObjectOrReply(c, param, &when, NULL) != C_OK)
         return;
-    int negative_when = when < 0;
+
     if (unit == UNIT_SECONDS) when *= 1000;
     when += basetime;
-    if (((when < 0) && !negative_when) || ((when-basetime > 0) && negative_when)) {
-        /* EXPIRE allows negative numbers, but we can at least detect an
-         * overflow by either unit conversion or basetime addition. */
-        addReplyErrorFormat(c, "invalid expire time in %s", c->cmd->name);
-        return;
-    }
+
     /* No key, return zero. */
     if (lookupKeyWrite(c->db,key) == NULL) {
         addReply(c,shared.czero);
         return;
     }
 
-    if (checkAlreadyExpired(when)) {
+    /* EXPIRE with negative TTL, or EXPIREAT with a timestamp into the past
+     * should never be executed as a DEL when load the AOF or in the context
+     * of a slave instance.
+     *
+     * Instead we take the other branch of the IF statement setting an expire
+     * (possibly in the past) and wait for an explicit DEL from the master. */
+    if (when <= mstime() && !server.loading && !server.masterhost) {
         robj *aux;
 
         int deleted = server.lazyfree_lazy_expire ? dbAsyncDelete(c->db,key) :
@@ -607,10 +590,6 @@
 void persistCommand(client *c) {
     if (lookupKeyWrite(c->db,c->argv[1])) {
         if (removeExpire(c->db,c->argv[1])) {
-<<<<<<< HEAD
-            signalModifiedKey(c,c->db,c->argv[1]);
-=======
->>>>>>> aa55bbe1
             notifyKeyspaceEvent(NOTIFY_GENERIC,"persist",c->argv[1],c->db->id);
             addReply(c,shared.cone);
             server.dirty++;
