--- conflicted
+++ resolved
@@ -29,14 +29,14 @@
 #define _GNU_SOURCE
 #endif
 
-#include <stddef.h>    /* NULL size_t */
-#include <stdarg.h>    /* va_list va_start va_end */
-#include <stdlib.h>    /* malloc(3) setenv(3) clearenv(3) setproctitle(3) getprogname(3) */
-#include <stdio.h>    /* vsnprintf(3) snprintf(3) */
-
-#include <string.h>    /* strlen(3) strchr(3) strdup(3) memset(3) memcpy(3) */
-
-#include <errno.h>    /* errno program_invocation_name program_invocation_short_name */
+#include <stddef.h>	/* NULL size_t */
+#include <stdarg.h>	/* va_list va_start va_end */
+#include <stdlib.h>	/* malloc(3) setenv(3) clearenv(3) setproctitle(3) getprogname(3) */
+#include <stdio.h>	/* vsnprintf(3) snprintf(3) */
+
+#include <string.h>	/* strlen(3) strchr(3) strdup(3) memset(3) memcpy(3) */
+
+#include <errno.h>	/* errno program_invocation_name program_invocation_short_name */
 
 #if !defined(HAVE_SETPROCTITLE)
 #if (defined __NetBSD__ || defined __FreeBSD__ || defined __OpenBSD__ || defined __DragonFly__)
@@ -50,31 +50,24 @@
 #if !HAVE_SETPROCTITLE
 #if (defined __linux || defined __APPLE__)
 
-<<<<<<< HEAD
-// 环境变量本身是c内置的 全局变量
-=======
 #ifdef __GLIBC__
 #define HAVE_CLEARENV
 #endif
 
->>>>>>> f86385f7
 extern char **environ;
 
-/**
- * 存储环境变量/启动参数
- */
 static struct {
-    /* original value */
-    const char *arg0;
-
-    /* title space available */
-    char *base, *end;
-
-    /* pointer to original nul character within base */
-    char *nul;
-
-    _Bool reset;
-    int error;
+	/* original value */
+	const char *arg0;
+
+	/* title space available */
+	char *base, *end;
+
+	 /* pointer to original nul character within base */
+	char *nul;
+
+	_Bool reset;
+	int error;
 } SPT;
 
 
@@ -83,7 +76,7 @@
 #endif
 
 static inline size_t spt_min(size_t a, size_t b) {
-    return SPT_MIN(a, b);
+	return SPT_MIN(a, b);
 } /* spt_min() */
 
 
@@ -91,71 +84,34 @@
  * For discussion on the portability of the various methods, see
  * http://lists.freebsd.org/pipermail/freebsd-stable/2008-June/043136.html
  */
-<<<<<<< HEAD
-static int spt_clearenv(void) {
-#if __GLIBC__
-    clearenv();
-
-    return 0;
-=======
 int spt_clearenv(void) {
 #ifdef HAVE_CLEARENV
 	return clearenv();
->>>>>>> f86385f7
 #else
-    extern char **environ;
-    static char **tmp;
-
-    if (!(tmp = malloc(sizeof *tmp)))
-        return errno;
-
-    tmp[0] = NULL;
-    environ = tmp;
-
-    return 0;
+	extern char **environ;
+	static char **tmp;
+
+	if (!(tmp = malloc(sizeof *tmp)))
+		return errno;
+
+	tmp[0]  = NULL;
+	environ = tmp;
+
+	return 0;
 #endif
 } /* spt_clearenv() */
 
 
-<<<<<<< HEAD
-static int spt_copyenv(char *oldenv[]) {
-    extern char **environ;
-    char *eq;
-    int i, error;
-=======
 static int spt_copyenv(int envc, char *oldenv[]) {
 	extern char **environ;
 	char **envcopy = NULL;
 	char *eq;
 	int i, error;
 	int envsize;
->>>>>>> f86385f7
-
-    if (environ != oldenv)
-        return 0;
-
-<<<<<<< HEAD
-    if ((error = spt_clearenv()))
-        goto error;
-
-    for (i = 0; oldenv[i]; i++) {
-        if (!(eq = strchr(oldenv[i], '=')))
-            continue;
-
-        *eq = '\0';
-        error = (0 != setenv(oldenv[i], eq + 1, 1)) ? errno : 0;
-        *eq = '=';
-
-        if (error)
-            goto error;
-    }
-
-    return 0;
-    error:
-    environ = oldenv;
-
-    return error;
-=======
+
+	if (environ != oldenv)
+		return 0;
+
 	/* Copy environ into envcopy before clearing it. Shallow copy is
 	 * enough as clearenv() only clears the environ array.
 	 */
@@ -202,36 +158,26 @@
 
 	free(envcopy);
 	return 0;
->>>>>>> f86385f7
 } /* spt_copyenv() */
 
 
 static int spt_copyargs(int argc, char *argv[]) {
-    char *tmp;
-    int i;
-
-    for (i = 1; i < argc || (i >= argc && argv[i]); i++) {
-        if (!argv[i])
-            continue;
-
-        if (!(tmp = strdup(argv[i])))
-            return errno;
-
-        argv[i] = tmp;
-    }
-
-    return 0;
+	char *tmp;
+	int i;
+
+	for (i = 1; i < argc || (i >= argc && argv[i]); i++) {
+		if (!argv[i])
+			continue;
+
+		if (!(tmp = strdup(argv[i])))
+			return errno;
+
+		argv[i] = tmp;
+	}
+
+	return 0;
 } /* spt_copyargs() */
 
-<<<<<<< HEAD
-
-/**
- * 从命令行中加载参数
- * @param argc 参数个数
- * @param argv 参数数组
- */
-void spt_init(int argc, char *argv[]) {
-=======
 /* Initialize and populate SPT to allow a future setproctitle()
  * call.
  *
@@ -246,45 +192,10 @@
         char **envp = environ;
 	char *base, *end, *nul, *tmp;
 	int i, error, envc;
->>>>>>> f86385f7
-
-    // 获取环境变量的指针  2级指针就代表是一组string
-    char **envp = environ;
-    char *base, *end, *nul, *tmp;
-    int i, error;
-
-<<<<<<< HEAD
-    // 代表没有传入命令行参数
-    if (!(base = argv[0]))
-        return;
-
-    // end 对应 '\0' 的地址
-    nul = &base[strlen(base)];
-    end = nul + 1;
-
-    // 这里是在计算所有参数的总长度
-    // i >= argc && argv[i] 代表实际参数数量超过argc
-    for (i = 0; i < argc || (i >= argc && argv[i]); i++) {
-        if (!argv[i] || argv[i] < end)
-            continue;
-
-        end = argv[i] + strlen(argv[i]) + 1;
-    }
-
-    for (i = 0; envp[i]; i++) {
-        if (envp[i] < end)
-            continue;
-
-        end = envp[i] + strlen(envp[i]) + 1;
-    }
-
-    if (!(SPT.arg0 = strdup(argv[0])))
-        goto syerr;
-
-#if __GLIBC__
-    if (!(tmp = strdup(program_invocation_name)))
-        goto syerr;
-=======
+
+	if (!(base = argv[0]))
+		return;
+
 	/* We start with end pointing at the end of argv[0] */
 	nul = &base[strlen(base)];
 	end = nul + 1;
@@ -324,43 +235,36 @@
 #if __linux__
 	if (!(tmp = strdup(program_invocation_name)))
 		goto syerr;
->>>>>>> f86385f7
-
-    program_invocation_name = tmp;
-
-    if (!(tmp = strdup(program_invocation_short_name)))
-        goto syerr;
-
-    program_invocation_short_name = tmp;
+
+	program_invocation_name = tmp;
+
+	if (!(tmp = strdup(program_invocation_short_name)))
+		goto syerr;
+
+	program_invocation_short_name = tmp;
 #elif __APPLE__
-    if (!(tmp = strdup(getprogname())))
-        goto syerr;
-
-    setprogname(tmp);
-#endif
-
-<<<<<<< HEAD
-
-    if ((error = spt_copyenv(envp)))
-        goto error;
-=======
+	if (!(tmp = strdup(getprogname())))
+		goto syerr;
+
+	setprogname(tmp);
+#endif
+
     /* Now make a full deep copy of the environment and argv[] */
 	if ((error = spt_copyenv(envc, envp)))
 		goto error;
->>>>>>> f86385f7
-
-    if ((error = spt_copyargs(argc, argv)))
-        goto error;
-
-    SPT.nul = nul;
-    SPT.base = base;
-    SPT.end = end;
-
-    return;
-    syerr:
-    error = errno;
-    error:
-    SPT.error = error;
+
+	if ((error = spt_copyargs(argc, argv)))
+		goto error;
+
+	SPT.nul  = nul;
+	SPT.base = base;
+	SPT.end  = end;
+
+	return;
+syerr:
+	error = errno;
+error:
+	SPT.error = error;
 } /* spt_init() */
 
 
@@ -368,52 +272,47 @@
 #define SPT_MAXTITLE 255
 #endif
 
-/**
- * 设置一个标题信息
- */
 void setproctitle(const char *fmt, ...) {
-    char buf[SPT_MAXTITLE + 1]; /* use buffer in case argv[0] is passed */
-    va_list ap;
-    char *nul;
-    int len, error;
-
-    if (!SPT.base)
-        return;
-
-    if (fmt) {
-        va_start(ap, fmt);
-        len = vsnprintf(buf, sizeof buf, fmt, ap);
-        va_end(ap);
-    } else {
-        len = snprintf(buf, sizeof buf, "%s", SPT.arg0);
-    }
-
-    if (len <= 0) {
-        error = errno;
-        goto error;
-    }
-
-    if (!SPT.reset) {
-        memset(SPT.base, 0, SPT.end - SPT.base);
-        SPT.reset = 1;
-    } else {
-        memset(SPT.base, 0, spt_min(sizeof buf, SPT.end - SPT.base));
-    }
-
-    len = spt_min(len, spt_min(sizeof buf, SPT.end - SPT.base) - 1);
-    memcpy(SPT.base, buf, len);
-    nul = &SPT.base[len];
-
-    if (nul < SPT.nul) {
-        *SPT.nul = '.';
-    } else if (nul == SPT.nul && &nul[1] < SPT.end) {
-        *SPT.nul = ' ';
-        *++nul = '\0';
-    }
-
-    return;
-    error:
-    SPT.error = error;
+	char buf[SPT_MAXTITLE + 1]; /* use buffer in case argv[0] is passed */
+	va_list ap;
+	char *nul;
+	int len, error;
+
+	if (!SPT.base)
+		return;
+
+	if (fmt) {
+		va_start(ap, fmt);
+		len = vsnprintf(buf, sizeof buf, fmt, ap);
+		va_end(ap);
+	} else {
+		len = snprintf(buf, sizeof buf, "%s", SPT.arg0);
+	}
+
+	if (len <= 0)
+		{ error = errno; goto error; }
+
+	if (!SPT.reset) {
+		memset(SPT.base, 0, SPT.end - SPT.base);
+		SPT.reset = 1;
+	} else {
+		memset(SPT.base, 0, spt_min(sizeof buf, SPT.end - SPT.base));
+	}
+
+	len = spt_min(len, spt_min(sizeof buf, SPT.end - SPT.base) - 1);
+	memcpy(SPT.base, buf, len);
+	nul = &SPT.base[len];
+
+	if (nul < SPT.nul) {
+		*SPT.nul = '.';
+	} else if (nul == SPT.nul && &nul[1] < SPT.end) {
+		*SPT.nul = ' ';
+		*++nul = '\0';
+	}
+
+	return;
+error:
+	SPT.error = error;
 } /* setproctitle() */
 
 
