/* ==========================================================================
 * setproctitle.c - Linux/Darwin setproctitle.
 * --------------------------------------------------------------------------
 * Copyright (C) 2010  William Ahern
 * Copyright (C) 2013  Salvatore Sanfilippo
 * Copyright (C) 2013  Stam He
 *
 * Permission is hereby granted, free of charge, to any person obtaining a
 * copy of this software and associated documentation files (the
 * "Software"), to deal in the Software without restriction, including
 * without limitation the rights to use, copy, modify, merge, publish,
 * distribute, sublicense, and/or sell copies of the Software, and to permit
 * persons to whom the Software is furnished to do so, subject to the
 * following conditions:
 *
 * The above copyright notice and this permission notice shall be included
 * in all copies or substantial portions of the Software.
 *
 * THE SOFTWARE IS PROVIDED "AS IS", WITHOUT WARRANTY OF ANY KIND, EXPRESS
 * OR IMPLIED, INCLUDING BUT NOT LIMITED TO THE WARRANTIES OF
 * MERCHANTABILITY, FITNESS FOR A PARTICULAR PURPOSE AND NONINFRINGEMENT. IN
 * NO EVENT SHALL THE AUTHORS OR COPYRIGHT HOLDERS BE LIABLE FOR ANY CLAIM,
 * DAMAGES OR OTHER LIABILITY, WHETHER IN AN ACTION OF CONTRACT, TORT OR
 * OTHERWISE, ARISING FROM, OUT OF OR IN CONNECTION WITH THE SOFTWARE OR THE
 * USE OR OTHER DEALINGS IN THE SOFTWARE.
 * ==========================================================================
 */
#ifndef _GNU_SOURCE
#define _GNU_SOURCE
#endif

#include <stddef.h>    /* NULL size_t */
#include <stdarg.h>    /* va_list va_start va_end */
#include <stdlib.h>    /* malloc(3) setenv(3) clearenv(3) setproctitle(3) getprogname(3) */
#include <stdio.h>    /* vsnprintf(3) snprintf(3) */

#include <string.h>    /* strlen(3) strchr(3) strdup(3) memset(3) memcpy(3) */

#include <errno.h>    /* errno program_invocation_name program_invocation_short_name */

#if !defined(HAVE_SETPROCTITLE)
#if (defined __NetBSD__ || defined __FreeBSD__ || defined __OpenBSD__ || defined __DragonFly__)
#define HAVE_SETPROCTITLE 1
#else
#define HAVE_SETPROCTITLE 0
#endif
#endif


#if !HAVE_SETPROCTITLE
#if (defined __linux || defined __APPLE__)

<<<<<<< HEAD
#ifdef __GLIBC__
#define HAVE_CLEARENV
#endif

=======
// 环境变量本身是c内置的 全局变量
>>>>>>> aa55bbe1
extern char **environ;

static struct {
    /* original value */
    const char *arg0;

    /* title space available */
    char *base, *end;

    /* pointer to original nul character within base */
    char *nul;

    _Bool reset;
    int error;
} SPT;


#ifndef SPT_MIN
#define SPT_MIN(a, b) (((a) < (b))? (a) : (b))
#endif

static inline size_t spt_min(size_t a, size_t b) {
    return SPT_MIN(a, b);
} /* spt_min() */


/*
 * For discussion on the portability of the various methods, see
 * http://lists.freebsd.org/pipermail/freebsd-stable/2008-June/043136.html
 */
<<<<<<< HEAD
int spt_clearenv(void) {
#ifdef HAVE_CLEARENV
	return clearenv();
=======
static int spt_clearenv(void) {
#if __GLIBC__
    clearenv();

    return 0;
>>>>>>> aa55bbe1
#else
    extern char **environ;
    static char **tmp;

    if (!(tmp = malloc(sizeof *tmp)))
        return errno;

    tmp[0] = NULL;
    environ = tmp;

    return 0;
#endif
} /* spt_clearenv() */


<<<<<<< HEAD
static int spt_copyenv(int envc, char *oldenv[]) {
	extern char **environ;
	char **envcopy = NULL;
	char *eq;
	int i, error;
	int envsize;
=======
static int spt_copyenv(char *oldenv[]) {
    extern char **environ;
    char *eq;
    int i, error;
>>>>>>> aa55bbe1

    if (environ != oldenv)
        return 0;

<<<<<<< HEAD
	/* Copy environ into envcopy before clearing it. Shallow copy is
	 * enough as clearenv() only clears the environ array.
	 */
	envsize = (envc + 1) * sizeof(char *);
	envcopy = malloc(envsize);
	if (!envcopy)
		return ENOMEM;
	memcpy(envcopy, oldenv, envsize);

	/* Note that the state after clearenv() failure is undefined, but we'll
	 * just assume an error means it was left unchanged.
	 */
	if ((error = spt_clearenv())) {
		environ = oldenv;
		free(envcopy);
		return error;
	}

	/* Set environ from envcopy */
	for (i = 0; envcopy[i]; i++) {
		if (!(eq = strchr(envcopy[i], '=')))
			continue;

		*eq = '\0';
		error = (0 != setenv(envcopy[i], eq + 1, 1))? errno : 0;
		*eq = '=';

		/* On error, do our best to restore state */
		if (error) {
#ifdef HAVE_CLEARENV
			/* We don't assume it is safe to free environ, so we
			 * may leak it. As clearenv() was shallow using envcopy
			 * here is safe.
			 */
			environ = envcopy;
#else
			free(envcopy);
			free(environ);  /* Safe to free, we have just alloc'd it */
			environ = oldenv;
#endif
			return error;
		}
	}

	free(envcopy);
	return 0;
=======
    if ((error = spt_clearenv()))
        goto error;

    for (i = 0; oldenv[i]; i++) {
        if (!(eq = strchr(oldenv[i], '=')))
            continue;

        *eq = '\0';
        error = (0 != setenv(oldenv[i], eq + 1, 1)) ? errno : 0;
        *eq = '=';

        if (error)
            goto error;
    }

    return 0;
    error:
    environ = oldenv;

    return error;
>>>>>>> aa55bbe1
} /* spt_copyenv() */


static int spt_copyargs(int argc, char *argv[]) {
    char *tmp;
    int i;

    for (i = 1; i < argc || (i >= argc && argv[i]); i++) {
        if (!argv[i])
            continue;

        if (!(tmp = strdup(argv[i])))
            return errno;

        argv[i] = tmp;
    }

    return 0;
} /* spt_copyargs() */

<<<<<<< HEAD
/* Initialize and populate SPT to allow a future setproctitle()
 * call.
 *
 * As setproctitle() basically needs to overwrite argv[0], we're
 * trying to determine what is the largest contiguous block
 * starting at argv[0] we can use for this purpose.
 *
 * As this range will overwrite some or all of the argv and environ
 * strings, a deep copy of these two arrays is performed.
 */
void spt_init(int argc, char *argv[]) {
        char **envp = environ;
	char *base, *end, *nul, *tmp;
	int i, error, envc;
=======

/**
 * 从命令行中加载参数
 * @param argc 参数个数
 * @param argv 参数数组
 */
void spt_init(int argc, char *argv[]) {
    // 获取环境变量2级指针 这是c内置的系统变量
    char **envp = environ;
    char *base, *end, *nul, *tmp;
    int i, error;
>>>>>>> aa55bbe1

    // 代表没有传入命令行参数
    if (!(base = argv[0]))
        return;

<<<<<<< HEAD
	/* We start with end pointing at the end of argv[0] */
	nul = &base[strlen(base)];
	end = nul + 1;

	/* Attempt to extend end as far as we can, while making sure
	 * that the range between base and end is only allocated to
	 * argv, or anything that immediately follows argv (presumably
	 * envp).
	 */
	for (i = 0; i < argc || (i >= argc && argv[i]); i++) {
		if (!argv[i] || argv[i] < end)
			continue;

		if (end >= argv[i] && end <= argv[i] + strlen(argv[i]))
			end = argv[i] + strlen(argv[i]) + 1;
	}

	/* In case the envp array was not an immediate extension to argv,
	 * scan it explicitly.
	 */
	for (i = 0; envp[i]; i++) {
		if (envp[i] < end)
			continue;

		if (end >= envp[i] && end <= envp[i] + strlen(envp[i]))
			end = envp[i] + strlen(envp[i]) + 1;
	}
	envc = i;

	/* We're going to deep copy argv[], but argv[0] will still point to
	 * the old memory for the purpose of updating the title so we need
	 * to keep the original value elsewhere.
	 */
	if (!(SPT.arg0 = strdup(argv[0])))
		goto syerr;

#if __linux__
	if (!(tmp = strdup(program_invocation_name)))
		goto syerr;
=======
    // 对应 '\0' 的地址
    nul = &base[strlen(base)];
    end = nul + 1;

    // 这里是在计算所有参数的总长度
    for (i = 0; i < argc || (i >= argc && argv[i]); i++) {
        if (!argv[i] || argv[i] < end)
            continue;

        end = argv[i] + strlen(argv[i]) + 1;
    }

    for (i = 0; envp[i]; i++) {
        if (envp[i] < end)
            continue;

        end = envp[i] + strlen(envp[i]) + 1;
    }

    if (!(SPT.arg0 = strdup(argv[0])))
        goto syerr;

#if __GLIBC__
    if (!(tmp = strdup(program_invocation_name)))
        goto syerr;
>>>>>>> aa55bbe1

    program_invocation_name = tmp;

    if (!(tmp = strdup(program_invocation_short_name)))
        goto syerr;

    program_invocation_short_name = tmp;
#elif __APPLE__
    if (!(tmp = strdup(getprogname())))
        goto syerr;

    setprogname(tmp);
#endif

<<<<<<< HEAD
    /* Now make a full deep copy of the environment and argv[] */
	if ((error = spt_copyenv(envc, envp)))
		goto error;
=======

    if ((error = spt_copyenv(envp)))
        goto error;
>>>>>>> aa55bbe1

    if ((error = spt_copyargs(argc, argv)))
        goto error;

    SPT.nul = nul;
    SPT.base = base;
    SPT.end = end;

    return;
    syerr:
    error = errno;
    error:
    SPT.error = error;
} /* spt_init() */


#ifndef SPT_MAXTITLE
#define SPT_MAXTITLE 255
#endif

void setproctitle(const char *fmt, ...) {
    char buf[SPT_MAXTITLE + 1]; /* use buffer in case argv[0] is passed */
    va_list ap;
    char *nul;
    int len, error;

    if (!SPT.base)
        return;

    if (fmt) {
        va_start(ap, fmt);
        len = vsnprintf(buf, sizeof buf, fmt, ap);
        va_end(ap);
    } else {
        len = snprintf(buf, sizeof buf, "%s", SPT.arg0);
    }

    if (len <= 0) {
        error = errno;
        goto error;
    }

    if (!SPT.reset) {
        memset(SPT.base, 0, SPT.end - SPT.base);
        SPT.reset = 1;
    } else {
        memset(SPT.base, 0, spt_min(sizeof buf, SPT.end - SPT.base));
    }

    len = spt_min(len, spt_min(sizeof buf, SPT.end - SPT.base) - 1);
    memcpy(SPT.base, buf, len);
    nul = &SPT.base[len];

    if (nul < SPT.nul) {
        *SPT.nul = '.';
    } else if (nul == SPT.nul && &nul[1] < SPT.end) {
        *SPT.nul = ' ';
        *++nul = '\0';
    }

    return;
    error:
    SPT.error = error;
} /* setproctitle() */


#endif /* __linux || __APPLE__ */
#endif /* !HAVE_SETPROCTITLE */

#ifdef SETPROCTITLE_TEST_MAIN
int main(int argc, char *argv[]) {
	spt_init(argc, argv);

	printf("SPT.arg0: [%p] '%s'\n", SPT.arg0, SPT.arg0);
	printf("SPT.base: [%p] '%s'\n", SPT.base, SPT.base);
	printf("SPT.end: [%p] (%d bytes after base)'\n", SPT.end, (int) (SPT.end - SPT.base));
	return 0;
}
#endif<|MERGE_RESOLUTION|>--- conflicted
+++ resolved
@@ -50,14 +50,7 @@
 #if !HAVE_SETPROCTITLE
 #if (defined __linux || defined __APPLE__)
 
-<<<<<<< HEAD
-#ifdef __GLIBC__
-#define HAVE_CLEARENV
-#endif
-
-=======
 // 环境变量本身是c内置的 全局变量
->>>>>>> aa55bbe1
 extern char **environ;
 
 static struct {
@@ -88,17 +81,11 @@
  * For discussion on the portability of the various methods, see
  * http://lists.freebsd.org/pipermail/freebsd-stable/2008-June/043136.html
  */
-<<<<<<< HEAD
-int spt_clearenv(void) {
-#ifdef HAVE_CLEARENV
-	return clearenv();
-=======
 static int spt_clearenv(void) {
 #if __GLIBC__
     clearenv();
 
     return 0;
->>>>>>> aa55bbe1
 #else
     extern char **environ;
     static char **tmp;
@@ -114,71 +101,14 @@
 } /* spt_clearenv() */
 
 
-<<<<<<< HEAD
-static int spt_copyenv(int envc, char *oldenv[]) {
-	extern char **environ;
-	char **envcopy = NULL;
-	char *eq;
-	int i, error;
-	int envsize;
-=======
 static int spt_copyenv(char *oldenv[]) {
     extern char **environ;
     char *eq;
     int i, error;
->>>>>>> aa55bbe1
 
     if (environ != oldenv)
         return 0;
 
-<<<<<<< HEAD
-	/* Copy environ into envcopy before clearing it. Shallow copy is
-	 * enough as clearenv() only clears the environ array.
-	 */
-	envsize = (envc + 1) * sizeof(char *);
-	envcopy = malloc(envsize);
-	if (!envcopy)
-		return ENOMEM;
-	memcpy(envcopy, oldenv, envsize);
-
-	/* Note that the state after clearenv() failure is undefined, but we'll
-	 * just assume an error means it was left unchanged.
-	 */
-	if ((error = spt_clearenv())) {
-		environ = oldenv;
-		free(envcopy);
-		return error;
-	}
-
-	/* Set environ from envcopy */
-	for (i = 0; envcopy[i]; i++) {
-		if (!(eq = strchr(envcopy[i], '=')))
-			continue;
-
-		*eq = '\0';
-		error = (0 != setenv(envcopy[i], eq + 1, 1))? errno : 0;
-		*eq = '=';
-
-		/* On error, do our best to restore state */
-		if (error) {
-#ifdef HAVE_CLEARENV
-			/* We don't assume it is safe to free environ, so we
-			 * may leak it. As clearenv() was shallow using envcopy
-			 * here is safe.
-			 */
-			environ = envcopy;
-#else
-			free(envcopy);
-			free(environ);  /* Safe to free, we have just alloc'd it */
-			environ = oldenv;
-#endif
-			return error;
-		}
-	}
-
-	free(envcopy);
-	return 0;
-=======
     if ((error = spt_clearenv()))
         goto error;
 
@@ -199,7 +129,6 @@
     environ = oldenv;
 
     return error;
->>>>>>> aa55bbe1
 } /* spt_copyenv() */
 
 
@@ -220,22 +149,6 @@
     return 0;
 } /* spt_copyargs() */
 
-<<<<<<< HEAD
-/* Initialize and populate SPT to allow a future setproctitle()
- * call.
- *
- * As setproctitle() basically needs to overwrite argv[0], we're
- * trying to determine what is the largest contiguous block
- * starting at argv[0] we can use for this purpose.
- *
- * As this range will overwrite some or all of the argv and environ
- * strings, a deep copy of these two arrays is performed.
- */
-void spt_init(int argc, char *argv[]) {
-        char **envp = environ;
-	char *base, *end, *nul, *tmp;
-	int i, error, envc;
-=======
 
 /**
  * 从命令行中加载参数
@@ -247,53 +160,11 @@
     char **envp = environ;
     char *base, *end, *nul, *tmp;
     int i, error;
->>>>>>> aa55bbe1
 
     // 代表没有传入命令行参数
     if (!(base = argv[0]))
         return;
 
-<<<<<<< HEAD
-	/* We start with end pointing at the end of argv[0] */
-	nul = &base[strlen(base)];
-	end = nul + 1;
-
-	/* Attempt to extend end as far as we can, while making sure
-	 * that the range between base and end is only allocated to
-	 * argv, or anything that immediately follows argv (presumably
-	 * envp).
-	 */
-	for (i = 0; i < argc || (i >= argc && argv[i]); i++) {
-		if (!argv[i] || argv[i] < end)
-			continue;
-
-		if (end >= argv[i] && end <= argv[i] + strlen(argv[i]))
-			end = argv[i] + strlen(argv[i]) + 1;
-	}
-
-	/* In case the envp array was not an immediate extension to argv,
-	 * scan it explicitly.
-	 */
-	for (i = 0; envp[i]; i++) {
-		if (envp[i] < end)
-			continue;
-
-		if (end >= envp[i] && end <= envp[i] + strlen(envp[i]))
-			end = envp[i] + strlen(envp[i]) + 1;
-	}
-	envc = i;
-
-	/* We're going to deep copy argv[], but argv[0] will still point to
-	 * the old memory for the purpose of updating the title so we need
-	 * to keep the original value elsewhere.
-	 */
-	if (!(SPT.arg0 = strdup(argv[0])))
-		goto syerr;
-
-#if __linux__
-	if (!(tmp = strdup(program_invocation_name)))
-		goto syerr;
-=======
     // 对应 '\0' 的地址
     nul = &base[strlen(base)];
     end = nul + 1;
@@ -319,7 +190,6 @@
 #if __GLIBC__
     if (!(tmp = strdup(program_invocation_name)))
         goto syerr;
->>>>>>> aa55bbe1
 
     program_invocation_name = tmp;
 
@@ -334,15 +204,9 @@
     setprogname(tmp);
 #endif
 
-<<<<<<< HEAD
-    /* Now make a full deep copy of the environment and argv[] */
-	if ((error = spt_copyenv(envc, envp)))
-		goto error;
-=======
 
     if ((error = spt_copyenv(envp)))
         goto error;
->>>>>>> aa55bbe1
 
     if ((error = spt_copyargs(argc, argv)))
         goto error;
@@ -410,15 +274,4 @@
 
 
 #endif /* __linux || __APPLE__ */
-#endif /* !HAVE_SETPROCTITLE */
-
-#ifdef SETPROCTITLE_TEST_MAIN
-int main(int argc, char *argv[]) {
-	spt_init(argc, argv);
-
-	printf("SPT.arg0: [%p] '%s'\n", SPT.arg0, SPT.arg0);
-	printf("SPT.base: [%p] '%s'\n", SPT.base, SPT.base);
-	printf("SPT.end: [%p] (%d bytes after base)'\n", SPT.end, (int) (SPT.end - SPT.base));
-	return 0;
-}
-#endif+#endif /* !HAVE_SETPROCTITLE */