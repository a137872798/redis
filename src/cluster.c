--- conflicted
+++ resolved
@@ -47,7 +47,7 @@
 clusterNode *myself = NULL;
 
 clusterNode *createClusterNode(char *nodename, int flags);
-void clusterAddNode(clusterNode *node);
+int clusterAddNode(clusterNode *node);
 void clusterAcceptHandler(aeEventLoop *el, int fd, void *privdata, int mask);
 void clusterReadHandler(connection *conn);
 void clusterSendPing(clusterLink *link, int type);
@@ -398,7 +398,7 @@
     /* To lock it, we need to open the file in a way it is created if
      * it does not exist, otherwise there is a race condition with other
      * processes. */
-    int fd = open(filename,O_WRONLY|O_CREAT|O_CLOEXEC,0644);
+    int fd = open(filename,O_WRONLY|O_CREAT,0644);
     if (fd == -1) {
         serverLog(LL_WARNING,
             "Can't open %s in order to acquire a lock: %s",
@@ -430,11 +430,6 @@
      * (redis-aof-rewrite) is still alive, the fd(lock) will still be held by the
      * child process, and the main process will fail to get lock, means fail to start. */
     server.cluster_config_file_lock_fd = fd;
-<<<<<<< HEAD
-#else
-    UNUSED(filename);
-=======
->>>>>>> f86385f7
 #endif /* __sun */
 
     return C_OK;
@@ -502,7 +497,7 @@
     if (saveconf) clusterSaveConfigOrDie(1);
 
     /* We need a listening TCP port for our cluster messaging needs. */
-    server.cfd.count = 0;
+    server.cfd_count = 0;
 
     /* Port sanity check II
      * The other handshake port check is triggered too late to stop
@@ -512,14 +507,23 @@
         serverLog(LL_WARNING, "Redis port number too high. "
                    "Cluster communication port is 10,000 port "
                    "numbers higher than your Redis port. "
-                   "Your Redis port number must be 55535 or less.");
+                   "Your Redis port number must be "
+                   "lower than 55535.");
         exit(1);
     }
-    if (listenToPort(port+CLUSTER_PORT_INCR, &server.cfd) == C_ERR) {
+    if (listenToPort(port+CLUSTER_PORT_INCR,
+        server.cfd,&server.cfd_count) == C_ERR)
+    {
         exit(1);
-    }
-    if (createSocketAcceptHandler(&server.cfd, clusterAcceptHandler) != C_OK) {
-        serverPanic("Unrecoverable error creating Redis Cluster socket accept handler.");
+    } else {
+        int j;
+
+        for (j = 0; j < server.cfd_count; j++) {
+            if (aeCreateFileEvent(server.el, server.cfd[j], AE_READABLE,
+                clusterAcceptHandler, NULL) == AE_ERR)
+                    serverPanic("Unrecoverable error creating Redis Cluster "
+                                "file event.");
+        }
     }
 
     /* The slots -> keys map is a radix tree. Initialize it here. */
@@ -773,7 +777,6 @@
     node->configEpoch = 0;
     node->flags = flags;
     memset(node->slots,0,sizeof(node->slots));
-    node->slots_info = NULL;
     node->numslots = 0;
     node->numslaves = 0;
     node->slaves = NULL;
@@ -956,12 +959,12 @@
 }
 
 /* Add a node to the nodes hash table */
-void clusterAddNode(clusterNode *node) {
+int clusterAddNode(clusterNode *node) {
     int retval;
 
     retval = dictAdd(server.cluster->nodes,
             sdsnewlen(node->name,CLUSTER_NAMELEN), node);
-    serverAssert(retval == DICT_OK);
+    return (retval == DICT_OK) ? C_OK : C_ERR;
 }
 
 /* Remove a node from the cluster. The function performs the high level
@@ -1817,7 +1820,6 @@
             server.cluster->mf_master_offset == 0)
         {
             server.cluster->mf_master_offset = sender->repl_offset;
-            clusterDoBeforeSleep(CLUSTER_TODO_HANDLE_MANUALFAILOVER);
             serverLog(LL_WARNING,
                 "Received replication offset for paused "
                 "master manual failover: %lld",
@@ -2121,7 +2123,7 @@
         /* Don't bother creating useless objects if there are no
          * Pub/Sub subscribers. */
         if (dictSize(server.pubsub_channels) ||
-           dictSize(server.pubsub_patterns))
+           listLength(server.pubsub_patterns))
         {
             channel_len = ntohl(hdr->data.publish.msg.channel_len);
             message_len = ntohl(hdr->data.publish.msg.message_len);
@@ -2159,15 +2161,9 @@
         resetManualFailover();
         server.cluster->mf_end = now + CLUSTER_MF_TIMEOUT;
         server.cluster->mf_slave = sender;
-        pauseClients(now+(CLUSTER_MF_TIMEOUT*CLUSTER_MF_PAUSE_MULT),CLIENT_PAUSE_WRITE);
+        pauseClients(now+(CLUSTER_MF_TIMEOUT*CLUSTER_MF_PAUSE_MULT));
         serverLog(LL_WARNING,"Manual failover requested by replica %.40s.",
             sender->name);
-        /* We need to send a ping message to the replica, as it would carry
-         * `server.cluster->mf_master_offset`, which means the master paused clients
-         * at offset `server.cluster->mf_master_offset`, so that the replica would
-         * know that it is safe to set its `server.cluster->mf_can_start` to 1 so as
-         * to complete failover as quickly as possible. */
-        clusterSendPing(link, CLUSTERMSG_TYPE_PING);
     } else if (type == CLUSTERMSG_TYPE_UPDATE) {
         clusterNode *n; /* The node the update is about. */
         uint64_t reportedConfigEpoch =
@@ -2810,7 +2806,7 @@
  * SLAVE node specific functions
  * -------------------------------------------------------------------------- */
 
-/* This function sends a FAILOVER_AUTH_REQUEST message to every node in order to
+/* This function sends a FAILOVE_AUTH_REQUEST message to every node in order to
  * see if there is the quorum for this slave instance to failover its failing
  * master.
  *
@@ -3416,8 +3412,9 @@
  * The function can be used both to initialize the manual failover state at
  * startup or to abort a manual failover in progress. */
 void resetManualFailover(void) {
-    if (server.cluster->mf_end) {
-        checkClientPauseTimeoutAndReturnIfPaused();
+    if (server.cluster->mf_end && clientsArePaused()) {
+        server.clients_pause_end_time = 0;
+        clientsArePaused(); /* Just use the side effect of the function. */
     }
     server.cluster->mf_end = 0; /* No manual failover in progress. */
     server.cluster->mf_can_start = 0;
@@ -3452,10 +3449,7 @@
         serverLog(LL_WARNING,
             "All master replication stream processed, "
             "manual failover can start.");
-        clusterDoBeforeSleep(CLUSTER_TODO_HANDLE_FAILOVER);
-        return;
-    }
-    clusterDoBeforeSleep(CLUSTER_TODO_HANDLE_MANUALFAILOVER);
+    }
 }
 
 /* -----------------------------------------------------------------------------
@@ -3730,35 +3724,25 @@
  * handlers, or to perform potentially expansive tasks that we need to do
  * a single time before replying to clients. */
 void clusterBeforeSleep(void) {
-    int flags = server.cluster->todo_before_sleep;
+    /* Handle failover, this is needed when it is likely that there is already
+     * the quorum from masters in order to react fast. */
+    if (server.cluster->todo_before_sleep & CLUSTER_TODO_HANDLE_FAILOVER)
+        clusterHandleSlaveFailover();
+
+    /* Update the cluster state. */
+    if (server.cluster->todo_before_sleep & CLUSTER_TODO_UPDATE_STATE)
+        clusterUpdateState();
+
+    /* Save the config, possibly using fsync. */
+    if (server.cluster->todo_before_sleep & CLUSTER_TODO_SAVE_CONFIG) {
+        int fsync = server.cluster->todo_before_sleep &
+                    CLUSTER_TODO_FSYNC_CONFIG;
+        clusterSaveConfigOrDie(fsync);
+    }
 
     /* Reset our flags (not strictly needed since every single function
      * called for flags set should be able to clear its flag). */
     server.cluster->todo_before_sleep = 0;
-
-    if (flags & CLUSTER_TODO_HANDLE_MANUALFAILOVER) {
-        /* Handle manual failover as soon as possible so that won't have a 100ms
-         * as it was handled only in clusterCron */
-        if(nodeIsSlave(myself)) {
-            clusterHandleManualFailover();
-            if (!(server.cluster_module_flags & CLUSTER_MODULE_FLAG_NO_FAILOVER))
-                clusterHandleSlaveFailover();
-        }
-    } else if (flags & CLUSTER_TODO_HANDLE_FAILOVER) {
-        /* Handle failover, this is needed when it is likely that there is already
-         * the quorum from masters in order to react fast. */
-        clusterHandleSlaveFailover();
-    }
-
-    /* Update the cluster state. */
-    if (flags & CLUSTER_TODO_UPDATE_STATE)
-        clusterUpdateState();
-
-    /* Save the config, possibly using fsync. */
-    if (flags & CLUSTER_TODO_SAVE_CONFIG) {
-        int fsync = flags & CLUSTER_TODO_FSYNC_CONFIG;
-        clusterSaveConfigOrDie(fsync);
-    }
 }
 
 void clusterDoBeforeSleep(int flags) {
@@ -4139,8 +4123,8 @@
     sds ci;
 
     /* Node coordinates */
-    ci = sdscatlen(sdsempty(),node->name,CLUSTER_NAMELEN);
-    ci = sdscatfmt(ci," %s:%i@%i ",
+    ci = sdscatprintf(sdsempty(),"%.40s %s:%d@%d ",
+        node->name,
         node->ip,
         node->port,
         node->cport);
@@ -4149,46 +4133,40 @@
     ci = representClusterNodeFlags(ci, node->flags);
 
     /* Slave of... or just "-" */
-    ci = sdscatlen(ci," ",1);
     if (node->slaveof)
-        ci = sdscatlen(ci,node->slaveof->name,CLUSTER_NAMELEN);
+        ci = sdscatprintf(ci," %.40s ",node->slaveof->name);
     else
-        ci = sdscatlen(ci,"-",1);
+        ci = sdscatlen(ci," - ",3);
 
     unsigned long long nodeEpoch = node->configEpoch;
     if (nodeIsSlave(node) && node->slaveof) {
         nodeEpoch = node->slaveof->configEpoch;
     }
     /* Latency from the POV of this node, config epoch, link status */
-    ci = sdscatfmt(ci," %I %I %U %s",
+    ci = sdscatprintf(ci,"%lld %lld %llu %s",
         (long long) node->ping_sent,
         (long long) node->pong_received,
         nodeEpoch,
         (node->link || node->flags & CLUSTER_NODE_MYSELF) ?
                     "connected" : "disconnected");
 
-    /* Slots served by this instance. If we already have slots info,
-     * append it diretly, otherwise, generate slots only if it has. */
-    if (node->slots_info) {
-        ci = sdscatsds(ci, node->slots_info);
-    } else if (node->numslots > 0) {
-        start = -1;
-        for (j = 0; j < CLUSTER_SLOTS; j++) {
-            int bit;
-
-            if ((bit = clusterNodeGetSlotBit(node,j)) != 0) {
-                if (start == -1) start = j;
-            }
-            if (start != -1 && (!bit || j == CLUSTER_SLOTS-1)) {
-                if (bit && j == CLUSTER_SLOTS-1) j++;
-
-                if (start == j-1) {
-                    ci = sdscatfmt(ci," %i",start);
-                } else {
-                    ci = sdscatfmt(ci," %i-%i",start,j-1);
-                }
-                start = -1;
-            }
+    /* Slots served by this instance */
+    start = -1;
+    for (j = 0; j < CLUSTER_SLOTS; j++) {
+        int bit;
+
+        if ((bit = clusterNodeGetSlotBit(node,j)) != 0) {
+            if (start == -1) start = j;
+        }
+        if (start != -1 && (!bit || j == CLUSTER_SLOTS-1)) {
+            if (bit && j == CLUSTER_SLOTS-1) j++;
+
+            if (start == j-1) {
+                ci = sdscatprintf(ci," %d",start);
+            } else {
+                ci = sdscatprintf(ci," %d-%d",start,j-1);
+            }
+            start = -1;
         }
     }
 
@@ -4209,41 +4187,6 @@
     return ci;
 }
 
-/* Generate the slot topology for all nodes and store the string representation
- * in the slots_info struct on the node. This is used to improve the efficiency
- * of clusterGenNodesDescription() because it removes looping of the slot space
- * for generating the slot info for each node individually. */
-void clusterGenNodesSlotsInfo(int filter) {
-    clusterNode *n = NULL;
-    int start = -1;
-
-    for (int i = 0; i <= CLUSTER_SLOTS; i++) {
-        /* Find start node and slot id. */
-        if (n == NULL) {
-            if (i == CLUSTER_SLOTS) break;
-            n = server.cluster->slots[i];
-            start = i;
-            continue;
-        }
-
-        /* Generate slots info when occur different node with start
-         * or end of slot. */
-        if (i == CLUSTER_SLOTS || n != server.cluster->slots[i]) {
-            if (!(n->flags & filter)) {
-                if (n->slots_info == NULL) n->slots_info = sdsempty();
-                if (start == i-1) {
-                    n->slots_info = sdscatfmt(n->slots_info," %i",start);
-                } else {
-                    n->slots_info = sdscatfmt(n->slots_info," %i-%i",start,i-1);
-                }
-            }
-            if (i == CLUSTER_SLOTS) break;
-            n = server.cluster->slots[i];
-            start = i;
-        }
-    }
-}
-
 /* Generate a csv-alike representation of the nodes we are aware of,
  * including the "myself" node, and return an SDS string containing the
  * representation (it is up to the caller to free it).
@@ -4261,9 +4204,6 @@
     dictIterator *di;
     dictEntry *de;
 
-    /* Generate all nodes slots info firstly. */
-    clusterGenNodesSlotsInfo(filter);
-
     di = dictGetSafeIterator(server.cluster->nodes);
     while((de = dictNext(di)) != NULL) {
         clusterNode *node = dictGetVal(de);
@@ -4273,12 +4213,6 @@
         ci = sdscatsds(ci,ni);
         sdsfree(ni);
         ci = sdscatlen(ci,"\n",1);
-
-        /* Release slots info. */
-        if (node->slots_info) {
-            sdsfree(node->slots_info);
-            node->slots_info = NULL;
-        }
     }
     dictReleaseIterator(di);
     return ci;
@@ -4401,49 +4335,28 @@
 
     if (c->argc == 2 && !strcasecmp(c->argv[1]->ptr,"help")) {
         const char *help[] = {
-"ADDSLOTS <slot> [<slot> ...]",
-"    Assign slots to current node.",
-"BUMPEPOCH",
-"    Advance the cluster config epoch.",
-"COUNT-FAILURE-REPORTS <node-id>",
-"    Return number of failure reports for <node-id>.",
-"COUNTKEYSINSLOT <slot>",
-"    Return the number of keys in <slot>.",
-"DELSLOTS <slot> [<slot> ...]",
-"    Delete slots information from current node.",
-"FAILOVER [FORCE|TAKEOVER]",
-"    Promote current replica node to being a master.",
-"FORGET <node-id>",
-"    Remove a node from the cluster.",
-"GETKEYSINSLOT <slot> <count>",
-"    Return key names stored by current node in a slot.",
-"FLUSHSLOTS",
-"    Delete current node own slots information.",
-"INFO",
-"    Return information about the cluster.",
-"KEYSLOT <key>",
-"    Return the hash slot for <key>.",
-"MEET <ip> <port> [<bus-port>]",
-"    Connect nodes into a working cluster.",
-"MYID",
-"    Return the node id.",
-"NODES",
-"    Return cluster configuration seen by node. Output format:",
-"    <id> <ip:port> <flags> <master> <pings> <pongs> <epoch> <link> <slot> ...",
-"REPLICATE <node-id>",
-"    Configure current node as replica to <node-id>.",
-"RESET [HARD|SOFT]",
-"    Reset current node (default: soft).",
-"SET-CONFIG-EPOCH <epoch>",
-"    Set config epoch of current node.",
-"SETSLOT <slot> (IMPORTING|MIGRATING|STABLE|NODE <node-id>)",
-"    Set slot state.",
-"REPLICAS <node-id>",
-"    Return <node-id> replicas.",
-"SAVECONFIG",
-"    Force saving cluster configuration on disk.",
-"SLOTS",
-"    Return information about slots range mappings. Each range is made of:",
+"ADDSLOTS <slot> [slot ...] -- Assign slots to current node.",
+"BUMPEPOCH -- Advance the cluster config epoch.",
+"COUNT-failure-reports <node-id> -- Return number of failure reports for <node-id>.",
+"COUNTKEYSINSLOT <slot> - Return the number of keys in <slot>.",
+"DELSLOTS <slot> [slot ...] -- Delete slots information from current node.",
+"FAILOVER [force|takeover] -- Promote current replica node to being a master.",
+"FORGET <node-id> -- Remove a node from the cluster.",
+"GETKEYSINSLOT <slot> <count> -- Return key names stored by current node in a slot.",
+"FLUSHSLOTS -- Delete current node own slots information.",
+"INFO - Return information about the cluster.",
+"KEYSLOT <key> -- Return the hash slot for <key>.",
+"MEET <ip> <port> [bus-port] -- Connect nodes into a working cluster.",
+"MYID -- Return the node id.",
+"NODES -- Return cluster configuration seen by node. Output format:",
+"    <id> <ip:port> <flags> <master> <pings> <pongs> <epoch> <link> <slot> ... <slot>",
+"REPLICATE <node-id> -- Configure current node as replica to <node-id>.",
+"RESET [hard|soft] -- Reset current node (default: soft).",
+"SET-config-epoch <epoch> - Set config epoch of current node.",
+"SETSLOT <slot> (importing|migrating|stable|node <node-id>) -- Set slot state.",
+"REPLICAS <node-id> -- Return <node-id> replicas.",
+"SAVECONFIG - Force saving cluster configuration on disk.",
+"SLOTS -- Return information about slots range mappings. Each range is made of:",
 "    start, end, master and replicas IP addresses, ports and ids",
 NULL
         };
@@ -4613,9 +4526,6 @@
             if (countKeysInSlot(slot) == 0 &&
                 server.cluster->migrating_slots_to[slot])
                 server.cluster->migrating_slots_to[slot] = NULL;
-
-            clusterDelSlot(slot);
-            clusterAddSlot(n,slot);
 
             /* If this node was importing this slot, assigning the slot to
              * itself also clears the importing status. */
@@ -4636,10 +4546,9 @@
                         "configEpoch updated after importing slot %d", slot);
                 }
                 server.cluster->importing_slots_from[slot] = NULL;
-                /* After importing this slot, let the other nodes know as
-                 * soon as possible. */
-                clusterBroadcastPong(CLUSTER_BROADCAST_ALL);
-            }
+            }
+            clusterDelSlot(slot);
+            clusterAddSlot(n,slot);
         } else {
             addReplyError(c,
                 "Invalid CLUSTER SETSLOT action or number of arguments. Try CLUSTER HELP");
@@ -4885,7 +4794,7 @@
                 takeover = 1;
                 force = 1; /* Takeover also implies force. */
             } else {
-                addReplyErrorObject(c,shared.syntaxerr);
+                addReply(c,shared.syntaxerr);
                 return;
             }
         }
@@ -4976,7 +4885,7 @@
             } else if (!strcasecmp(c->argv[2]->ptr,"soft")) {
                 hard = 0;
             } else {
-                addReplyErrorObject(c,shared.syntaxerr);
+                addReply(c,shared.syntaxerr);
                 return;
             }
         }
@@ -5047,9 +4956,6 @@
     /* Verify RDB version */
     rdbver = (footer[1] << 8) | footer[0];
     if (rdbver > RDB_VERSION) return C_ERR;
-
-    if (server.skip_checksum_validation)
-        return C_OK;
 
     /* Verify CRC64 */
     crc = crc64(0,p,len-8);
@@ -5114,7 +5020,7 @@
             }
             j++; /* Consume additional arg. */
         } else {
-            addReplyErrorObject(c,shared.syntaxerr);
+            addReply(c,shared.syntaxerr);
             return;
         }
     }
@@ -5122,11 +5028,7 @@
     /* Make sure this key does not already exist here... */
     robj *key = c->argv[1];
     if (!replace && lookupKeyWrite(c->db,key) != NULL) {
-<<<<<<< HEAD
-        addReplyErrorObject(c,shared.busykeyerr);
-=======
         addReply(c,shared.busykeyerr);
->>>>>>> f86385f7
         return;
     }
 
@@ -5239,7 +5141,8 @@
     conn = server.tls_cluster ? connCreateTLS() : connCreateSocket();
     if (connBlockingConnect(conn, c->argv[1]->ptr, atoi(c->argv[2]->ptr), timeout)
             != C_OK) {
-        addReplyError(c,"-IOERR error or timeout connecting to the client");
+        addReplySds(c,
+            sdsnew("-IOERR error or timeout connecting to the client\r\n"));
         connClose(conn);
         sdsfree(name);
         return NULL;
@@ -5327,14 +5230,14 @@
             replace = 1;
         } else if (!strcasecmp(c->argv[j]->ptr,"auth")) {
             if (!moreargs) {
-                addReplyErrorObject(c,shared.syntaxerr);
+                addReply(c,shared.syntaxerr);
                 return;
             }
             j++;
             password = c->argv[j]->ptr;
         } else if (!strcasecmp(c->argv[j]->ptr,"auth2")) {
             if (moreargs < 2) {
-                addReplyErrorObject(c,shared.syntaxerr);
+                addReply(c,shared.syntaxerr);
                 return;
             }
             username = c->argv[++j]->ptr;
@@ -5350,7 +5253,7 @@
             num_keys = c->argc - j - 1;
             break; /* All the remaining args are keys. */
         } else {
-            addReplyErrorObject(c,shared.syntaxerr);
+            addReply(c,shared.syntaxerr);
             return;
         }
     }
@@ -5831,7 +5734,7 @@
              * cluster is down. */
             if (error_code) *error_code = CLUSTER_REDIR_DOWN_STATE;
             return NULL;
-        } else if ((cmd->flags & CMD_WRITE) && !(cmd->proc == evalCommand)
+        } else if (!(cmd->flags & CMD_READONLY) && !(cmd->proc == evalCommand)
                 && !(cmd->proc == evalShaCommand))
         {
             /* The cluster is configured to allow read only commands
@@ -5880,18 +5783,11 @@
     /* Handle the read-only client case reading from a slave: if this
      * node is a slave and the request is about a hash slot our master
      * is serving, we can reply without redirection. */
-<<<<<<< HEAD
-    int is_write_command = (c->cmd->flags & CMD_WRITE) ||
-                           (c->cmd->proc == execCommand && (c->mstate.cmd_flags & CMD_WRITE));
-    if (c->flags & CLIENT_READONLY &&
-        (!is_write_command || cmd->proc == evalCommand || cmd->proc == evalShaCommand) &&
-=======
     int is_readonly_command = (c->cmd->flags & CMD_READONLY) ||
                               (c->cmd->proc == execCommand && !(c->mstate.cmd_inv_flags & CMD_READONLY));
     if (c->flags & CLIENT_READONLY &&
         (is_readonly_command || cmd->proc == evalCommand ||
          cmd->proc == evalShaCommand) &&
->>>>>>> f86385f7
         nodeIsSlave(myself) &&
         myself->slaveof == n)
     {
@@ -5913,23 +5809,23 @@
  * be set to the hash slot that caused the redirection. */
 void clusterRedirectClient(client *c, clusterNode *n, int hashslot, int error_code) {
     if (error_code == CLUSTER_REDIR_CROSS_SLOT) {
-        addReplyError(c,"-CROSSSLOT Keys in request don't hash to the same slot");
+        addReplySds(c,sdsnew("-CROSSSLOT Keys in request don't hash to the same slot\r\n"));
     } else if (error_code == CLUSTER_REDIR_UNSTABLE) {
         /* The request spawns multiple keys in the same slot,
          * but the slot is not "stable" currently as there is
          * a migration or import in progress. */
-        addReplyError(c,"-TRYAGAIN Multiple keys request during rehashing of slot");
+        addReplySds(c,sdsnew("-TRYAGAIN Multiple keys request during rehashing of slot\r\n"));
     } else if (error_code == CLUSTER_REDIR_DOWN_STATE) {
-        addReplyError(c,"-CLUSTERDOWN The cluster is down");
+        addReplySds(c,sdsnew("-CLUSTERDOWN The cluster is down\r\n"));
     } else if (error_code == CLUSTER_REDIR_DOWN_RO_STATE) {
-        addReplyError(c,"-CLUSTERDOWN The cluster is down and only accepts read commands");
+        addReplySds(c,sdsnew("-CLUSTERDOWN The cluster is down and only accepts read commands\r\n"));
     } else if (error_code == CLUSTER_REDIR_DOWN_UNBOUND) {
-        addReplyError(c,"-CLUSTERDOWN Hash slot not served");
+        addReplySds(c,sdsnew("-CLUSTERDOWN Hash slot not served\r\n"));
     } else if (error_code == CLUSTER_REDIR_MOVED ||
                error_code == CLUSTER_REDIR_ASK)
     {
-        addReplyErrorSds(c,sdscatprintf(sdsempty(),
-            "-%s %d %s:%d",
+        addReplySds(c,sdscatprintf(sdsempty(),
+            "-%s %d %s:%d\r\n",
             (error_code == CLUSTER_REDIR_ASK) ? "ASK" : "MOVED",
             hashslot,n->ip,n->port));
     } else {
@@ -5976,11 +5872,7 @@
             /* if the client is read-only and attempting to access key that our
              * replica can handle, allow it. */
             if ((c->flags & CLIENT_READONLY) &&
-<<<<<<< HEAD
-                !(c->lastcmd->flags & CMD_WRITE) &&
-=======
                 (c->lastcmd->flags & CMD_READONLY) &&
->>>>>>> f86385f7
                 nodeIsSlave(myself) && myself->slaveof == node)
             {
                 node = myself;
