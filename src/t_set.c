/*
 * Copyright (c) 2009-2012, Salvatore Sanfilippo <antirez at gmail dot com>
 * All rights reserved.
 *
 * Redistribution and use in source and binary forms, with or without
 * modification, are permitted provided that the following conditions are met:
 *
 *   * Redistributions of source code must retain the above copyright notice,
 *     this list of conditions and the following disclaimer.
 *   * Redistributions in binary form must reproduce the above copyright
 *     notice, this list of conditions and the following disclaimer in the
 *     documentation and/or other materials provided with the distribution.
 *   * Neither the name of Redis nor the names of its contributors may be used
 *     to endorse or promote products derived from this software without
 *     specific prior written permission.
 *
 * THIS SOFTWARE IS PROVIDED BY THE COPYRIGHT HOLDERS AND CONTRIBUTORS "AS IS"
 * AND ANY EXPRESS OR IMPLIED WARRANTIES, INCLUDING, BUT NOT LIMITED TO, THE
 * IMPLIED WARRANTIES OF MERCHANTABILITY AND FITNESS FOR A PARTICULAR PURPOSE
 * ARE DISCLAIMED. IN NO EVENT SHALL THE COPYRIGHT OWNER OR CONTRIBUTORS BE
 * LIABLE FOR ANY DIRECT, INDIRECT, INCIDENTAL, SPECIAL, EXEMPLARY, OR
 * CONSEQUENTIAL DAMAGES (INCLUDING, BUT NOT LIMITED TO, PROCUREMENT OF
 * SUBSTITUTE GOODS OR SERVICES; LOSS OF USE, DATA, OR PROFITS; OR BUSINESS
 * INTERRUPTION) HOWEVER CAUSED AND ON ANY THEORY OF LIABILITY, WHETHER IN
 * CONTRACT, STRICT LIABILITY, OR TORT (INCLUDING NEGLIGENCE OR OTHERWISE)
 * ARISING IN ANY WAY OUT OF THE USE OF THIS SOFTWARE, EVEN IF ADVISED OF THE
 * POSSIBILITY OF SUCH DAMAGE.
 */

#include "server.h"

/*-----------------------------------------------------------------------------
 * Set Commands
 *----------------------------------------------------------------------------*/

void sunionDiffGenericCommand(client *c, robj **setkeys, int setnum,
                              robj *dstkey, int op);

/* Factory method to return a set that *can* hold "value". When the object has
 * an integer-encodable value, an intset will be returned. Otherwise a regular
 * hash table. */
robj *setTypeCreate(sds value) {
    if (isSdsRepresentableAsLongLong(value,NULL) == C_OK)
        return createIntsetObject();
    return createSetObject();
}

/* Add the specified value into a set.
 *
 * If the value was already member of the set, nothing is done and 0 is
 * returned, otherwise the new element is added and 1 is returned. */
int setTypeAdd(robj *subject, sds value) {
    long long llval;
    if (subject->encoding == OBJ_ENCODING_HT) {
        dict *ht = subject->ptr;
        dictEntry *de = dictAddRaw(ht,value,NULL);
        if (de) {
            dictSetKey(ht,de,sdsdup(value));
            dictSetVal(ht,de,NULL);
            return 1;
        }
    } else if (subject->encoding == OBJ_ENCODING_INTSET) {
        if (isSdsRepresentableAsLongLong(value,&llval) == C_OK) {
            uint8_t success = 0;
            subject->ptr = intsetAdd(subject->ptr,llval,&success);
            if (success) {
                /* Convert to regular set when the intset contains
                 * too many entries. */
                if (intsetLen(subject->ptr) > server.set_max_intset_entries)
                    setTypeConvert(subject,OBJ_ENCODING_HT);
                return 1;
            }
        } else {
            /* Failed to get integer from object, convert to regular set. */
            setTypeConvert(subject,OBJ_ENCODING_HT);

            /* The set *was* an intset and this value is not integer
             * encodable, so dictAdd should always work. */
            serverAssert(dictAdd(subject->ptr,sdsdup(value),NULL) == DICT_OK);
            return 1;
        }
    } else {
        serverPanic("Unknown set encoding");
    }
    return 0;
}

int setTypeRemove(robj *setobj, sds value) {
    long long llval;
    if (setobj->encoding == OBJ_ENCODING_HT) {
        if (dictDelete(setobj->ptr,value) == DICT_OK) {
            if (htNeedsResize(setobj->ptr)) dictResize(setobj->ptr);
            return 1;
        }
    } else if (setobj->encoding == OBJ_ENCODING_INTSET) {
        if (isSdsRepresentableAsLongLong(value,&llval) == C_OK) {
            int success;
            setobj->ptr = intsetRemove(setobj->ptr,llval,&success);
            if (success) return 1;
        }
    } else {
        serverPanic("Unknown set encoding");
    }
    return 0;
}

int setTypeIsMember(robj *subject, sds value) {
    long long llval;
    if (subject->encoding == OBJ_ENCODING_HT) {
        return dictFind((dict*)subject->ptr,value) != NULL;
    } else if (subject->encoding == OBJ_ENCODING_INTSET) {
        if (isSdsRepresentableAsLongLong(value,&llval) == C_OK) {
            return intsetFind((intset*)subject->ptr,llval);
        }
    } else {
        serverPanic("Unknown set encoding");
    }
    return 0;
}

setTypeIterator *setTypeInitIterator(robj *subject) {
    setTypeIterator *si = zmalloc(sizeof(setTypeIterator));
    si->subject = subject;
    si->encoding = subject->encoding;
    if (si->encoding == OBJ_ENCODING_HT) {
        si->di = dictGetIterator(subject->ptr);
    } else if (si->encoding == OBJ_ENCODING_INTSET) {
        si->ii = 0;
    } else {
        serverPanic("Unknown set encoding");
    }
    return si;
}

void setTypeReleaseIterator(setTypeIterator *si) {
    if (si->encoding == OBJ_ENCODING_HT)
        dictReleaseIterator(si->di);
    zfree(si);
}

/* Move to the next entry in the set. Returns the object at the current
 * position.
 *
 * Since set elements can be internally be stored as SDS strings or
 * simple arrays of integers, setTypeNext returns the encoding of the
 * set object you are iterating, and will populate the appropriate pointer
 * (sdsele) or (llele) accordingly.
 *
 * Note that both the sdsele and llele pointers should be passed and cannot
 * be NULL since the function will try to defensively populate the non
 * used field with values which are easy to trap if misused.
 *
 * When there are no longer elements -1 is returned. */
int setTypeNext(setTypeIterator *si, sds *sdsele, int64_t *llele) {
    if (si->encoding == OBJ_ENCODING_HT) {
        dictEntry *de = dictNext(si->di);
        if (de == NULL) return -1;
        *sdsele = dictGetKey(de);
        *llele = -123456789; /* Not needed. Defensive. */
    } else if (si->encoding == OBJ_ENCODING_INTSET) {
        if (!intsetGet(si->subject->ptr,si->ii++,llele))
            return -1;
        *sdsele = NULL; /* Not needed. Defensive. */
    } else {
        serverPanic("Wrong set encoding in setTypeNext");
    }
    return si->encoding;
}

/* The not copy on write friendly version but easy to use version
 * of setTypeNext() is setTypeNextObject(), returning new SDS
 * strings. So if you don't retain a pointer to this object you should call
 * sdsfree() against it.
 *
 * This function is the way to go for write operations where COW is not
 * an issue. */
sds setTypeNextObject(setTypeIterator *si) {
    int64_t intele;
    sds sdsele;
    int encoding;

    encoding = setTypeNext(si,&sdsele,&intele);
    switch(encoding) {
        case -1:    return NULL;
        case OBJ_ENCODING_INTSET:
            return sdsfromlonglong(intele);
        case OBJ_ENCODING_HT:
            return sdsdup(sdsele);
        default:
            serverPanic("Unsupported encoding");
    }
    return NULL; /* just to suppress warnings */
}

/* Return random element from a non empty set.
 * The returned element can be an int64_t value if the set is encoded
 * as an "intset" blob of integers, or an SDS string if the set
 * is a regular set.
 *
 * The caller provides both pointers to be populated with the right
 * object. The return value of the function is the object->encoding
 * field of the object and is used by the caller to check if the
 * int64_t pointer or the redis object pointer was populated.
 *
 * Note that both the sdsele and llele pointers should be passed and cannot
 * be NULL since the function will try to defensively populate the non
 * used field with values which are easy to trap if misused. */
int setTypeRandomElement(robj *setobj, sds *sdsele, int64_t *llele) {
    if (setobj->encoding == OBJ_ENCODING_HT) {
        dictEntry *de = dictGetFairRandomKey(setobj->ptr);
        *sdsele = dictGetKey(de);
        *llele = -123456789; /* Not needed. Defensive. */
    } else if (setobj->encoding == OBJ_ENCODING_INTSET) {
        *llele = intsetRandom(setobj->ptr);
        *sdsele = NULL; /* Not needed. Defensive. */
    } else {
        serverPanic("Unknown set encoding");
    }
    return setobj->encoding;
}

unsigned long setTypeSize(const robj *subject) {
    if (subject->encoding == OBJ_ENCODING_HT) {
        return dictSize((const dict*)subject->ptr);
    } else if (subject->encoding == OBJ_ENCODING_INTSET) {
        return intsetLen((const intset*)subject->ptr);
    } else {
        serverPanic("Unknown set encoding");
    }
}

/* Convert the set to specified encoding. The resulting dict (when converting
 * to a hash table) is presized to hold the number of elements in the original
 * set. */
void setTypeConvert(robj *setobj, int enc) {
    setTypeIterator *si;
    serverAssertWithInfo(NULL,setobj,setobj->type == OBJ_SET &&
                             setobj->encoding == OBJ_ENCODING_INTSET);

    if (enc == OBJ_ENCODING_HT) {
        int64_t intele;
        dict *d = dictCreate(&setDictType,NULL);
        sds element;

        /* Presize the dict to avoid rehashing */
        dictExpand(d,intsetLen(setobj->ptr));

        /* To add the elements we extract integers and create redis objects */
        si = setTypeInitIterator(setobj);
        while (setTypeNext(si,&element,&intele) != -1) {
            element = sdsfromlonglong(intele);
            serverAssert(dictAdd(d,element,NULL) == DICT_OK);
        }
        setTypeReleaseIterator(si);

        setobj->encoding = OBJ_ENCODING_HT;
        zfree(setobj->ptr);
        setobj->ptr = d;
    } else {
        serverPanic("Unsupported set conversion");
    }
}

/* This is a helper function for the COPY command.
 * Duplicate a set object, with the guarantee that the returned object
 * has the same encoding as the original one.
 *
 * The resulting object always has refcount set to 1 */
robj *setTypeDup(robj *o) {
    robj *set;
    setTypeIterator *si;
    sds elesds;
    int64_t intobj;

    serverAssert(o->type == OBJ_SET);

    /* Create a new set object that have the same encoding as the original object's encoding */
    if (o->encoding == OBJ_ENCODING_INTSET) {
        intset *is = o->ptr;
        size_t size = intsetBlobLen(is);
        intset *newis = zmalloc(size);
        memcpy(newis,is,size);
        set = createObject(OBJ_SET, newis);
        set->encoding = OBJ_ENCODING_INTSET;
    } else if (o->encoding == OBJ_ENCODING_HT) {
        set = createSetObject();
        dict *d = o->ptr;
        dictExpand(set->ptr, dictSize(d));
        si = setTypeInitIterator(o);
        while (setTypeNext(si, &elesds, &intobj) != -1) {
            setTypeAdd(set, elesds);
        }
        setTypeReleaseIterator(si);
    } else {
        serverPanic("Unknown set encoding");
    }
    return set;
}

void saddCommand(client *c) {
    robj *set;
    int j, added = 0;

    set = lookupKeyWrite(c->db,c->argv[1]);
    if (checkType(c,set,OBJ_SET)) return;
    
    if (set == NULL) {
        set = setTypeCreate(c->argv[2]->ptr);
        dbAdd(c->db,c->argv[1],set);
    }

    for (j = 2; j < c->argc; j++) {
        if (setTypeAdd(set,c->argv[j]->ptr)) added++;
    }
    if (added) {
        signalModifiedKey(c,c->db,c->argv[1]);
        notifyKeyspaceEvent(NOTIFY_SET,"sadd",c->argv[1],c->db->id);
    }
    server.dirty += added;
    addReplyLongLong(c,added);
}

void sremCommand(client *c) {
    robj *set;
    int j, deleted = 0, keyremoved = 0;

    if ((set = lookupKeyWriteOrReply(c,c->argv[1],shared.czero)) == NULL ||
        checkType(c,set,OBJ_SET)) return;

    for (j = 2; j < c->argc; j++) {
        if (setTypeRemove(set,c->argv[j]->ptr)) {
            deleted++;
            if (setTypeSize(set) == 0) {
                dbDelete(c->db,c->argv[1]);
                keyremoved = 1;
                break;
            }
        }
    }
    if (deleted) {
        signalModifiedKey(c,c->db,c->argv[1]);
        notifyKeyspaceEvent(NOTIFY_SET,"srem",c->argv[1],c->db->id);
        if (keyremoved)
            notifyKeyspaceEvent(NOTIFY_GENERIC,"del",c->argv[1],
                                c->db->id);
        server.dirty += deleted;
    }
    addReplyLongLong(c,deleted);
}

void smoveCommand(client *c) {
    robj *srcset, *dstset, *ele;
    srcset = lookupKeyWrite(c->db,c->argv[1]);
    dstset = lookupKeyWrite(c->db,c->argv[2]);
    ele = c->argv[3];

    /* If the source key does not exist return 0 */
    if (srcset == NULL) {
        addReply(c,shared.czero);
        return;
    }

    /* If the source key has the wrong type, or the destination key
     * is set and has the wrong type, return with an error. */
    if (checkType(c,srcset,OBJ_SET) ||
        checkType(c,dstset,OBJ_SET)) return;

    /* If srcset and dstset are equal, SMOVE is a no-op */
    if (srcset == dstset) {
        addReply(c,setTypeIsMember(srcset,ele->ptr) ?
            shared.cone : shared.czero);
        return;
    }

    /* If the element cannot be removed from the src set, return 0. */
    if (!setTypeRemove(srcset,ele->ptr)) {
        addReply(c,shared.czero);
        return;
    }
    notifyKeyspaceEvent(NOTIFY_SET,"srem",c->argv[1],c->db->id);

    /* Remove the src set from the database when empty */
    if (setTypeSize(srcset) == 0) {
        dbDelete(c->db,c->argv[1]);
        notifyKeyspaceEvent(NOTIFY_GENERIC,"del",c->argv[1],c->db->id);
    }

    /* Create the destination set when it doesn't exist */
    if (!dstset) {
        dstset = setTypeCreate(ele->ptr);
        dbAdd(c->db,c->argv[2],dstset);
    }

    signalModifiedKey(c,c->db,c->argv[1]);
    signalModifiedKey(c,c->db,c->argv[2]);
    server.dirty++;

    /* An extra key has changed when ele was successfully added to dstset */
    if (setTypeAdd(dstset,ele->ptr)) {
        server.dirty++;
        notifyKeyspaceEvent(NOTIFY_SET,"sadd",c->argv[2],c->db->id);
    }
    addReply(c,shared.cone);
}

void sismemberCommand(client *c) {
    robj *set;

    if ((set = lookupKeyReadOrReply(c,c->argv[1],shared.czero)) == NULL ||
        checkType(c,set,OBJ_SET)) return;

    if (setTypeIsMember(set,c->argv[2]->ptr))
        addReply(c,shared.cone);
    else
        addReply(c,shared.czero);
}

void smismemberCommand(client *c) {
    robj *set;
    int j;

    /* Don't abort when the key cannot be found. Non-existing keys are empty
     * sets, where SMISMEMBER should respond with a series of zeros. */
    set = lookupKeyRead(c->db,c->argv[1]);
    if (set && checkType(c,set,OBJ_SET)) return;

    addReplyArrayLen(c,c->argc - 2);

    for (j = 2; j < c->argc; j++) {
        if (set && setTypeIsMember(set,c->argv[j]->ptr))
            addReply(c,shared.cone);
        else
            addReply(c,shared.czero);
    }
}

void scardCommand(client *c) {
    robj *o;

    if ((o = lookupKeyReadOrReply(c,c->argv[1],shared.czero)) == NULL ||
        checkType(c,o,OBJ_SET)) return;

    addReplyLongLong(c,setTypeSize(o));
}

/* Handle the "SPOP key <count>" variant. The normal version of the
 * command is handled by the spopCommand() function itself. */

/* How many times bigger should be the set compared to the remaining size
 * for us to use the "create new set" strategy? Read later in the
 * implementation for more info. */
#define SPOP_MOVE_STRATEGY_MUL 5

void spopWithCountCommand(client *c) {
    long l;
    unsigned long count, size;
    robj *set;

    /* Get the count argument */
    if (getPositiveLongFromObjectOrReply(c,c->argv[2],&l,NULL) != C_OK) return;
    count = (unsigned long) l;

    /* Make sure a key with the name inputted exists, and that it's type is
     * indeed a set. Otherwise, return nil */
    if ((set = lookupKeyWriteOrReply(c,c->argv[1],shared.emptyset[c->resp]))
        == NULL || checkType(c,set,OBJ_SET)) return;

    /* If count is zero, serve an empty set ASAP to avoid special
     * cases later. */
    if (count == 0) {
        addReply(c,shared.emptyset[c->resp]);
        return;
    }

    size = setTypeSize(set);

    /* Generate an SPOP keyspace notification */
    notifyKeyspaceEvent(NOTIFY_SET,"spop",c->argv[1],c->db->id);
    server.dirty += (count >= size) ? size : count;

    /* CASE 1:
     * The number of requested elements is greater than or equal to
     * the number of elements inside the set: simply return the whole set. */
    if (count >= size) {
        /* We just return the entire set */
        sunionDiffGenericCommand(c,c->argv+1,1,NULL,SET_OP_UNION);

        /* Delete the set as it is now empty */
        dbDelete(c->db,c->argv[1]);
        notifyKeyspaceEvent(NOTIFY_GENERIC,"del",c->argv[1],c->db->id);

        /* Propagate this command as a DEL operation */
        rewriteClientCommandVector(c,2,shared.del,c->argv[1]);
        signalModifiedKey(c,c->db,c->argv[1]);
<<<<<<< HEAD
=======
        server.dirty++;
>>>>>>> aa55bbe1
        return;
    }

    /* Case 2 and 3 require to replicate SPOP as a set of SREM commands.
     * Prepare our replication argument vector. Also send the array length
     * which is common to both the code paths. */
    robj *propargv[3];
    propargv[0] = shared.srem;
    propargv[1] = c->argv[1];
    addReplySetLen(c,count);

    /* Common iteration vars. */
    sds sdsele;
    robj *objele;
    int encoding;
    int64_t llele;
    unsigned long remaining = size-count; /* Elements left after SPOP. */

    /* If we are here, the number of requested elements is less than the
     * number of elements inside the set. Also we are sure that count < size.
     * Use two different strategies.
     *
     * CASE 2: The number of elements to return is small compared to the
     * set size. We can just extract random elements and return them to
     * the set. */
    if (remaining*SPOP_MOVE_STRATEGY_MUL > count) {
        while(count--) {
            /* Emit and remove. */
            encoding = setTypeRandomElement(set,&sdsele,&llele);
            if (encoding == OBJ_ENCODING_INTSET) {
                addReplyBulkLongLong(c,llele);
                objele = createStringObjectFromLongLong(llele);
                set->ptr = intsetRemove(set->ptr,llele,NULL);
            } else {
                addReplyBulkCBuffer(c,sdsele,sdslen(sdsele));
                objele = createStringObject(sdsele,sdslen(sdsele));
                setTypeRemove(set,sdsele);
            }

            /* Replicate/AOF this command as an SREM operation */
            propargv[2] = objele;
            alsoPropagate(server.sremCommand,c->db->id,propargv,3,
                PROPAGATE_AOF|PROPAGATE_REPL);
            decrRefCount(objele);
        }
    } else {
    /* CASE 3: The number of elements to return is very big, approaching
     * the size of the set itself. After some time extracting random elements
     * from such a set becomes computationally expensive, so we use
     * a different strategy, we extract random elements that we don't
     * want to return (the elements that will remain part of the set),
     * creating a new set as we do this (that will be stored as the original
     * set). Then we return the elements left in the original set and
     * release it. */
        robj *newset = NULL;

        /* Create a new set with just the remaining elements. */
        while(remaining--) {
            encoding = setTypeRandomElement(set,&sdsele,&llele);
            if (encoding == OBJ_ENCODING_INTSET) {
                sdsele = sdsfromlonglong(llele);
            } else {
                sdsele = sdsdup(sdsele);
            }
            if (!newset) newset = setTypeCreate(sdsele);
            setTypeAdd(newset,sdsele);
            setTypeRemove(set,sdsele);
            sdsfree(sdsele);
        }

        /* Transfer the old set to the client. */
        setTypeIterator *si;
        si = setTypeInitIterator(set);
        while((encoding = setTypeNext(si,&sdsele,&llele)) != -1) {
            if (encoding == OBJ_ENCODING_INTSET) {
                addReplyBulkLongLong(c,llele);
                objele = createStringObjectFromLongLong(llele);
            } else {
                addReplyBulkCBuffer(c,sdsele,sdslen(sdsele));
                objele = createStringObject(sdsele,sdslen(sdsele));
            }

            /* Replicate/AOF this command as an SREM operation */
            propargv[2] = objele;
            alsoPropagate(server.sremCommand,c->db->id,propargv,3,
                PROPAGATE_AOF|PROPAGATE_REPL);
            decrRefCount(objele);
        }
        setTypeReleaseIterator(si);

        /* Assign the new set as the key value. */
        dbOverwrite(c->db,c->argv[1],newset);
    }

    /* Don't propagate the command itself even if we incremented the
     * dirty counter. We don't want to propagate an SPOP command since
     * we propagated the command as a set of SREMs operations using
     * the alsoPropagate() API. */
    preventCommandPropagation(c);
    signalModifiedKey(c,c->db,c->argv[1]);
<<<<<<< HEAD
=======
    server.dirty++;
>>>>>>> aa55bbe1
}

void spopCommand(client *c) {
    robj *set, *ele;
    sds sdsele;
    int64_t llele;
    int encoding;

    if (c->argc == 3) {
        spopWithCountCommand(c);
        return;
    } else if (c->argc > 3) {
        addReplyErrorObject(c,shared.syntaxerr);
        return;
    }

    /* Make sure a key with the name inputted exists, and that it's type is
     * indeed a set */
    if ((set = lookupKeyWriteOrReply(c,c->argv[1],shared.null[c->resp]))
         == NULL || checkType(c,set,OBJ_SET)) return;

    /* Get a random element from the set */
    encoding = setTypeRandomElement(set,&sdsele,&llele);

    /* Remove the element from the set */
    if (encoding == OBJ_ENCODING_INTSET) {
        ele = createStringObjectFromLongLong(llele);
        set->ptr = intsetRemove(set->ptr,llele,NULL);
    } else {
        ele = createStringObject(sdsele,sdslen(sdsele));
        setTypeRemove(set,ele->ptr);
    }

    notifyKeyspaceEvent(NOTIFY_SET,"spop",c->argv[1],c->db->id);

    /* Replicate/AOF this command as an SREM operation */
    rewriteClientCommandVector(c,3,shared.srem,c->argv[1],ele);

    /* Add the element to the reply */
    addReplyBulk(c,ele);
    decrRefCount(ele);

    /* Delete the set if it's empty */
    if (setTypeSize(set) == 0) {
        dbDelete(c->db,c->argv[1]);
        notifyKeyspaceEvent(NOTIFY_GENERIC,"del",c->argv[1],c->db->id);
    }

    /* Set has been modified */
    signalModifiedKey(c,c->db,c->argv[1]);
    server.dirty++;
}

/* handle the "SRANDMEMBER key <count>" variant. The normal version of the
 * command is handled by the srandmemberCommand() function itself. */

/* How many times bigger should be the set compared to the requested size
 * for us to don't use the "remove elements" strategy? Read later in the
 * implementation for more info. */
#define SRANDMEMBER_SUB_STRATEGY_MUL 3

void srandmemberWithCountCommand(client *c) {
    long l;
    unsigned long count, size;
    int uniq = 1;
    robj *set;
    sds ele;
    int64_t llele;
    int encoding;

    dict *d;

    if (getLongFromObjectOrReply(c,c->argv[2],&l,NULL) != C_OK) return;
    if (l >= 0) {
        count = (unsigned long) l;
    } else {
        /* A negative count means: return the same elements multiple times
         * (i.e. don't remove the extracted element after every extraction). */
        count = -l;
        uniq = 0;
    }

    if ((set = lookupKeyReadOrReply(c,c->argv[1],shared.emptyarray))
        == NULL || checkType(c,set,OBJ_SET)) return;
    size = setTypeSize(set);

    /* If count is zero, serve it ASAP to avoid special cases later. */
    if (count == 0) {
        addReply(c,shared.emptyarray);
        return;
    }

    /* CASE 1: The count was negative, so the extraction method is just:
     * "return N random elements" sampling the whole set every time.
     * This case is trivial and can be served without auxiliary data
     * structures. This case is the only one that also needs to return the
     * elements in random order. */
    if (!uniq || count == 1) {
        addReplyArrayLen(c,count);
        while(count--) {
            encoding = setTypeRandomElement(set,&ele,&llele);
            if (encoding == OBJ_ENCODING_INTSET) {
                addReplyBulkLongLong(c,llele);
            } else {
                addReplyBulkCBuffer(c,ele,sdslen(ele));
            }
        }
        return;
    }

    /* CASE 2:
     * The number of requested elements is greater than the number of
     * elements inside the set: simply return the whole set. */
    if (count >= size) {
        setTypeIterator *si;
        addReplyArrayLen(c,size);
        si = setTypeInitIterator(set);
        while ((encoding = setTypeNext(si,&ele,&llele)) != -1) {
            if (encoding == OBJ_ENCODING_INTSET) {
                addReplyBulkLongLong(c,llele);
            } else {
                addReplyBulkCBuffer(c,ele,sdslen(ele));
            }
            size--;
        }
        setTypeReleaseIterator(si);
        serverAssert(size==0);
        return;
    }

    /* For CASE 3 and CASE 4 we need an auxiliary dictionary. */
    d = dictCreate(&sdsReplyDictType,NULL);

    /* CASE 3:
     * The number of elements inside the set is not greater than
     * SRANDMEMBER_SUB_STRATEGY_MUL times the number of requested elements.
     * In this case we create a set from scratch with all the elements, and
     * subtract random elements to reach the requested number of elements.
     *
     * This is done because if the number of requested elements is just
     * a bit less than the number of elements in the set, the natural approach
     * used into CASE 4 is highly inefficient. */
    if (count*SRANDMEMBER_SUB_STRATEGY_MUL > size) {
        setTypeIterator *si;

        /* Add all the elements into the temporary dictionary. */
        si = setTypeInitIterator(set);
        dictExpand(d, size);
        while ((encoding = setTypeNext(si,&ele,&llele)) != -1) {
            int retval = DICT_ERR;

            if (encoding == OBJ_ENCODING_INTSET) {
                retval = dictAdd(d,sdsfromlonglong(llele),NULL);
            } else {
                retval = dictAdd(d,sdsdup(ele),NULL);
            }
            serverAssert(retval == DICT_OK);
        }
        setTypeReleaseIterator(si);
        serverAssert(dictSize(d) == size);

        /* Remove random elements to reach the right count. */
        while (size > count) {
            dictEntry *de;
            de = dictGetRandomKey(d);
            dictUnlink(d,dictGetKey(de));
            sdsfree(dictGetKey(de));
            dictFreeUnlinkedEntry(d,de);
            size--;
        }
    }

    /* CASE 4: We have a big set compared to the requested number of elements.
     * In this case we can simply get random elements from the set and add
     * to the temporary set, trying to eventually get enough unique elements
     * to reach the specified count. */
    else {
        unsigned long added = 0;
        sds sdsele;

        dictExpand(d, count);
        while (added < count) {
            encoding = setTypeRandomElement(set,&ele,&llele);
            if (encoding == OBJ_ENCODING_INTSET) {
                sdsele = sdsfromlonglong(llele);
            } else {
                sdsele = sdsdup(ele);
            }
            /* Try to add the object to the dictionary. If it already exists
             * free it, otherwise increment the number of objects we have
             * in the result dictionary. */
            if (dictAdd(d,sdsele,NULL) == DICT_OK)
                added++;
            else
                sdsfree(sdsele);
        }
    }

    /* CASE 3 & 4: send the result to the user. */
    {
        dictIterator *di;
        dictEntry *de;

        addReplyArrayLen(c,count);
        di = dictGetIterator(d);
        while((de = dictNext(di)) != NULL)
            addReplyBulkSds(c,dictGetKey(de));
        dictReleaseIterator(di);
        dictRelease(d);
    }
}

/* SRANDMEMBER [<count>] */
void srandmemberCommand(client *c) {
    robj *set;
    sds ele;
    int64_t llele;
    int encoding;

    if (c->argc == 3) {
        srandmemberWithCountCommand(c);
        return;
    } else if (c->argc > 3) {
        addReplyErrorObject(c,shared.syntaxerr);
        return;
    }

    /* Handle variant without <count> argument. Reply with simple bulk string */
    if ((set = lookupKeyReadOrReply(c,c->argv[1],shared.null[c->resp]))
        == NULL || checkType(c,set,OBJ_SET)) return;

    encoding = setTypeRandomElement(set,&ele,&llele);
    if (encoding == OBJ_ENCODING_INTSET) {
        addReplyBulkLongLong(c,llele);
    } else {
        addReplyBulkCBuffer(c,ele,sdslen(ele));
    }
}

int qsortCompareSetsByCardinality(const void *s1, const void *s2) {
    if (setTypeSize(*(robj**)s1) > setTypeSize(*(robj**)s2)) return 1;
    if (setTypeSize(*(robj**)s1) < setTypeSize(*(robj**)s2)) return -1;
    return 0;
}

/* This is used by SDIFF and in this case we can receive NULL that should
 * be handled as empty sets. */
int qsortCompareSetsByRevCardinality(const void *s1, const void *s2) {
    robj *o1 = *(robj**)s1, *o2 = *(robj**)s2;
    unsigned long first = o1 ? setTypeSize(o1) : 0;
    unsigned long second = o2 ? setTypeSize(o2) : 0;

    if (first < second) return 1;
    if (first > second) return -1;
    return 0;
}

void sinterGenericCommand(client *c, robj **setkeys,
                          unsigned long setnum, robj *dstkey) {
    robj **sets = zmalloc(sizeof(robj*)*setnum);
    setTypeIterator *si;
    robj *dstset = NULL;
    sds elesds;
    int64_t intobj;
    void *replylen = NULL;
    unsigned long j, cardinality = 0;
    int encoding;

    for (j = 0; j < setnum; j++) {
        robj *setobj = dstkey ?
            lookupKeyWrite(c->db,setkeys[j]) :
            lookupKeyRead(c->db,setkeys[j]);
        if (!setobj) {
            zfree(sets);
            if (dstkey) {
                if (dbDelete(c->db,dstkey)) {
                    signalModifiedKey(c,c->db,dstkey);
                    server.dirty++;
                }
                addReply(c,shared.czero);
            } else {
                addReply(c,shared.emptyset[c->resp]);
            }
            return;
        }
        if (checkType(c,setobj,OBJ_SET)) {
            zfree(sets);
            return;
        }
        sets[j] = setobj;
    }
    /* Sort sets from the smallest to largest, this will improve our
     * algorithm's performance */
    qsort(sets,setnum,sizeof(robj*),qsortCompareSetsByCardinality);

    /* The first thing we should output is the total number of elements...
     * since this is a multi-bulk write, but at this stage we don't know
     * the intersection set size, so we use a trick, append an empty object
     * to the output list and save the pointer to later modify it with the
     * right length */
    if (!dstkey) {
        replylen = addReplyDeferredLen(c);
    } else {
        /* If we have a target key where to store the resulting set
         * create this key with an empty set inside */
        dstset = createIntsetObject();
    }

    /* Iterate all the elements of the first (smallest) set, and test
     * the element against all the other sets, if at least one set does
     * not include the element it is discarded */
    si = setTypeInitIterator(sets[0]);
    while((encoding = setTypeNext(si,&elesds,&intobj)) != -1) {
        for (j = 1; j < setnum; j++) {
            if (sets[j] == sets[0]) continue;
            if (encoding == OBJ_ENCODING_INTSET) {
                /* intset with intset is simple... and fast */
                if (sets[j]->encoding == OBJ_ENCODING_INTSET &&
                    !intsetFind((intset*)sets[j]->ptr,intobj))
                {
                    break;
                /* in order to compare an integer with an object we
                 * have to use the generic function, creating an object
                 * for this */
                } else if (sets[j]->encoding == OBJ_ENCODING_HT) {
                    elesds = sdsfromlonglong(intobj);
                    if (!setTypeIsMember(sets[j],elesds)) {
                        sdsfree(elesds);
                        break;
                    }
                    sdsfree(elesds);
                }
            } else if (encoding == OBJ_ENCODING_HT) {
                if (!setTypeIsMember(sets[j],elesds)) {
                    break;
                }
            }
        }

        /* Only take action when all sets contain the member */
        if (j == setnum) {
            if (!dstkey) {
                if (encoding == OBJ_ENCODING_HT)
                    addReplyBulkCBuffer(c,elesds,sdslen(elesds));
                else
                    addReplyBulkLongLong(c,intobj);
                cardinality++;
            } else {
                if (encoding == OBJ_ENCODING_INTSET) {
                    elesds = sdsfromlonglong(intobj);
                    setTypeAdd(dstset,elesds);
                    sdsfree(elesds);
                } else {
                    setTypeAdd(dstset,elesds);
                }
            }
        }
    }
    setTypeReleaseIterator(si);

    if (dstkey) {
        /* Store the resulting set into the target, if the intersection
         * is not an empty set. */
        if (setTypeSize(dstset) > 0) {
            setKey(c,c->db,dstkey,dstset);
            addReplyLongLong(c,setTypeSize(dstset));
            notifyKeyspaceEvent(NOTIFY_SET,"sinterstore",
                dstkey,c->db->id);
            server.dirty++;
        } else {
            addReply(c,shared.czero);
            if (dbDelete(c->db,dstkey)) {
                server.dirty++;
                signalModifiedKey(c,c->db,dstkey);
                notifyKeyspaceEvent(NOTIFY_GENERIC,"del",dstkey,c->db->id);
            }
        }
<<<<<<< HEAD
        decrRefCount(dstset);
=======
        signalModifiedKey(c,c->db,dstkey);
        server.dirty++;
>>>>>>> aa55bbe1
    } else {
        setDeferredSetLen(c,replylen,cardinality);
    }
    zfree(sets);
}

void sinterCommand(client *c) {
    sinterGenericCommand(c,c->argv+1,c->argc-1,NULL);
}

void sinterstoreCommand(client *c) {
    sinterGenericCommand(c,c->argv+2,c->argc-2,c->argv[1]);
}

#define SET_OP_UNION 0
#define SET_OP_DIFF 1
#define SET_OP_INTER 2

void sunionDiffGenericCommand(client *c, robj **setkeys, int setnum,
                              robj *dstkey, int op) {
    robj **sets = zmalloc(sizeof(robj*)*setnum);
    setTypeIterator *si;
    robj *dstset = NULL;
    sds ele;
    int j, cardinality = 0;
    int diff_algo = 1;

    for (j = 0; j < setnum; j++) {
        robj *setobj = dstkey ?
            lookupKeyWrite(c->db,setkeys[j]) :
            lookupKeyRead(c->db,setkeys[j]);
        if (!setobj) {
            sets[j] = NULL;
            continue;
        }
        if (checkType(c,setobj,OBJ_SET)) {
            zfree(sets);
            return;
        }
        sets[j] = setobj;
    }

    /* Select what DIFF algorithm to use.
     *
     * Algorithm 1 is O(N*M) where N is the size of the element first set
     * and M the total number of sets.
     *
     * Algorithm 2 is O(N) where N is the total number of elements in all
     * the sets.
     *
     * We compute what is the best bet with the current input here. */
    if (op == SET_OP_DIFF && sets[0]) {
        long long algo_one_work = 0, algo_two_work = 0;

        for (j = 0; j < setnum; j++) {
            if (sets[j] == NULL) continue;

            algo_one_work += setTypeSize(sets[0]);
            algo_two_work += setTypeSize(sets[j]);
        }

        /* Algorithm 1 has better constant times and performs less operations
         * if there are elements in common. Give it some advantage. */
        algo_one_work /= 2;
        diff_algo = (algo_one_work <= algo_two_work) ? 1 : 2;

        if (diff_algo == 1 && setnum > 1) {
            /* With algorithm 1 it is better to order the sets to subtract
             * by decreasing size, so that we are more likely to find
             * duplicated elements ASAP. */
            qsort(sets+1,setnum-1,sizeof(robj*),
                qsortCompareSetsByRevCardinality);
        }
    }

    /* We need a temp set object to store our union. If the dstkey
     * is not NULL (that is, we are inside an SUNIONSTORE operation) then
     * this set object will be the resulting object to set into the target key*/
    dstset = createIntsetObject();

    if (op == SET_OP_UNION) {
        /* Union is trivial, just add every element of every set to the
         * temporary set. */
        for (j = 0; j < setnum; j++) {
            if (!sets[j]) continue; /* non existing keys are like empty sets */

            si = setTypeInitIterator(sets[j]);
            while((ele = setTypeNextObject(si)) != NULL) {
                if (setTypeAdd(dstset,ele)) cardinality++;
                sdsfree(ele);
            }
            setTypeReleaseIterator(si);
        }
    } else if (op == SET_OP_DIFF && sets[0] && diff_algo == 1) {
        /* DIFF Algorithm 1:
         *
         * We perform the diff by iterating all the elements of the first set,
         * and only adding it to the target set if the element does not exist
         * into all the other sets.
         *
         * This way we perform at max N*M operations, where N is the size of
         * the first set, and M the number of sets. */
        si = setTypeInitIterator(sets[0]);
        while((ele = setTypeNextObject(si)) != NULL) {
            for (j = 1; j < setnum; j++) {
                if (!sets[j]) continue; /* no key is an empty set. */
                if (sets[j] == sets[0]) break; /* same set! */
                if (setTypeIsMember(sets[j],ele)) break;
            }
            if (j == setnum) {
                /* There is no other set with this element. Add it. */
                setTypeAdd(dstset,ele);
                cardinality++;
            }
            sdsfree(ele);
        }
        setTypeReleaseIterator(si);
    } else if (op == SET_OP_DIFF && sets[0] && diff_algo == 2) {
        /* DIFF Algorithm 2:
         *
         * Add all the elements of the first set to the auxiliary set.
         * Then remove all the elements of all the next sets from it.
         *
         * This is O(N) where N is the sum of all the elements in every
         * set. */
        for (j = 0; j < setnum; j++) {
            if (!sets[j]) continue; /* non existing keys are like empty sets */

            si = setTypeInitIterator(sets[j]);
            while((ele = setTypeNextObject(si)) != NULL) {
                if (j == 0) {
                    if (setTypeAdd(dstset,ele)) cardinality++;
                } else {
                    if (setTypeRemove(dstset,ele)) cardinality--;
                }
                sdsfree(ele);
            }
            setTypeReleaseIterator(si);

            /* Exit if result set is empty as any additional removal
             * of elements will have no effect. */
            if (cardinality == 0) break;
        }
    }

    /* Output the content of the resulting set, if not in STORE mode */
    if (!dstkey) {
        addReplySetLen(c,cardinality);
        si = setTypeInitIterator(dstset);
        while((ele = setTypeNextObject(si)) != NULL) {
            addReplyBulkCBuffer(c,ele,sdslen(ele));
            sdsfree(ele);
        }
        setTypeReleaseIterator(si);
        server.lazyfree_lazy_server_del ? freeObjAsync(NULL, dstset) :
                                          decrRefCount(dstset);
    } else {
        /* If we have a target key where to store the resulting set
         * create this key with the result set inside */
        if (setTypeSize(dstset) > 0) {
            setKey(c,c->db,dstkey,dstset);
            addReplyLongLong(c,setTypeSize(dstset));
            notifyKeyspaceEvent(NOTIFY_SET,
                op == SET_OP_UNION ? "sunionstore" : "sdiffstore",
                dstkey,c->db->id);
            server.dirty++;
        } else {
            addReply(c,shared.czero);
            if (dbDelete(c->db,dstkey)) {
                server.dirty++;
                signalModifiedKey(c,c->db,dstkey);
                notifyKeyspaceEvent(NOTIFY_GENERIC,"del",dstkey,c->db->id);
            }
        }
<<<<<<< HEAD
        decrRefCount(dstset);
=======
        signalModifiedKey(c,c->db,dstkey);
        server.dirty++;
>>>>>>> aa55bbe1
    }
    zfree(sets);
}

void sunionCommand(client *c) {
    sunionDiffGenericCommand(c,c->argv+1,c->argc-1,NULL,SET_OP_UNION);
}

void sunionstoreCommand(client *c) {
    sunionDiffGenericCommand(c,c->argv+2,c->argc-2,c->argv[1],SET_OP_UNION);
}

void sdiffCommand(client *c) {
    sunionDiffGenericCommand(c,c->argv+1,c->argc-1,NULL,SET_OP_DIFF);
}

void sdiffstoreCommand(client *c) {
    sunionDiffGenericCommand(c,c->argv+2,c->argc-2,c->argv[1],SET_OP_DIFF);
}

void sscanCommand(client *c) {
    robj *set;
    unsigned long cursor;

    if (parseScanCursorOrReply(c,c->argv[2],&cursor) == C_ERR) return;
    if ((set = lookupKeyReadOrReply(c,c->argv[1],shared.emptyscan)) == NULL ||
        checkType(c,set,OBJ_SET)) return;
    scanGenericCommand(c,set,cursor);
}<|MERGE_RESOLUTION|>--- conflicted
+++ resolved
@@ -193,7 +193,7 @@
 }
 
 /* Return random element from a non empty set.
- * The returned element can be an int64_t value if the set is encoded
+ * The returned element can be a int64_t value if the set is encoded
  * as an "intset" blob of integers, or an SDS string if the set
  * is a regular set.
  *
@@ -261,52 +261,19 @@
     }
 }
 
-/* This is a helper function for the COPY command.
- * Duplicate a set object, with the guarantee that the returned object
- * has the same encoding as the original one.
- *
- * The resulting object always has refcount set to 1 */
-robj *setTypeDup(robj *o) {
-    robj *set;
-    setTypeIterator *si;
-    sds elesds;
-    int64_t intobj;
-
-    serverAssert(o->type == OBJ_SET);
-
-    /* Create a new set object that have the same encoding as the original object's encoding */
-    if (o->encoding == OBJ_ENCODING_INTSET) {
-        intset *is = o->ptr;
-        size_t size = intsetBlobLen(is);
-        intset *newis = zmalloc(size);
-        memcpy(newis,is,size);
-        set = createObject(OBJ_SET, newis);
-        set->encoding = OBJ_ENCODING_INTSET;
-    } else if (o->encoding == OBJ_ENCODING_HT) {
-        set = createSetObject();
-        dict *d = o->ptr;
-        dictExpand(set->ptr, dictSize(d));
-        si = setTypeInitIterator(o);
-        while (setTypeNext(si, &elesds, &intobj) != -1) {
-            setTypeAdd(set, elesds);
-        }
-        setTypeReleaseIterator(si);
-    } else {
-        serverPanic("Unknown set encoding");
-    }
-    return set;
-}
-
 void saddCommand(client *c) {
     robj *set;
     int j, added = 0;
 
     set = lookupKeyWrite(c->db,c->argv[1]);
-    if (checkType(c,set,OBJ_SET)) return;
-    
     if (set == NULL) {
         set = setTypeCreate(c->argv[2]->ptr);
         dbAdd(c->db,c->argv[1],set);
+    } else {
+        if (set->type != OBJ_SET) {
+            addReply(c,shared.wrongtypeerr);
+            return;
+        }
     }
 
     for (j = 2; j < c->argc; j++) {
@@ -363,7 +330,7 @@
     /* If the source key has the wrong type, or the destination key
      * is set and has the wrong type, return with an error. */
     if (checkType(c,srcset,OBJ_SET) ||
-        checkType(c,dstset,OBJ_SET)) return;
+        (dstset && checkType(c,dstset,OBJ_SET))) return;
 
     /* If srcset and dstset are equal, SMOVE is a no-op */
     if (srcset == dstset) {
@@ -415,25 +382,6 @@
         addReply(c,shared.czero);
 }
 
-void smismemberCommand(client *c) {
-    robj *set;
-    int j;
-
-    /* Don't abort when the key cannot be found. Non-existing keys are empty
-     * sets, where SMISMEMBER should respond with a series of zeros. */
-    set = lookupKeyRead(c->db,c->argv[1]);
-    if (set && checkType(c,set,OBJ_SET)) return;
-
-    addReplyArrayLen(c,c->argc - 2);
-
-    for (j = 2; j < c->argc; j++) {
-        if (set && setTypeIsMember(set,c->argv[j]->ptr))
-            addReply(c,shared.cone);
-        else
-            addReply(c,shared.czero);
-    }
-}
-
 void scardCommand(client *c) {
     robj *o;
 
@@ -457,8 +405,13 @@
     robj *set;
 
     /* Get the count argument */
-    if (getPositiveLongFromObjectOrReply(c,c->argv[2],&l,NULL) != C_OK) return;
-    count = (unsigned long) l;
+    if (getLongFromObjectOrReply(c,c->argv[2],&l,NULL) != C_OK) return;
+    if (l >= 0) {
+        count = (unsigned long) l;
+    } else {
+        addReply(c,shared.outofrangeerr);
+        return;
+    }
 
     /* Make sure a key with the name inputted exists, and that it's type is
      * indeed a set. Otherwise, return nil */
@@ -476,7 +429,7 @@
 
     /* Generate an SPOP keyspace notification */
     notifyKeyspaceEvent(NOTIFY_SET,"spop",c->argv[1],c->db->id);
-    server.dirty += (count >= size) ? size : count;
+    server.dirty += count;
 
     /* CASE 1:
      * The number of requested elements is greater than or equal to
@@ -489,13 +442,10 @@
         dbDelete(c->db,c->argv[1]);
         notifyKeyspaceEvent(NOTIFY_GENERIC,"del",c->argv[1],c->db->id);
 
-        /* Propagate this command as a DEL operation */
+        /* Propagate this command as an DEL operation */
         rewriteClientCommandVector(c,2,shared.del,c->argv[1]);
         signalModifiedKey(c,c->db,c->argv[1]);
-<<<<<<< HEAD
-=======
         server.dirty++;
->>>>>>> aa55bbe1
         return;
     }
 
@@ -503,7 +453,7 @@
      * Prepare our replication argument vector. Also send the array length
      * which is common to both the code paths. */
     robj *propargv[3];
-    propargv[0] = shared.srem;
+    propargv[0] = createStringObject("SREM",4);
     propargv[1] = c->argv[1];
     addReplySetLen(c,count);
 
@@ -594,16 +544,14 @@
      * dirty counter. We don't want to propagate an SPOP command since
      * we propagated the command as a set of SREMs operations using
      * the alsoPropagate() API. */
+    decrRefCount(propargv[0]);
     preventCommandPropagation(c);
     signalModifiedKey(c,c->db,c->argv[1]);
-<<<<<<< HEAD
-=======
     server.dirty++;
->>>>>>> aa55bbe1
 }
 
 void spopCommand(client *c) {
-    robj *set, *ele;
+    robj *set, *ele, *aux;
     sds sdsele;
     int64_t llele;
     int encoding;
@@ -612,7 +560,7 @@
         spopWithCountCommand(c);
         return;
     } else if (c->argc > 3) {
-        addReplyErrorObject(c,shared.syntaxerr);
+        addReply(c,shared.syntaxerr);
         return;
     }
 
@@ -636,7 +584,9 @@
     notifyKeyspaceEvent(NOTIFY_SET,"spop",c->argv[1],c->db->id);
 
     /* Replicate/AOF this command as an SREM operation */
-    rewriteClientCommandVector(c,3,shared.srem,c->argv[1],ele);
+    aux = createStringObject("SREM",4);
+    rewriteClientCommandVector(c,3,aux,c->argv[1],ele);
+    decrRefCount(aux);
 
     /* Add the element to the reply */
     addReplyBulk(c,ele);
@@ -682,23 +632,22 @@
         uniq = 0;
     }
 
-    if ((set = lookupKeyReadOrReply(c,c->argv[1],shared.emptyarray))
+    if ((set = lookupKeyReadOrReply(c,c->argv[1],shared.emptyset[c->resp]))
         == NULL || checkType(c,set,OBJ_SET)) return;
     size = setTypeSize(set);
 
     /* If count is zero, serve it ASAP to avoid special cases later. */
     if (count == 0) {
-        addReply(c,shared.emptyarray);
+        addReply(c,shared.emptyset[c->resp]);
         return;
     }
 
     /* CASE 1: The count was negative, so the extraction method is just:
      * "return N random elements" sampling the whole set every time.
      * This case is trivial and can be served without auxiliary data
-     * structures. This case is the only one that also needs to return the
-     * elements in random order. */
-    if (!uniq || count == 1) {
-        addReplyArrayLen(c,count);
+     * structures. */
+    if (!uniq) {
+        addReplySetLen(c,count);
         while(count--) {
             encoding = setTypeRandomElement(set,&ele,&llele);
             if (encoding == OBJ_ENCODING_INTSET) {
@@ -714,24 +663,12 @@
      * The number of requested elements is greater than the number of
      * elements inside the set: simply return the whole set. */
     if (count >= size) {
-        setTypeIterator *si;
-        addReplyArrayLen(c,size);
-        si = setTypeInitIterator(set);
-        while ((encoding = setTypeNext(si,&ele,&llele)) != -1) {
-            if (encoding == OBJ_ENCODING_INTSET) {
-                addReplyBulkLongLong(c,llele);
-            } else {
-                addReplyBulkCBuffer(c,ele,sdslen(ele));
-            }
-            size--;
-        }
-        setTypeReleaseIterator(si);
-        serverAssert(size==0);
+        sunionDiffGenericCommand(c,c->argv+1,1,NULL,SET_OP_UNION);
         return;
     }
 
     /* For CASE 3 and CASE 4 we need an auxiliary dictionary. */
-    d = dictCreate(&sdsReplyDictType,NULL);
+    d = dictCreate(&objectKeyPointerValueDictType,NULL);
 
     /* CASE 3:
      * The number of elements inside the set is not greater than
@@ -739,22 +676,21 @@
      * In this case we create a set from scratch with all the elements, and
      * subtract random elements to reach the requested number of elements.
      *
-     * This is done because if the number of requested elements is just
+     * This is done because if the number of requsted elements is just
      * a bit less than the number of elements in the set, the natural approach
-     * used into CASE 4 is highly inefficient. */
+     * used into CASE 3 is highly inefficient. */
     if (count*SRANDMEMBER_SUB_STRATEGY_MUL > size) {
         setTypeIterator *si;
 
         /* Add all the elements into the temporary dictionary. */
         si = setTypeInitIterator(set);
-        dictExpand(d, size);
-        while ((encoding = setTypeNext(si,&ele,&llele)) != -1) {
+        while((encoding = setTypeNext(si,&ele,&llele)) != -1) {
             int retval = DICT_ERR;
 
             if (encoding == OBJ_ENCODING_INTSET) {
-                retval = dictAdd(d,sdsfromlonglong(llele),NULL);
+                retval = dictAdd(d,createStringObjectFromLongLong(llele),NULL);
             } else {
-                retval = dictAdd(d,sdsdup(ele),NULL);
+                retval = dictAdd(d,createStringObject(ele,sdslen(ele)),NULL);
             }
             serverAssert(retval == DICT_OK);
         }
@@ -762,12 +698,11 @@
         serverAssert(dictSize(d) == size);
 
         /* Remove random elements to reach the right count. */
-        while (size > count) {
+        while(size > count) {
             dictEntry *de;
+
             de = dictGetRandomKey(d);
-            dictUnlink(d,dictGetKey(de));
-            sdsfree(dictGetKey(de));
-            dictFreeUnlinkedEntry(d,de);
+            dictDelete(d,dictGetKey(de));
             size--;
         }
     }
@@ -778,23 +713,22 @@
      * to reach the specified count. */
     else {
         unsigned long added = 0;
-        sds sdsele;
-
-        dictExpand(d, count);
-        while (added < count) {
+        robj *objele;
+
+        while(added < count) {
             encoding = setTypeRandomElement(set,&ele,&llele);
             if (encoding == OBJ_ENCODING_INTSET) {
-                sdsele = sdsfromlonglong(llele);
+                objele = createStringObjectFromLongLong(llele);
             } else {
-                sdsele = sdsdup(ele);
+                objele = createStringObject(ele,sdslen(ele));
             }
             /* Try to add the object to the dictionary. If it already exists
              * free it, otherwise increment the number of objects we have
              * in the result dictionary. */
-            if (dictAdd(d,sdsele,NULL) == DICT_OK)
+            if (dictAdd(d,objele,NULL) == DICT_OK)
                 added++;
             else
-                sdsfree(sdsele);
+                decrRefCount(objele);
         }
     }
 
@@ -803,16 +737,15 @@
         dictIterator *di;
         dictEntry *de;
 
-        addReplyArrayLen(c,count);
+        addReplySetLen(c,count);
         di = dictGetIterator(d);
         while((de = dictNext(di)) != NULL)
-            addReplyBulkSds(c,dictGetKey(de));
+            addReplyBulk(c,dictGetKey(de));
         dictReleaseIterator(di);
         dictRelease(d);
     }
 }
 
-/* SRANDMEMBER [<count>] */
 void srandmemberCommand(client *c) {
     robj *set;
     sds ele;
@@ -823,11 +756,10 @@
         srandmemberWithCountCommand(c);
         return;
     } else if (c->argc > 3) {
-        addReplyErrorObject(c,shared.syntaxerr);
-        return;
-    }
-
-    /* Handle variant without <count> argument. Reply with simple bulk string */
+        addReply(c,shared.syntaxerr);
+        return;
+    }
+
     if ((set = lookupKeyReadOrReply(c,c->argv[1],shared.null[c->resp]))
         == NULL || checkType(c,set,OBJ_SET)) return;
 
@@ -963,26 +895,21 @@
     if (dstkey) {
         /* Store the resulting set into the target, if the intersection
          * is not an empty set. */
+        int deleted = dbDelete(c->db,dstkey);
         if (setTypeSize(dstset) > 0) {
-            setKey(c,c->db,dstkey,dstset);
+            dbAdd(c->db,dstkey,dstset);
             addReplyLongLong(c,setTypeSize(dstset));
             notifyKeyspaceEvent(NOTIFY_SET,"sinterstore",
                 dstkey,c->db->id);
-            server.dirty++;
         } else {
+            decrRefCount(dstset);
             addReply(c,shared.czero);
-            if (dbDelete(c->db,dstkey)) {
-                server.dirty++;
-                signalModifiedKey(c,c->db,dstkey);
-                notifyKeyspaceEvent(NOTIFY_GENERIC,"del",dstkey,c->db->id);
-            }
-        }
-<<<<<<< HEAD
-        decrRefCount(dstset);
-=======
+            if (deleted)
+                notifyKeyspaceEvent(NOTIFY_GENERIC,"del",
+                    dstkey,c->db->id);
+        }
         signalModifiedKey(c,c->db,dstkey);
         server.dirty++;
->>>>>>> aa55bbe1
     } else {
         setDeferredSetLen(c,replylen,cardinality);
     }
@@ -1137,32 +1064,27 @@
             sdsfree(ele);
         }
         setTypeReleaseIterator(si);
-        server.lazyfree_lazy_server_del ? freeObjAsync(NULL, dstset) :
+        server.lazyfree_lazy_server_del ? freeObjAsync(dstset) :
                                           decrRefCount(dstset);
     } else {
         /* If we have a target key where to store the resulting set
          * create this key with the result set inside */
+        int deleted = dbDelete(c->db,dstkey);
         if (setTypeSize(dstset) > 0) {
-            setKey(c,c->db,dstkey,dstset);
+            dbAdd(c->db,dstkey,dstset);
             addReplyLongLong(c,setTypeSize(dstset));
             notifyKeyspaceEvent(NOTIFY_SET,
                 op == SET_OP_UNION ? "sunionstore" : "sdiffstore",
                 dstkey,c->db->id);
-            server.dirty++;
         } else {
+            decrRefCount(dstset);
             addReply(c,shared.czero);
-            if (dbDelete(c->db,dstkey)) {
-                server.dirty++;
-                signalModifiedKey(c,c->db,dstkey);
-                notifyKeyspaceEvent(NOTIFY_GENERIC,"del",dstkey,c->db->id);
-            }
-        }
-<<<<<<< HEAD
-        decrRefCount(dstset);
-=======
+            if (deleted)
+                notifyKeyspaceEvent(NOTIFY_GENERIC,"del",
+                    dstkey,c->db->id);
+        }
         signalModifiedKey(c,c->db,dstkey);
         server.dirty++;
->>>>>>> aa55bbe1
     }
     zfree(sets);
 }
