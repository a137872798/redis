/* 
 * Active memory defragmentation
 * Try to find key / value allocations that need to be re-allocated in order 
 * to reduce external fragmentation.
 * We do that by scanning the keyspace and for each pointer we have, we can try to
 * ask the allocator if moving it to a new address will help reduce fragmentation.
 *
<<<<<<< HEAD
=======
 * Copyright (c) 2020, Oran Agra
>>>>>>> aa55bbe1
 * Copyright (c) 2020, Redis Labs, Inc
 * All rights reserved.
 *
 * Redistribution and use in source and binary forms, with or without
 * modification, are permitted provided that the following conditions are met:
 *
 *   * Redistributions of source code must retain the above copyright notice,
 *     this list of conditions and the following disclaimer.
 *   * Redistributions in binary form must reproduce the above copyright
 *     notice, this list of conditions and the following disclaimer in the
 *     documentation and/or other materials provided with the distribution.
 *   * Neither the name of Redis nor the names of its contributors may be used
 *     to endorse or promote products derived from this software without
 *     specific prior written permission.
 *
 * THIS SOFTWARE IS PROVIDED BY THE COPYRIGHT HOLDERS AND CONTRIBUTORS "AS IS"
 * AND ANY EXPRESS OR IMPLIED WARRANTIES, INCLUDING, BUT NOT LIMITED TO, THE
 * IMPLIED WARRANTIES OF MERCHANTABILITY AND FITNESS FOR A PARTICULAR PURPOSE
 * ARE DISCLAIMED. IN NO EVENT SHALL THE COPYRIGHT OWNER OR CONTRIBUTORS BE
 * LIABLE FOR ANY DIRECT, INDIRECT, INCIDENTAL, SPECIAL, EXEMPLARY, OR
 * CONSEQUENTIAL DAMAGES (INCLUDING, BUT NOT LIMITED TO, PROCUREMENT OF
 * SUBSTITUTE GOODS OR SERVICES; LOSS OF USE, DATA, OR PROFITS; OR BUSINESS
 * INTERRUPTION) HOWEVER CAUSED AND ON ANY THEORY OF LIABILITY, WHETHER IN
 * CONTRACT, STRICT LIABILITY, OR TORT (INCLUDING NEGLIGENCE OR OTHERWISE)
 * ARISING IN ANY WAY OUT OF THE USE OF THIS SOFTWARE, EVEN IF ADVISED OF THE
 * POSSIBILITY OF SUCH DAMAGE.
 */

#include "server.h"
#include <time.h>
#include <assert.h>
#include <stddef.h>

#ifdef HAVE_DEFRAG

/* this method was added to jemalloc in order to help us understand which
 * pointers are worthwhile moving and which aren't */
int je_get_defrag_hint(void* ptr);

/* forward declarations*/
void defragDictBucketCallback(void *privdata, dictEntry **bucketref);
dictEntry* replaceSatelliteDictKeyPtrAndOrDefragDictEntry(dict *d, sds oldkey, sds newkey, uint64_t hash, long *defragged);

/* Defrag helper for generic allocations.
 *
 * returns NULL in case the allocation wasn't moved.
 * when it returns a non-null value, the old pointer was already released
 * and should NOT be accessed. */
void* activeDefragAlloc(void *ptr) {
    size_t size;
    void *newptr;
    if(!je_get_defrag_hint(ptr)) {
        server.stat_active_defrag_misses++;
        return NULL;
    }
    /* move this allocation to a new allocation.
     * make sure not to use the thread cache. so that we don't get back the same
     * pointers we try to free */
    size = zmalloc_size(ptr);
    newptr = zmalloc_no_tcache(size);
    memcpy(newptr, ptr, size);
    zfree_no_tcache(ptr);
    return newptr;
}

/*Defrag helper for sds strings
 *
 * returns NULL in case the allocation wasn't moved.
 * when it returns a non-null value, the old pointer was already released
 * and should NOT be accessed. */
sds activeDefragSds(sds sdsptr) {
    void* ptr = sdsAllocPtr(sdsptr);
    void* newptr = activeDefragAlloc(ptr);
    if (newptr) {
        size_t offset = sdsptr - (char*)ptr;
        sdsptr = (char*)newptr + offset;
        return sdsptr;
    }
    return NULL;
}

/* Defrag helper for robj and/or string objects
 *
 * returns NULL in case the allocation wasn't moved.
 * when it returns a non-null value, the old pointer was already released
 * and should NOT be accessed. */
robj *activeDefragStringOb(robj* ob, long *defragged) {
    robj *ret = NULL;
    if (ob->refcount!=1)
        return NULL;

    /* try to defrag robj (only if not an EMBSTR type (handled below). */
    if (ob->type!=OBJ_STRING || ob->encoding!=OBJ_ENCODING_EMBSTR) {
        if ((ret = activeDefragAlloc(ob))) {
            ob = ret;
            (*defragged)++;
        }
    }

    /* try to defrag string object */
    if (ob->type == OBJ_STRING) {
        if(ob->encoding==OBJ_ENCODING_RAW) {
            sds newsds = activeDefragSds((sds)ob->ptr);
            if (newsds) {
                ob->ptr = newsds;
                (*defragged)++;
            }
        } else if (ob->encoding==OBJ_ENCODING_EMBSTR) {
            /* The sds is embedded in the object allocation, calculate the
             * offset and update the pointer in the new allocation. */
            long ofs = (intptr_t)ob->ptr - (intptr_t)ob;
            if ((ret = activeDefragAlloc(ob))) {
                ret->ptr = (void*)((intptr_t)ret + ofs);
                (*defragged)++;
            }
        } else if (ob->encoding!=OBJ_ENCODING_INT) {
            serverPanic("Unknown string encoding");
        }
    }
    return ret;
}

/* Defrag helper for dictEntries to be used during dict iteration (called on
 * each step). Returns a stat of how many pointers were moved. */
long dictIterDefragEntry(dictIterator *iter) {
    /* This function is a little bit dirty since it messes with the internals
     * of the dict and it's iterator, but the benefit is that it is very easy
     * to use, and require no other changes in the dict. */
    long defragged = 0;
    dictht *ht;
    /* Handle the next entry (if there is one), and update the pointer in the
     * current entry. */
    if (iter->nextEntry) {
        dictEntry *newde = activeDefragAlloc(iter->nextEntry);
        if (newde) {
            defragged++;
            iter->nextEntry = newde;
            iter->entry->next = newde;
        }
    }
    /* handle the case of the first entry in the hash bucket. */
    ht = &iter->d->ht[iter->table];
    if (ht->table[iter->index] == iter->entry) {
        dictEntry *newde = activeDefragAlloc(iter->entry);
        if (newde) {
            iter->entry = newde;
            ht->table[iter->index] = newde;
            defragged++;
        }
    }
    return defragged;
}

/* Defrag helper for dict main allocations (dict struct, and hash tables).
 * receives a pointer to the dict* and implicitly updates it when the dict
 * struct itself was moved. Returns a stat of how many pointers were moved. */
long dictDefragTables(dict* d) {
    dictEntry **newtable;
    long defragged = 0;
    /* handle the first hash table */
    newtable = activeDefragAlloc(d->ht[0].table);
    if (newtable)
        defragged++, d->ht[0].table = newtable;
    /* handle the second hash table */
    if (d->ht[1].table) {
        newtable = activeDefragAlloc(d->ht[1].table);
        if (newtable)
            defragged++, d->ht[1].table = newtable;
    }
    return defragged;
}

/* Internal function used by zslDefrag */
void zslUpdateNode(zskiplist *zsl, zskiplistNode *oldnode, zskiplistNode *newnode, zskiplistNode **update) {
    int i;
    for (i = 0; i < zsl->level; i++) {
        if (update[i]->level[i].forward == oldnode)
            update[i]->level[i].forward = newnode;
    }
    serverAssert(zsl->header!=oldnode);
    if (newnode->level[0].forward) {
        serverAssert(newnode->level[0].forward->backward==oldnode);
        newnode->level[0].forward->backward = newnode;
    } else {
        serverAssert(zsl->tail==oldnode);
        zsl->tail = newnode;
    }
}

/* Defrag helper for sorted set.
 * Update the robj pointer, defrag the skiplist struct and return the new score
 * reference. We may not access oldele pointer (not even the pointer stored in
 * the skiplist), as it was already freed. Newele may be null, in which case we
 * only need to defrag the skiplist, but not update the obj pointer.
 * When return value is non-NULL, it is the score reference that must be updated
 * in the dict record. */
double *zslDefrag(zskiplist *zsl, double score, sds oldele, sds newele) {
    zskiplistNode *update[ZSKIPLIST_MAXLEVEL], *x, *newx;
    int i;
    sds ele = newele? newele: oldele;

    /* find the skiplist node referring to the object that was moved,
     * and all pointers that need to be updated if we'll end up moving the skiplist node. */
    x = zsl->header;
    for (i = zsl->level-1; i >= 0; i--) {
        while (x->level[i].forward &&
            x->level[i].forward->ele != oldele && /* make sure not to access the
                                                     ->obj pointer if it matches
                                                     oldele */
            (x->level[i].forward->score < score ||
                (x->level[i].forward->score == score &&
                sdscmp(x->level[i].forward->ele,ele) < 0)))
            x = x->level[i].forward;
        update[i] = x;
    }

    /* update the robj pointer inside the skip list record. */
    x = x->level[0].forward;
    serverAssert(x && score == x->score && x->ele==oldele);
    if (newele)
        x->ele = newele;

    /* try to defrag the skiplist record itself */
    newx = activeDefragAlloc(x);
    if (newx) {
        zslUpdateNode(zsl, x, newx, update);
        return &newx->score;
    }
    return NULL;
}

/* Defrag helper for sorted set.
 * Defrag a single dict entry key name, and corresponding skiplist struct */
long activeDefragZsetEntry(zset *zs, dictEntry *de) {
    sds newsds;
    double* newscore;
    long defragged = 0;
    sds sdsele = dictGetKey(de);
    if ((newsds = activeDefragSds(sdsele)))
        defragged++, de->key = newsds;
    newscore = zslDefrag(zs->zsl, *(double*)dictGetVal(de), sdsele, newsds);
    if (newscore) {
        dictSetVal(zs->dict, de, newscore);
        defragged++;
    }
    return defragged;
}

#define DEFRAG_SDS_DICT_NO_VAL 0
#define DEFRAG_SDS_DICT_VAL_IS_SDS 1
#define DEFRAG_SDS_DICT_VAL_IS_STROB 2
#define DEFRAG_SDS_DICT_VAL_VOID_PTR 3

/* Defrag a dict with sds key and optional value (either ptr, sds or robj string) */
long activeDefragSdsDict(dict* d, int val_type) {
    dictIterator *di;
    dictEntry *de;
    long defragged = 0;
    di = dictGetIterator(d);
    while((de = dictNext(di)) != NULL) {
        sds sdsele = dictGetKey(de), newsds;
        if ((newsds = activeDefragSds(sdsele)))
            de->key = newsds, defragged++;
        /* defrag the value */
        if (val_type == DEFRAG_SDS_DICT_VAL_IS_SDS) {
            sdsele = dictGetVal(de);
            if ((newsds = activeDefragSds(sdsele)))
                de->v.val = newsds, defragged++;
        } else if (val_type == DEFRAG_SDS_DICT_VAL_IS_STROB) {
            robj *newele, *ele = dictGetVal(de);
            if ((newele = activeDefragStringOb(ele, &defragged)))
                de->v.val = newele;
        } else if (val_type == DEFRAG_SDS_DICT_VAL_VOID_PTR) {
            void *newptr, *ptr = dictGetVal(de);
            if ((newptr = activeDefragAlloc(ptr)))
                de->v.val = newptr, defragged++;
        }
        defragged += dictIterDefragEntry(di);
    }
    dictReleaseIterator(di);
    return defragged;
}

/* Defrag a list of ptr, sds or robj string values */
long activeDefragList(list *l, int val_type) {
    long defragged = 0;
    listNode *ln, *newln;
    for (ln = l->head; ln; ln = ln->next) {
        if ((newln = activeDefragAlloc(ln))) {
            if (newln->prev)
                newln->prev->next = newln;
            else
                l->head = newln;
            if (newln->next)
                newln->next->prev = newln;
            else
                l->tail = newln;
            ln = newln;
            defragged++;
        }
        if (val_type == DEFRAG_SDS_DICT_VAL_IS_SDS) {
            sds newsds, sdsele = ln->value;
            if ((newsds = activeDefragSds(sdsele)))
                ln->value = newsds, defragged++;
        } else if (val_type == DEFRAG_SDS_DICT_VAL_IS_STROB) {
            robj *newele, *ele = ln->value;
            if ((newele = activeDefragStringOb(ele, &defragged)))
                ln->value = newele;
        } else if (val_type == DEFRAG_SDS_DICT_VAL_VOID_PTR) {
            void *newptr, *ptr = ln->value;
            if ((newptr = activeDefragAlloc(ptr)))
                ln->value = newptr, defragged++;
        }
    }
    return defragged;
}

/* Defrag a list of sds values and a dict with the same sds keys */
long activeDefragSdsListAndDict(list *l, dict *d, int dict_val_type) {
    long defragged = 0;
    sds newsds, sdsele;
    listNode *ln, *newln;
    dictIterator *di;
    dictEntry *de;
    /* Defrag the list and it's sds values */
    for (ln = l->head; ln; ln = ln->next) {
        if ((newln = activeDefragAlloc(ln))) {
            if (newln->prev)
                newln->prev->next = newln;
            else
                l->head = newln;
            if (newln->next)
                newln->next->prev = newln;
            else
                l->tail = newln;
            ln = newln;
            defragged++;
        }
        sdsele = ln->value;
        if ((newsds = activeDefragSds(sdsele))) {
            /* When defragging an sds value, we need to update the dict key */
            uint64_t hash = dictGetHash(d, newsds);
            replaceSatelliteDictKeyPtrAndOrDefragDictEntry(d, sdsele, newsds, hash, &defragged);
            ln->value = newsds;
            defragged++;
        }
    }

    /* Defrag the dict values (keys were already handled) */
    di = dictGetIterator(d);
    while((de = dictNext(di)) != NULL) {
        if (dict_val_type == DEFRAG_SDS_DICT_VAL_IS_SDS) {
            sds newsds, sdsele = dictGetVal(de);
            if ((newsds = activeDefragSds(sdsele)))
                de->v.val = newsds, defragged++;
        } else if (dict_val_type == DEFRAG_SDS_DICT_VAL_IS_STROB) {
            robj *newele, *ele = dictGetVal(de);
            if ((newele = activeDefragStringOb(ele, &defragged)))
                de->v.val = newele, defragged++;
        } else if (dict_val_type == DEFRAG_SDS_DICT_VAL_VOID_PTR) {
            void *newptr, *ptr = dictGetVal(de);
            if ((newptr = activeDefragAlloc(ptr)))
                de->v.val = newptr, defragged++;
        }
        defragged += dictIterDefragEntry(di);
    }
    dictReleaseIterator(di);

    return defragged;
}

/* Utility function that replaces an old key pointer in the dictionary with a
 * new pointer. Additionally, we try to defrag the dictEntry in that dict.
 * Oldkey mey be a dead pointer and should not be accessed (we get a
 * pre-calculated hash value). Newkey may be null if the key pointer wasn't
 * moved. Return value is the the dictEntry if found, or NULL if not found.
 * NOTE: this is very ugly code, but it let's us avoid the complication of
 * doing a scan on another dict. */
dictEntry* replaceSatelliteDictKeyPtrAndOrDefragDictEntry(dict *d, sds oldkey, sds newkey, uint64_t hash, long *defragged) {
    dictEntry **deref = dictFindEntryRefByPtrAndHash(d, oldkey, hash);
    if (deref) {
        dictEntry *de = *deref;
        dictEntry *newde = activeDefragAlloc(de);
        if (newde) {
            de = *deref = newde;
            (*defragged)++;
        }
        if (newkey)
            de->key = newkey;
        return de;
    }
    return NULL;
}

long activeDefragQuickListNode(quicklist *ql, quicklistNode **node_ref) {
    quicklistNode *newnode, *node = *node_ref;
    long defragged = 0;
    unsigned char *newzl;
    if ((newnode = activeDefragAlloc(node))) {
        if (newnode->prev)
            newnode->prev->next = newnode;
        else
            ql->head = newnode;
        if (newnode->next)
            newnode->next->prev = newnode;
        else
            ql->tail = newnode;
        *node_ref = node = newnode;
        defragged++;
    }
    if ((newzl = activeDefragAlloc(node->zl)))
        defragged++, node->zl = newzl;
    return defragged;
}

long activeDefragQuickListNodes(quicklist *ql) {
    quicklistNode *node = ql->head;
    long defragged = 0;
    while (node) {
        defragged += activeDefragQuickListNode(ql, &node);
        node = node->next;
    }
    return defragged;
}

/* when the value has lots of elements, we want to handle it later and not as
 * part of the main dictionary scan. this is needed in order to prevent latency
 * spikes when handling large items */
void defragLater(redisDb *db, dictEntry *kde) {
    sds key = sdsdup(dictGetKey(kde));
    listAddNodeTail(db->defrag_later, key);
}

/* returns 0 if no more work needs to be been done, and 1 if time is up and more work is needed. */
long scanLaterList(robj *ob, unsigned long *cursor, long long endtime, long long *defragged) {
    quicklist *ql = ob->ptr;
    quicklistNode *node;
    long iterations = 0;
    int bookmark_failed = 0;
    if (ob->type != OBJ_LIST || ob->encoding != OBJ_ENCODING_QUICKLIST)
        return 0;

    if (*cursor == 0) {
        /* if cursor is 0, we start new iteration */
        node = ql->head;
    } else {
        node = quicklistBookmarkFind(ql, "_AD");
        if (!node) {
            /* if the bookmark was deleted, it means we reached the end. */
            *cursor = 0;
            return 0;
        }
        node = node->next;
    }

    (*cursor)++;
    while (node) {
        (*defragged) += activeDefragQuickListNode(ql, &node);
        server.stat_active_defrag_scanned++;
        if (++iterations > 128 && !bookmark_failed) {
            if (ustime() > endtime) {
                if (!quicklistBookmarkCreate(&ql, "_AD", node)) {
                    bookmark_failed = 1;
                } else {
                    ob->ptr = ql; /* bookmark creation may have re-allocated the quicklist */
                    return 1;
                }
            }
            iterations = 0;
        }
        node = node->next;
    }
    quicklistBookmarkDelete(ql, "_AD");
    *cursor = 0;
    return bookmark_failed? 1: 0;
}

typedef struct {
    zset *zs;
    long defragged;
} scanLaterZsetData;

void scanLaterZsetCallback(void *privdata, const dictEntry *_de) {
    dictEntry *de = (dictEntry*)_de;
    scanLaterZsetData *data = privdata;
    data->defragged += activeDefragZsetEntry(data->zs, de);
    server.stat_active_defrag_scanned++;
}

long scanLaterZset(robj *ob, unsigned long *cursor) {
    if (ob->type != OBJ_ZSET || ob->encoding != OBJ_ENCODING_SKIPLIST)
        return 0;
    zset *zs = (zset*)ob->ptr;
    dict *d = zs->dict;
    scanLaterZsetData data = {zs, 0};
    *cursor = dictScan(d, *cursor, scanLaterZsetCallback, defragDictBucketCallback, &data);
    return data.defragged;
}

void scanLaterSetCallback(void *privdata, const dictEntry *_de) {
    dictEntry *de = (dictEntry*)_de;
    long *defragged = privdata;
    sds sdsele = dictGetKey(de), newsds;
    if ((newsds = activeDefragSds(sdsele)))
        (*defragged)++, de->key = newsds;
    server.stat_active_defrag_scanned++;
}

long scanLaterSet(robj *ob, unsigned long *cursor) {
    long defragged = 0;
    if (ob->type != OBJ_SET || ob->encoding != OBJ_ENCODING_HT)
        return 0;
    dict *d = ob->ptr;
    *cursor = dictScan(d, *cursor, scanLaterSetCallback, defragDictBucketCallback, &defragged);
    return defragged;
}

void scanLaterHashCallback(void *privdata, const dictEntry *_de) {
    dictEntry *de = (dictEntry*)_de;
    long *defragged = privdata;
    sds sdsele = dictGetKey(de), newsds;
    if ((newsds = activeDefragSds(sdsele)))
        (*defragged)++, de->key = newsds;
    sdsele = dictGetVal(de);
    if ((newsds = activeDefragSds(sdsele)))
        (*defragged)++, de->v.val = newsds;
    server.stat_active_defrag_scanned++;
}

long scanLaterHash(robj *ob, unsigned long *cursor) {
    long defragged = 0;
    if (ob->type != OBJ_HASH || ob->encoding != OBJ_ENCODING_HT)
        return 0;
    dict *d = ob->ptr;
    *cursor = dictScan(d, *cursor, scanLaterHashCallback, defragDictBucketCallback, &defragged);
    return defragged;
}

long defragQuicklist(redisDb *db, dictEntry *kde) {
    robj *ob = dictGetVal(kde);
    long defragged = 0;
    quicklist *ql = ob->ptr, *newql;
    serverAssert(ob->type == OBJ_LIST && ob->encoding == OBJ_ENCODING_QUICKLIST);
    if ((newql = activeDefragAlloc(ql)))
        defragged++, ob->ptr = ql = newql;
    if (ql->len > server.active_defrag_max_scan_fields)
        defragLater(db, kde);
    else
        defragged += activeDefragQuickListNodes(ql);
    return defragged;
}

long defragZsetSkiplist(redisDb *db, dictEntry *kde) {
    robj *ob = dictGetVal(kde);
    long defragged = 0;
    zset *zs = (zset*)ob->ptr;
    zset *newzs;
    zskiplist *newzsl;
    dict *newdict;
    dictEntry *de;
    struct zskiplistNode *newheader;
    serverAssert(ob->type == OBJ_ZSET && ob->encoding == OBJ_ENCODING_SKIPLIST);
    if ((newzs = activeDefragAlloc(zs)))
        defragged++, ob->ptr = zs = newzs;
    if ((newzsl = activeDefragAlloc(zs->zsl)))
        defragged++, zs->zsl = newzsl;
    if ((newheader = activeDefragAlloc(zs->zsl->header)))
        defragged++, zs->zsl->header = newheader;
    if (dictSize(zs->dict) > server.active_defrag_max_scan_fields)
        defragLater(db, kde);
    else {
        dictIterator *di = dictGetIterator(zs->dict);
        while((de = dictNext(di)) != NULL) {
            defragged += activeDefragZsetEntry(zs, de);
        }
        dictReleaseIterator(di);
    }
    /* handle the dict struct */
    if ((newdict = activeDefragAlloc(zs->dict)))
        defragged++, zs->dict = newdict;
    /* defrag the dict tables */
    defragged += dictDefragTables(zs->dict);
    return defragged;
}

long defragHash(redisDb *db, dictEntry *kde) {
    long defragged = 0;
    robj *ob = dictGetVal(kde);
    dict *d, *newd;
    serverAssert(ob->type == OBJ_HASH && ob->encoding == OBJ_ENCODING_HT);
    d = ob->ptr;
    if (dictSize(d) > server.active_defrag_max_scan_fields)
        defragLater(db, kde);
    else
        defragged += activeDefragSdsDict(d, DEFRAG_SDS_DICT_VAL_IS_SDS);
    /* handle the dict struct */
    if ((newd = activeDefragAlloc(ob->ptr)))
        defragged++, ob->ptr = newd;
    /* defrag the dict tables */
    defragged += dictDefragTables(ob->ptr);
    return defragged;
}

long defragSet(redisDb *db, dictEntry *kde) {
    long defragged = 0;
    robj *ob = dictGetVal(kde);
    dict *d, *newd;
    serverAssert(ob->type == OBJ_SET && ob->encoding == OBJ_ENCODING_HT);
    d = ob->ptr;
    if (dictSize(d) > server.active_defrag_max_scan_fields)
        defragLater(db, kde);
    else
        defragged += activeDefragSdsDict(d, DEFRAG_SDS_DICT_NO_VAL);
    /* handle the dict struct */
    if ((newd = activeDefragAlloc(ob->ptr)))
        defragged++, ob->ptr = newd;
    /* defrag the dict tables */
    defragged += dictDefragTables(ob->ptr);
    return defragged;
}

/* Defrag callback for radix tree iterator, called for each node,
 * used in order to defrag the nodes allocations. */
int defragRaxNode(raxNode **noderef) {
    raxNode *newnode = activeDefragAlloc(*noderef);
    if (newnode) {
        *noderef = newnode;
        return 1;
    }
    return 0;
}

/* returns 0 if no more work needs to be been done, and 1 if time is up and more work is needed. */
int scanLaterStreamListpacks(robj *ob, unsigned long *cursor, long long endtime, long long *defragged) {
    static unsigned char last[sizeof(streamID)];
    raxIterator ri;
    long iterations = 0;
    if (ob->type != OBJ_STREAM || ob->encoding != OBJ_ENCODING_STREAM) {
        *cursor = 0;
        return 0;
    }

    stream *s = ob->ptr;
    raxStart(&ri,s->rax);
    if (*cursor == 0) {
        /* if cursor is 0, we start new iteration */
        defragRaxNode(&s->rax->head);
        /* assign the iterator node callback before the seek, so that the
         * initial nodes that are processed till the first item are covered */
        ri.node_cb = defragRaxNode;
        raxSeek(&ri,"^",NULL,0);
    } else {
        /* if cursor is non-zero, we seek to the static 'last' */
        if (!raxSeek(&ri,">", last, sizeof(last))) {
            *cursor = 0;
            raxStop(&ri);
            return 0;
        }
        /* assign the iterator node callback after the seek, so that the
         * initial nodes that are processed till now aren't covered */
        ri.node_cb = defragRaxNode;
    }

    (*cursor)++;
    while (raxNext(&ri)) {
        void *newdata = activeDefragAlloc(ri.data);
        if (newdata)
            raxSetData(ri.node, ri.data=newdata), (*defragged)++;
        server.stat_active_defrag_scanned++;
        if (++iterations > 128) {
            if (ustime() > endtime) {
                serverAssert(ri.key_len==sizeof(last));
                memcpy(last,ri.key,ri.key_len);
                raxStop(&ri);
                return 1;
            }
            iterations = 0;
        }
    }
    raxStop(&ri);
    *cursor = 0;
    return 0;
}

/* optional callback used defrag each rax element (not including the element pointer itself) */
typedef void *(raxDefragFunction)(raxIterator *ri, void *privdata, long *defragged);

/* defrag radix tree including:
 * 1) rax struct
 * 2) rax nodes
 * 3) rax entry data (only if defrag_data is specified)
 * 4) call a callback per element, and allow the callback to return a new pointer for the element */
long defragRadixTree(rax **raxref, int defrag_data, raxDefragFunction *element_cb, void *element_cb_data) {
    long defragged = 0;
    raxIterator ri;
    rax* rax;
    if ((rax = activeDefragAlloc(*raxref)))
        defragged++, *raxref = rax;
    rax = *raxref;
    raxStart(&ri,rax);
    ri.node_cb = defragRaxNode;
    defragRaxNode(&rax->head);
    raxSeek(&ri,"^",NULL,0);
    while (raxNext(&ri)) {
        void *newdata = NULL;
        if (element_cb)
            newdata = element_cb(&ri, element_cb_data, &defragged);
        if (defrag_data && !newdata)
            newdata = activeDefragAlloc(ri.data);
        if (newdata)
            raxSetData(ri.node, ri.data=newdata), defragged++;
    }
    raxStop(&ri);
    return defragged;
}

typedef struct {
    streamCG *cg;
    streamConsumer *c;
} PendingEntryContext;

void* defragStreamConsumerPendingEntry(raxIterator *ri, void *privdata, long *defragged) {
    UNUSED(defragged);
    PendingEntryContext *ctx = privdata;
    streamNACK *nack = ri->data, *newnack;
    nack->consumer = ctx->c; /* update nack pointer to consumer */
    newnack = activeDefragAlloc(nack);
    if (newnack) {
        /* update consumer group pointer to the nack */
        void *prev;
        raxInsert(ctx->cg->pel, ri->key, ri->key_len, newnack, &prev);
        serverAssert(prev==nack);
        /* note: we don't increment 'defragged' that's done by the caller */
    }
    return newnack;
}

void* defragStreamConsumer(raxIterator *ri, void *privdata, long *defragged) {
    streamConsumer *c = ri->data;
    streamCG *cg = privdata;
    void *newc = activeDefragAlloc(c);
    if (newc) {
        /* note: we don't increment 'defragged' that's done by the caller */
        c = newc;
    }
    sds newsds = activeDefragSds(c->name);
    if (newsds)
        (*defragged)++, c->name = newsds;
    if (c->pel) {
        PendingEntryContext pel_ctx = {cg, c};
        *defragged += defragRadixTree(&c->pel, 0, defragStreamConsumerPendingEntry, &pel_ctx);
    }
    return newc; /* returns NULL if c was not defragged */
}

void* defragStreamConsumerGroup(raxIterator *ri, void *privdata, long *defragged) {
    streamCG *cg = ri->data;
    UNUSED(privdata);
    if (cg->consumers)
        *defragged += defragRadixTree(&cg->consumers, 0, defragStreamConsumer, cg);
    if (cg->pel)
        *defragged += defragRadixTree(&cg->pel, 0, NULL, NULL);
    return NULL;
}

long defragStream(redisDb *db, dictEntry *kde) {
    long defragged = 0;
    robj *ob = dictGetVal(kde);
    serverAssert(ob->type == OBJ_STREAM && ob->encoding == OBJ_ENCODING_STREAM);
    stream *s = ob->ptr, *news;

    /* handle the main struct */
    if ((news = activeDefragAlloc(s)))
        defragged++, ob->ptr = s = news;

    if (raxSize(s->rax) > server.active_defrag_max_scan_fields) {
        rax *newrax = activeDefragAlloc(s->rax);
        if (newrax)
            defragged++, s->rax = newrax;
        defragLater(db, kde);
    } else
        defragged += defragRadixTree(&s->rax, 1, NULL, NULL);

    if (s->cgroups)
        defragged += defragRadixTree(&s->cgroups, 1, defragStreamConsumerGroup, NULL);
    return defragged;
}

/* Defrag a module key. This is either done immediately or scheduled
 * for later. Returns then number of pointers defragged.
 */
long defragModule(redisDb *db, dictEntry *kde) {
    robj *obj = dictGetVal(kde);
    serverAssert(obj->type == OBJ_MODULE);
    long defragged = 0;

    if (!moduleDefragValue(dictGetKey(kde), obj, &defragged))
        defragLater(db, kde);

    return defragged;
}

/* for each key we scan in the main dict, this function will attempt to defrag
 * all the various pointers it has. Returns a stat of how many pointers were
 * moved. */
long defragKey(redisDb *db, dictEntry *de) {
    sds keysds = dictGetKey(de);
    robj *newob, *ob;
    unsigned char *newzl;
    long defragged = 0;
    sds newsds;

    /* Try to defrag the key name. */
    newsds = activeDefragSds(keysds);
    if (newsds)
        defragged++, de->key = newsds;
    if (dictSize(db->expires)) {
         /* Dirty code:
          * I can't search in db->expires for that key after i already released
          * the pointer it holds it won't be able to do the string compare */
        uint64_t hash = dictGetHash(db->dict, de->key);
        replaceSatelliteDictKeyPtrAndOrDefragDictEntry(db->expires, keysds, newsds, hash, &defragged);
    }

    /* Try to defrag robj and / or string value. */
    ob = dictGetVal(de);
    if ((newob = activeDefragStringOb(ob, &defragged))) {
        de->v.val = newob;
        ob = newob;
    }

    if (ob->type == OBJ_STRING) {
        /* Already handled in activeDefragStringOb. */
    } else if (ob->type == OBJ_LIST) {
        if (ob->encoding == OBJ_ENCODING_QUICKLIST) {
            defragged += defragQuicklist(db, de);
        } else if (ob->encoding == OBJ_ENCODING_ZIPLIST) {
            if ((newzl = activeDefragAlloc(ob->ptr)))
                defragged++, ob->ptr = newzl;
        } else {
            serverPanic("Unknown list encoding");
        }
    } else if (ob->type == OBJ_SET) {
        if (ob->encoding == OBJ_ENCODING_HT) {
            defragged += defragSet(db, de);
        } else if (ob->encoding == OBJ_ENCODING_INTSET) {
            intset *newis, *is = ob->ptr;
            if ((newis = activeDefragAlloc(is)))
                defragged++, ob->ptr = newis;
        } else {
            serverPanic("Unknown set encoding");
        }
    } else if (ob->type == OBJ_ZSET) {
        if (ob->encoding == OBJ_ENCODING_ZIPLIST) {
            if ((newzl = activeDefragAlloc(ob->ptr)))
                defragged++, ob->ptr = newzl;
        } else if (ob->encoding == OBJ_ENCODING_SKIPLIST) {
            defragged += defragZsetSkiplist(db, de);
        } else {
            serverPanic("Unknown sorted set encoding");
        }
    } else if (ob->type == OBJ_HASH) {
        if (ob->encoding == OBJ_ENCODING_ZIPLIST) {
            if ((newzl = activeDefragAlloc(ob->ptr)))
                defragged++, ob->ptr = newzl;
        } else if (ob->encoding == OBJ_ENCODING_HT) {
            defragged += defragHash(db, de);
        } else {
            serverPanic("Unknown hash encoding");
        }
    } else if (ob->type == OBJ_STREAM) {
        defragged += defragStream(db, de);
    } else if (ob->type == OBJ_MODULE) {
        defragged += defragModule(db, de);
    } else {
        serverPanic("Unknown object type");
    }
    return defragged;
}

/* Defrag scan callback for the main db dictionary. */
void defragScanCallback(void *privdata, const dictEntry *de) {
    long defragged = defragKey((redisDb*)privdata, (dictEntry*)de);
    server.stat_active_defrag_hits += defragged;
    if(defragged)
        server.stat_active_defrag_key_hits++;
    else
        server.stat_active_defrag_key_misses++;
    server.stat_active_defrag_scanned++;
}

/* Defrag scan callback for each hash table bucket,
 * used in order to defrag the dictEntry allocations. */
void defragDictBucketCallback(void *privdata, dictEntry **bucketref) {
    UNUSED(privdata); /* NOTE: this function is also used by both activeDefragCycle and scanLaterHash, etc. don't use privdata */
    while(*bucketref) {
        dictEntry *de = *bucketref, *newde;
        if ((newde = activeDefragAlloc(de))) {
            *bucketref = newde;
        }
        bucketref = &(*bucketref)->next;
    }
}

/* Utility function to get the fragmentation ratio from jemalloc.
 * It is critical to do that by comparing only heap maps that belong to
 * jemalloc, and skip ones the jemalloc keeps as spare. Since we use this
 * fragmentation ratio in order to decide if a defrag action should be taken
 * or not, a false detection can cause the defragmenter to waste a lot of CPU
 * without the possibility of getting any results. */
float getAllocatorFragmentation(size_t *out_frag_bytes) {
    size_t resident, active, allocated;
    zmalloc_get_allocator_info(&allocated, &active, &resident);
    float frag_pct = ((float)active / allocated)*100 - 100;
    size_t frag_bytes = active - allocated;
    float rss_pct = ((float)resident / allocated)*100 - 100;
    size_t rss_bytes = resident - allocated;
    if(out_frag_bytes)
        *out_frag_bytes = frag_bytes;
    serverLog(LL_DEBUG,
        "allocated=%zu, active=%zu, resident=%zu, frag=%.0f%% (%.0f%% rss), frag_bytes=%zu (%zu rss)",
        allocated, active, resident, frag_pct, rss_pct, frag_bytes, rss_bytes);
    return frag_pct;
}

/* We may need to defrag other globals, one small allocation can hold a full allocator run.
 * so although small, it is still important to defrag these */
long defragOtherGlobals() {
    long defragged = 0;

    /* there are many more pointers to defrag (e.g. client argv, output / aof buffers, etc.
     * but we assume most of these are short lived, we only need to defrag allocations
     * that remain static for a long time */
    defragged += activeDefragSdsDict(server.lua_scripts, DEFRAG_SDS_DICT_VAL_IS_STROB);
    defragged += activeDefragSdsListAndDict(server.repl_scriptcache_fifo, server.repl_scriptcache_dict, DEFRAG_SDS_DICT_NO_VAL);
    defragged += moduleDefragGlobals();
    return defragged;
}

/* returns 0 more work may or may not be needed (see non-zero cursor),
 * and 1 if time is up and more work is needed. */
int defragLaterItem(dictEntry *de, unsigned long *cursor, long long endtime) {
    if (de) {
        robj *ob = dictGetVal(de);
        if (ob->type == OBJ_LIST) {
            return scanLaterList(ob, cursor, endtime, &server.stat_active_defrag_hits);
        } else if (ob->type == OBJ_SET) {
            server.stat_active_defrag_hits += scanLaterSet(ob, cursor);
        } else if (ob->type == OBJ_ZSET) {
            server.stat_active_defrag_hits += scanLaterZset(ob, cursor);
        } else if (ob->type == OBJ_HASH) {
            server.stat_active_defrag_hits += scanLaterHash(ob, cursor);
        } else if (ob->type == OBJ_STREAM) {
            return scanLaterStreamListpacks(ob, cursor, endtime, &server.stat_active_defrag_hits);
        } else if (ob->type == OBJ_MODULE) {
            return moduleLateDefrag(dictGetKey(de), ob, cursor, endtime, &server.stat_active_defrag_hits);
        } else {
            *cursor = 0; /* object type may have changed since we schedule it for later */
        }
    } else {
        *cursor = 0; /* object may have been deleted already */
    }
    return 0;
}

/* static variables serving defragLaterStep to continue scanning a key from were we stopped last time. */
static sds defrag_later_current_key = NULL;
static unsigned long defrag_later_cursor = 0;

/* returns 0 if no more work needs to be been done, and 1 if time is up and more work is needed. */
int defragLaterStep(redisDb *db, long long endtime) {
    unsigned int iterations = 0;
    unsigned long long prev_defragged = server.stat_active_defrag_hits;
    unsigned long long prev_scanned = server.stat_active_defrag_scanned;
    long long key_defragged;

    do {
        /* if we're not continuing a scan from the last call or loop, start a new one */
        if (!defrag_later_cursor) {
            listNode *head = listFirst(db->defrag_later);

            /* Move on to next key */
            if (defrag_later_current_key) {
                serverAssert(defrag_later_current_key == head->value);
                listDelNode(db->defrag_later, head);
                defrag_later_cursor = 0;
                defrag_later_current_key = NULL;
            }

            /* stop if we reached the last one. */
            head = listFirst(db->defrag_later);
            if (!head)
                return 0;

            /* start a new key */
            defrag_later_current_key = head->value;
            defrag_later_cursor = 0;
        }

        /* each time we enter this function we need to fetch the key from the dict again (if it still exists) */
        dictEntry *de = dictFind(db->dict, defrag_later_current_key);
        key_defragged = server.stat_active_defrag_hits;
        do {
            int quit = 0;
            if (defragLaterItem(de, &defrag_later_cursor, endtime))
                quit = 1; /* time is up, we didn't finish all the work */

            /* Once in 16 scan iterations, 512 pointer reallocations, or 64 fields
             * (if we have a lot of pointers in one hash bucket, or rehashing),
             * check if we reached the time limit. */
            if (quit || (++iterations > 16 ||
                            server.stat_active_defrag_hits - prev_defragged > 512 ||
                            server.stat_active_defrag_scanned - prev_scanned > 64)) {
                if (quit || ustime() > endtime) {
                    if(key_defragged != server.stat_active_defrag_hits)
                        server.stat_active_defrag_key_hits++;
                    else
                        server.stat_active_defrag_key_misses++;
                    return 1;
                }
                iterations = 0;
                prev_defragged = server.stat_active_defrag_hits;
                prev_scanned = server.stat_active_defrag_scanned;
            }
        } while(defrag_later_cursor);
        if(key_defragged != server.stat_active_defrag_hits)
            server.stat_active_defrag_key_hits++;
        else
            server.stat_active_defrag_key_misses++;
    } while(1);
}

#define INTERPOLATE(x, x1, x2, y1, y2) ( (y1) + ((x)-(x1)) * ((y2)-(y1)) / ((x2)-(x1)) )
#define LIMIT(y, min, max) ((y)<(min)? min: ((y)>(max)? max: (y)))

/* decide if defrag is needed, and at what CPU effort to invest in it */
void computeDefragCycles() {
    size_t frag_bytes;
    float frag_pct = getAllocatorFragmentation(&frag_bytes);
    /* If we're not already running, and below the threshold, exit. */
    if (!server.active_defrag_running) {
        if(frag_pct < server.active_defrag_threshold_lower || frag_bytes < server.active_defrag_ignore_bytes)
            return;
    }

    /* Calculate the adaptive aggressiveness of the defrag */
    int cpu_pct = INTERPOLATE(frag_pct,
            server.active_defrag_threshold_lower,
            server.active_defrag_threshold_upper,
            server.active_defrag_cycle_min,
            server.active_defrag_cycle_max);
    cpu_pct = LIMIT(cpu_pct,
            server.active_defrag_cycle_min,
            server.active_defrag_cycle_max);
     /* We allow increasing the aggressiveness during a scan, but don't
      * reduce it. */
    if (!server.active_defrag_running ||
        cpu_pct > server.active_defrag_running)
    {
        server.active_defrag_running = cpu_pct;
        serverLog(LL_VERBOSE,
            "Starting active defrag, frag=%.0f%%, frag_bytes=%zu, cpu=%d%%",
            frag_pct, frag_bytes, cpu_pct);
    }
}

/* Perform incremental defragmentation work from the serverCron.
 * This works in a similar way to activeExpireCycle, in the sense that
 * we do incremental work across calls. */
void activeDefragCycle(void) {
    static int current_db = -1;
    static unsigned long cursor = 0;
    static redisDb *db = NULL;
    static long long start_scan, start_stat;
    unsigned int iterations = 0;
    unsigned long long prev_defragged = server.stat_active_defrag_hits;
    unsigned long long prev_scanned = server.stat_active_defrag_scanned;
    long long start, timelimit, endtime;
    mstime_t latency;
    int quit = 0;

    if (!server.active_defrag_enabled) {
        if (server.active_defrag_running) {
            /* if active defrag was disabled mid-run, start from fresh next time. */
            server.active_defrag_running = 0;
            if (db)
                listEmpty(db->defrag_later);
            defrag_later_current_key = NULL;
            defrag_later_cursor = 0;
            current_db = -1;
            cursor = 0;
            db = NULL;
        }
        return;
    }

    if (hasActiveChildProcess())
        return; /* Defragging memory while there's a fork will just do damage. */

    /* Once a second, check if the fragmentation justfies starting a scan
     * or making it more aggressive. */
    run_with_period(1000) {
        computeDefragCycles();
    }
    if (!server.active_defrag_running)
        return;

    /* See activeExpireCycle for how timelimit is handled. */
    start = ustime();
    timelimit = 1000000*server.active_defrag_running/server.hz/100;
    if (timelimit <= 0) timelimit = 1;
    endtime = start + timelimit;
    latencyStartMonitor(latency);

    do {
        /* if we're not continuing a scan from the last call or loop, start a new one */
        if (!cursor) {
            /* finish any leftovers from previous db before moving to the next one */
            if (db && defragLaterStep(db, endtime)) {
                quit = 1; /* time is up, we didn't finish all the work */
                break; /* this will exit the function and we'll continue on the next cycle */
            }

            /* Move on to next database, and stop if we reached the last one. */
            if (++current_db >= server.dbnum) {
                /* defrag other items not part of the db / keys */
                defragOtherGlobals();

                long long now = ustime();
                size_t frag_bytes;
                float frag_pct = getAllocatorFragmentation(&frag_bytes);
                serverLog(LL_VERBOSE,
                    "Active defrag done in %dms, reallocated=%d, frag=%.0f%%, frag_bytes=%zu",
                    (int)((now - start_scan)/1000), (int)(server.stat_active_defrag_hits - start_stat), frag_pct, frag_bytes);

                start_scan = now;
                current_db = -1;
                cursor = 0;
                db = NULL;
                server.active_defrag_running = 0;

                computeDefragCycles(); /* if another scan is needed, start it right away */
                if (server.active_defrag_running != 0 && ustime() < endtime)
                    continue;
                break;
            }
            else if (current_db==0) {
                /* Start a scan from the first database. */
                start_scan = ustime();
                start_stat = server.stat_active_defrag_hits;
            }

            db = &server.db[current_db];
            cursor = 0;
        }

        do {
            /* before scanning the next bucket, see if we have big keys left from the previous bucket to scan */
            if (defragLaterStep(db, endtime)) {
                quit = 1; /* time is up, we didn't finish all the work */
                break; /* this will exit the function and we'll continue on the next cycle */
            }

            cursor = dictScan(db->dict, cursor, defragScanCallback, defragDictBucketCallback, db);

            /* Once in 16 scan iterations, 512 pointer reallocations. or 64 keys
             * (if we have a lot of pointers in one hash bucket or rehasing),
             * check if we reached the time limit.
             * But regardless, don't start a new db in this loop, this is because after
             * the last db we call defragOtherGlobals, which must be done in one cycle */
            if (!cursor || (++iterations > 16 ||
                            server.stat_active_defrag_hits - prev_defragged > 512 ||
                            server.stat_active_defrag_scanned - prev_scanned > 64)) {
                if (!cursor || ustime() > endtime) {
                    quit = 1;
                    break;
                }
                iterations = 0;
                prev_defragged = server.stat_active_defrag_hits;
                prev_scanned = server.stat_active_defrag_scanned;
            }
        } while(cursor && !quit);
    } while(!quit);

    latencyEndMonitor(latency);
    latencyAddSampleIfNeeded("active-defrag-cycle",latency);
}

#else /* HAVE_DEFRAG */

void activeDefragCycle(void) {
    /* Not implemented yet. */
}

void *activeDefragAlloc(void *ptr) {
    UNUSED(ptr);
    return NULL;
}

robj *activeDefragStringOb(robj *ob, long *defragged) {
    UNUSED(ob);
    UNUSED(defragged);
    return NULL;
}

#endif<|MERGE_RESOLUTION|>--- conflicted
+++ resolved
@@ -5,10 +5,7 @@
  * We do that by scanning the keyspace and for each pointer we have, we can try to
  * ask the allocator if moving it to a new address will help reduce fragmentation.
  *
-<<<<<<< HEAD
-=======
  * Copyright (c) 2020, Oran Agra
->>>>>>> aa55bbe1
  * Copyright (c) 2020, Redis Labs, Inc
  * All rights reserved.
  *
@@ -46,21 +43,29 @@
 
 /* this method was added to jemalloc in order to help us understand which
  * pointers are worthwhile moving and which aren't */
-int je_get_defrag_hint(void* ptr);
+int je_get_defrag_hint(void* ptr, int *bin_util, int *run_util);
 
 /* forward declarations*/
 void defragDictBucketCallback(void *privdata, dictEntry **bucketref);
-dictEntry* replaceSatelliteDictKeyPtrAndOrDefragDictEntry(dict *d, sds oldkey, sds newkey, uint64_t hash, long *defragged);
+dictEntry* replaceSateliteDictKeyPtrAndOrDefragDictEntry(dict *d, sds oldkey, sds newkey, uint64_t hash, long *defragged);
 
 /* Defrag helper for generic allocations.
  *
- * returns NULL in case the allocation wasn't moved.
+ * returns NULL in case the allocatoin wasn't moved.
  * when it returns a non-null value, the old pointer was already released
  * and should NOT be accessed. */
 void* activeDefragAlloc(void *ptr) {
+    int bin_util, run_util;
     size_t size;
     void *newptr;
-    if(!je_get_defrag_hint(ptr)) {
+    if(!je_get_defrag_hint(ptr, &bin_util, &run_util)) {
+        server.stat_active_defrag_misses++;
+        return NULL;
+    }
+    /* if this run is more utilized than the average utilization in this bin
+     * (or it is full), skip it. This will eventually move all the allocations
+     * from relatively empty runs into relatively full runs. */
+    if (run_util > bin_util || run_util == 1<<16) {
         server.stat_active_defrag_misses++;
         return NULL;
     }
@@ -76,7 +81,7 @@
 
 /*Defrag helper for sds strings
  *
- * returns NULL in case the allocation wasn't moved.
+ * returns NULL in case the allocatoin wasn't moved.
  * when it returns a non-null value, the old pointer was already released
  * and should NOT be accessed. */
 sds activeDefragSds(sds sdsptr) {
@@ -92,7 +97,7 @@
 
 /* Defrag helper for robj and/or string objects
  *
- * returns NULL in case the allocation wasn't moved.
+ * returns NULL in case the allocatoin wasn't moved.
  * when it returns a non-null value, the old pointer was already released
  * and should NOT be accessed. */
 robj *activeDefragStringOb(robj* ob, long *defragged) {
@@ -132,11 +137,11 @@
 }
 
 /* Defrag helper for dictEntries to be used during dict iteration (called on
- * each step). Returns a stat of how many pointers were moved. */
+ * each step). Teturns a stat of how many pointers were moved. */
 long dictIterDefragEntry(dictIterator *iter) {
     /* This function is a little bit dirty since it messes with the internals
      * of the dict and it's iterator, but the benefit is that it is very easy
-     * to use, and require no other changes in the dict. */
+     * to use, and require no other chagnes in the dict. */
     long defragged = 0;
     dictht *ht;
     /* Handle the next entry (if there is one), and update the pointer in the
@@ -240,7 +245,7 @@
     return NULL;
 }
 
-/* Defrag helper for sorted set.
+/* Defrag helpler for sorted set.
  * Defrag a single dict entry key name, and corresponding skiplist struct */
 long activeDefragZsetEntry(zset *zs, dictEntry *de) {
     sds newsds;
@@ -350,8 +355,8 @@
         sdsele = ln->value;
         if ((newsds = activeDefragSds(sdsele))) {
             /* When defragging an sds value, we need to update the dict key */
-            uint64_t hash = dictGetHash(d, newsds);
-            replaceSatelliteDictKeyPtrAndOrDefragDictEntry(d, sdsele, newsds, hash, &defragged);
+            uint64_t hash = dictGetHash(d, sdsele);
+            replaceSateliteDictKeyPtrAndOrDefragDictEntry(d, sdsele, newsds, hash, &defragged);
             ln->value = newsds;
             defragged++;
         }
@@ -371,7 +376,7 @@
         } else if (dict_val_type == DEFRAG_SDS_DICT_VAL_VOID_PTR) {
             void *newptr, *ptr = dictGetVal(de);
             if ((newptr = activeDefragAlloc(ptr)))
-                de->v.val = newptr, defragged++;
+                ln->value = newptr, defragged++;
         }
         defragged += dictIterDefragEntry(di);
     }
@@ -387,7 +392,7 @@
  * moved. Return value is the the dictEntry if found, or NULL if not found.
  * NOTE: this is very ugly code, but it let's us avoid the complication of
  * doing a scan on another dict. */
-dictEntry* replaceSatelliteDictKeyPtrAndOrDefragDictEntry(dict *d, sds oldkey, sds newkey, uint64_t hash, long *defragged) {
+dictEntry* replaceSateliteDictKeyPtrAndOrDefragDictEntry(dict *d, sds oldkey, sds newkey, uint64_t hash, long *defragged) {
     dictEntry **deref = dictFindEntryRefByPtrAndHash(d, oldkey, hash);
     if (deref) {
         dictEntry *de = *deref;
@@ -435,7 +440,7 @@
 }
 
 /* when the value has lots of elements, we want to handle it later and not as
- * part of the main dictionary scan. this is needed in order to prevent latency
+ * oart of the main dictionary scan. this is needed in order to prevent latency
  * spikes when handling large items */
 void defragLater(redisDb *db, dictEntry *kde) {
     sds key = sdsdup(dictGetKey(kde));
@@ -642,7 +647,7 @@
 }
 
 /* returns 0 if no more work needs to be been done, and 1 if time is up and more work is needed. */
-int scanLaterStreamListpacks(robj *ob, unsigned long *cursor, long long endtime, long long *defragged) {
+int scanLaterStraemListpacks(robj *ob, unsigned long *cursor, long long endtime, long long *defragged) {
     static unsigned char last[sizeof(streamID)];
     raxIterator ri;
     long iterations = 0;
@@ -664,7 +669,6 @@
         /* if cursor is non-zero, we seek to the static 'last' */
         if (!raxSeek(&ri,">", last, sizeof(last))) {
             *cursor = 0;
-            raxStop(&ri);
             return 0;
         }
         /* assign the iterator node callback after the seek, so that the
@@ -797,20 +801,6 @@
     return defragged;
 }
 
-/* Defrag a module key. This is either done immediately or scheduled
- * for later. Returns then number of pointers defragged.
- */
-long defragModule(redisDb *db, dictEntry *kde) {
-    robj *obj = dictGetVal(kde);
-    serverAssert(obj->type == OBJ_MODULE);
-    long defragged = 0;
-
-    if (!moduleDefragValue(dictGetKey(kde), obj, &defragged))
-        defragLater(db, kde);
-
-    return defragged;
-}
-
 /* for each key we scan in the main dict, this function will attempt to defrag
  * all the various pointers it has. Returns a stat of how many pointers were
  * moved. */
@@ -830,7 +820,7 @@
           * I can't search in db->expires for that key after i already released
           * the pointer it holds it won't be able to do the string compare */
         uint64_t hash = dictGetHash(db->dict, de->key);
-        replaceSatelliteDictKeyPtrAndOrDefragDictEntry(db->expires, keysds, newsds, hash, &defragged);
+        replaceSateliteDictKeyPtrAndOrDefragDictEntry(db->expires, keysds, newsds, hash, &defragged);
     }
 
     /* Try to defrag robj and / or string value. */
@@ -882,7 +872,8 @@
     } else if (ob->type == OBJ_STREAM) {
         defragged += defragStream(db, de);
     } else if (ob->type == OBJ_MODULE) {
-        defragged += defragModule(db, de);
+        /* Currently defragmenting modules private data types
+         * is not supported. */
     } else {
         serverPanic("Unknown object type");
     }
@@ -900,7 +891,7 @@
     server.stat_active_defrag_scanned++;
 }
 
-/* Defrag scan callback for each hash table bucket,
+/* Defrag scan callback for each hash table bicket,
  * used in order to defrag the dictEntry allocations. */
 void defragDictBucketCallback(void *privdata, dictEntry **bucketref) {
     UNUSED(privdata); /* NOTE: this function is also used by both activeDefragCycle and scanLaterHash, etc. don't use privdata */
@@ -934,7 +925,7 @@
     return frag_pct;
 }
 
-/* We may need to defrag other globals, one small allocation can hold a full allocator run.
+/* We may need to defrag other globals, one small allcation can hold a full allocator run.
  * so although small, it is still important to defrag these */
 long defragOtherGlobals() {
     long defragged = 0;
@@ -944,7 +935,6 @@
      * that remain static for a long time */
     defragged += activeDefragSdsDict(server.lua_scripts, DEFRAG_SDS_DICT_VAL_IS_STROB);
     defragged += activeDefragSdsListAndDict(server.repl_scriptcache_fifo, server.repl_scriptcache_dict, DEFRAG_SDS_DICT_NO_VAL);
-    defragged += moduleDefragGlobals();
     return defragged;
 }
 
@@ -962,9 +952,7 @@
         } else if (ob->type == OBJ_HASH) {
             server.stat_active_defrag_hits += scanLaterHash(ob, cursor);
         } else if (ob->type == OBJ_STREAM) {
-            return scanLaterStreamListpacks(ob, cursor, endtime, &server.stat_active_defrag_hits);
-        } else if (ob->type == OBJ_MODULE) {
-            return moduleLateDefrag(dictGetKey(de), ob, cursor, endtime, &server.stat_active_defrag_hits);
+            return scanLaterStraemListpacks(ob, cursor, endtime, &server.stat_active_defrag_hits);
         } else {
             *cursor = 0; /* object type may have changed since we schedule it for later */
         }
@@ -1108,7 +1096,7 @@
     if (hasActiveChildProcess())
         return; /* Defragging memory while there's a fork will just do damage. */
 
-    /* Once a second, check if the fragmentation justfies starting a scan
+    /* Once a second, check if we the fragmentation justfies starting a scan
      * or making it more aggressive. */
     run_with_period(1000) {
         computeDefragCycles();
@@ -1178,7 +1166,7 @@
              * (if we have a lot of pointers in one hash bucket or rehasing),
              * check if we reached the time limit.
              * But regardless, don't start a new db in this loop, this is because after
-             * the last db we call defragOtherGlobals, which must be done in one cycle */
+             * the last db we call defragOtherGlobals, which must be done in once cycle */
             if (!cursor || (++iterations > 16 ||
                             server.stat_active_defrag_hits - prev_defragged > 512 ||
                             server.stat_active_defrag_scanned - prev_scanned > 64)) {
@@ -1203,15 +1191,4 @@
     /* Not implemented yet. */
 }
 
-void *activeDefragAlloc(void *ptr) {
-    UNUSED(ptr);
-    return NULL;
-}
-
-robj *activeDefragStringOb(robj *ob, long *defragged) {
-    UNUSED(ob);
-    UNUSED(defragged);
-    return NULL;
-}
-
 #endif