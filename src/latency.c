/* The latency monitor allows to easily observe the sources of latency
 * in a Redis instance using the LATENCY command. Different latency
 * sources are monitored, like disk I/O, execution of commands, fork
 * system call, and so forth.
 *
 * ----------------------------------------------------------------------------
 *
 * Copyright (c) 2014, Salvatore Sanfilippo <antirez at gmail dot com>
 * All rights reserved.
 *
 * Redistribution and use in source and binary forms, with or without
 * modification, are permitted provided that the following conditions are met:
 *
 *   * Redistributions of source code must retain the above copyright notice,
 *     this list of conditions and the following disclaimer.
 *   * Redistributions in binary form must reproduce the above copyright
 *     notice, this list of conditions and the following disclaimer in the
 *     documentation and/or other materials provided with the distribution.
 *   * Neither the name of Redis nor the names of its contributors may be used
 *     to endorse or promote products derived from this software without
 *     specific prior written permission.
 *
 * THIS SOFTWARE IS PROVIDED BY THE COPYRIGHT HOLDERS AND CONTRIBUTORS "AS IS"
 * AND ANY EXPRESS OR IMPLIED WARRANTIES, INCLUDING, BUT NOT LIMITED TO, THE
 * IMPLIED WARRANTIES OF MERCHANTABILITY AND FITNESS FOR A PARTICULAR PURPOSE
 * ARE DISCLAIMED. IN NO EVENT SHALL THE COPYRIGHT OWNER OR CONTRIBUTORS BE
 * LIABLE FOR ANY DIRECT, INDIRECT, INCIDENTAL, SPECIAL, EXEMPLARY, OR
 * CONSEQUENTIAL DAMAGES (INCLUDING, BUT NOT LIMITED TO, PROCUREMENT OF
 * SUBSTITUTE GOODS OR SERVICES; LOSS OF USE, DATA, OR PROFITS; OR BUSINESS
 * INTERRUPTION) HOWEVER CAUSED AND ON ANY THEORY OF LIABILITY, WHETHER IN
 * CONTRACT, STRICT LIABILITY, OR TORT (INCLUDING NEGLIGENCE OR OTHERWISE)
 * ARISING IN ANY WAY OUT OF THE USE OF THIS SOFTWARE, EVEN IF ADVISED OF THE
 * POSSIBILITY OF SUCH DAMAGE.
 */

#include "server.h"

/* Dictionary type for latency events. */
int dictStringKeyCompare(void *privdata, const void *key1, const void *key2) {
    UNUSED(privdata);
    return strcmp(key1,key2) == 0;
}

uint64_t dictStringHash(const void *key) {
    return dictGenHashFunction(key, strlen(key));
}

void dictVanillaFree(void *privdata, void *val);

dictType latencyTimeSeriesDictType = {
    dictStringHash,             /* hash function */
    NULL,                       /* key dup */
    NULL,                       /* val dup */
    dictStringKeyCompare,       /* key compare */
    dictVanillaFree,            /* key destructor */
    dictVanillaFree,            /* val destructor */
    NULL                        /* allow to expand */
};

/* ------------------------- Utility functions ------------------------------ */

#ifdef __linux__
#include <sys/prctl.h>
/* Returns 1 if Transparent Huge Pages support is enabled in the kernel.
 * Otherwise (or if we are unable to check) 0 is returned. */
int THPIsEnabled(void) {
    char buf[1024];

    FILE *fp = fopen("/sys/kernel/mm/transparent_hugepage/enabled","r");
    if (!fp) return 0;
    if (fgets(buf,sizeof(buf),fp) == NULL) {
        fclose(fp);
        return 0;
    }
    fclose(fp);
    return (strstr(buf,"[always]") != NULL) ? 1 : 0;
}

/* since linux-3.5, kernel supports to set the state of the "THP disable" flag
 * for the calling thread. PR_SET_THP_DISABLE is defined in linux/prctl.h */
int THPDisable(void) {
    int ret = -EINVAL;

    if (!server.disable_thp)
        return ret;

#ifdef PR_SET_THP_DISABLE
    ret = prctl(PR_SET_THP_DISABLE, 1, 0, 0, 0);
#endif

    return ret;
}
#endif

/* Report the amount of AnonHugePages in smap, in bytes. If the return
 * value of the function is non-zero, the process is being targeted by
 * THP support, and is likely to have memory usage / latency issues. */
int THPGetAnonHugePagesSize(void) {
    return zmalloc_get_smap_bytes_by_field("AnonHugePages:",-1);
}

/* ---------------------------- Latency API --------------------------------- */

/* Latency monitor initialization. We just need to create the dictionary
<<<<<<< HEAD
 * of time series, each time series is created on demand in order to avoid
=======
 * of time series, each time serie is created on demand in order to avoid
>>>>>>> aa55bbe1
 * having a fixed list to maintain. */
void latencyMonitorInit(void) {
    server.latency_events = dictCreate(&latencyTimeSeriesDictType,NULL);
}

/* Add the specified sample to the specified time series "event".
 * This function is usually called via latencyAddSampleIfNeeded(), that
 * is a macro that only adds the sample if the latency is higher than
 * server.latency_monitor_threshold. */
void latencyAddSample(const char *event, mstime_t latency) {
    struct latencyTimeSeries *ts = dictFetchValue(server.latency_events,event);
    time_t now = time(NULL);
    int prev;

    /* Create the time series if it does not exist. */
    if (ts == NULL) {
        ts = zmalloc(sizeof(*ts));
        ts->idx = 0;
        ts->max = 0;
        memset(ts->samples,0,sizeof(ts->samples));
        dictAdd(server.latency_events,zstrdup(event),ts);
    }

    if (latency > ts->max) ts->max = latency;

    /* If the previous sample is in the same second, we update our old sample
     * if this latency is > of the old one, or just return. */
    prev = (ts->idx + LATENCY_TS_LEN - 1) % LATENCY_TS_LEN;
    if (ts->samples[prev].time == now) {
        if (latency > ts->samples[prev].latency)
            ts->samples[prev].latency = latency;
        return;
    }

    ts->samples[ts->idx].time = time(NULL);
    ts->samples[ts->idx].latency = latency;

    ts->idx++;
    if (ts->idx == LATENCY_TS_LEN) ts->idx = 0;
}

/* Reset data for the specified event, or all the events data if 'event' is
 * NULL.
 *
 * Note: this is O(N) even when event_to_reset is not NULL because makes
 * the code simpler and we have a small fixed max number of events. */
int latencyResetEvent(char *event_to_reset) {
    dictIterator *di;
    dictEntry *de;
    int resets = 0;

    di = dictGetSafeIterator(server.latency_events);
    while((de = dictNext(di)) != NULL) {
        char *event = dictGetKey(de);

        if (event_to_reset == NULL || strcasecmp(event,event_to_reset) == 0) {
            dictDelete(server.latency_events, event);
            resets++;
        }
    }
    dictReleaseIterator(di);
    return resets;
}

/* ------------------------ Latency reporting (doctor) ---------------------- */

/* Analyze the samples available for a given event and return a structure
 * populate with different metrics, average, MAD, min, max, and so forth.
 * Check latency.h definition of struct latencyStats for more info.
 * If the specified event has no elements the structure is populate with
 * zero values. */
void analyzeLatencyForEvent(char *event, struct latencyStats *ls) {
    struct latencyTimeSeries *ts = dictFetchValue(server.latency_events,event);
    int j;
    uint64_t sum;

    ls->all_time_high = ts ? ts->max : 0;
    ls->avg = 0;
    ls->min = 0;
    ls->max = 0;
    ls->mad = 0;
    ls->samples = 0;
    ls->period = 0;
    if (!ts) return;

    /* First pass, populate everything but the MAD. */
    sum = 0;
    for (j = 0; j < LATENCY_TS_LEN; j++) {
        if (ts->samples[j].time == 0) continue;
        ls->samples++;
        if (ls->samples == 1) {
            ls->min = ls->max = ts->samples[j].latency;
        } else {
            if (ls->min > ts->samples[j].latency)
                ls->min = ts->samples[j].latency;
            if (ls->max < ts->samples[j].latency)
                ls->max = ts->samples[j].latency;
        }
        sum += ts->samples[j].latency;

        /* Track the oldest event time in ls->period. */
        if (ls->period == 0 || ts->samples[j].time < ls->period)
            ls->period = ts->samples[j].time;
    }

    /* So far avg is actually the sum of the latencies, and period is
     * the oldest event time. We need to make the first an average and
     * the second a range of seconds. */
    if (ls->samples) {
        ls->avg = sum / ls->samples;
        ls->period = time(NULL) - ls->period;
        if (ls->period == 0) ls->period = 1;
    }

    /* Second pass, compute MAD. */
    sum = 0;
    for (j = 0; j < LATENCY_TS_LEN; j++) {
        int64_t delta;

        if (ts->samples[j].time == 0) continue;
        delta = (int64_t)ls->avg - ts->samples[j].latency;
        if (delta < 0) delta = -delta;
        sum += delta;
    }
    if (ls->samples) ls->mad = sum / ls->samples;
}

/* Create a human readable report of latency events for this Redis instance. */
sds createLatencyReport(void) {
    sds report = sdsempty();
    int advise_better_vm = 0;       /* Better virtual machines. */
    int advise_slowlog_enabled = 0; /* Enable slowlog. */
    int advise_slowlog_tuning = 0;  /* Reconfigure slowlog. */
    int advise_slowlog_inspect = 0; /* Check your slowlog. */
    int advise_disk_contention = 0; /* Try to lower disk contention. */
    int advise_scheduler = 0;       /* Intrinsic latency. */
    int advise_data_writeback = 0;  /* data=writeback. */
    int advise_no_appendfsync = 0;  /* don't fsync during rewrites. */
    int advise_local_disk = 0;      /* Avoid remote disks. */
    int advise_ssd = 0;             /* Use an SSD drive. */
    int advise_write_load_info = 0; /* Print info about AOF and write load. */
    int advise_hz = 0;              /* Use higher HZ. */
    int advise_large_objects = 0;   /* Deletion of large objects. */
    int advise_mass_eviction = 0;   /* Avoid mass eviction of keys. */
    int advise_relax_fsync_policy = 0; /* appendfsync always is slow. */
    int advise_disable_thp = 0;     /* AnonHugePages detected. */
    int advices = 0;

    /* Return ASAP if the latency engine is disabled and it looks like it
     * was never enabled so far. */
    if (dictSize(server.latency_events) == 0 &&
        server.latency_monitor_threshold == 0)
    {
        report = sdscat(report,"I'm sorry, Dave, I can't do that. Latency monitoring is disabled in this Redis instance. You may use \"CONFIG SET latency-monitor-threshold <milliseconds>.\" in order to enable it. If we weren't in a deep space mission I'd suggest to take a look at http://redis.io/topics/latency-monitor.\n");
        return report;
    }

    /* Show all the events stats and add for each event some event-related
     * comment depending on the values. */
    dictIterator *di;
    dictEntry *de;
    int eventnum = 0;

    di = dictGetSafeIterator(server.latency_events);
    while((de = dictNext(di)) != NULL) {
        char *event = dictGetKey(de);
        struct latencyTimeSeries *ts = dictGetVal(de);
        struct latencyStats ls;

        if (ts == NULL) continue;
        eventnum++;
        if (eventnum == 1) {
            report = sdscat(report,"Dave, I have observed latency spikes in this Redis instance. You don't mind talking about it, do you Dave?\n\n");
        }
        analyzeLatencyForEvent(event,&ls);

        report = sdscatprintf(report,
            "%d. %s: %d latency spikes (average %lums, mean deviation %lums, period %.2f sec). Worst all time event %lums.",
            eventnum, event,
            ls.samples,
            (unsigned long) ls.avg,
            (unsigned long) ls.mad,
            (double) ls.period/ls.samples,
            (unsigned long) ts->max);

        /* Fork */
        if (!strcasecmp(event,"fork")) {
            char *fork_quality;
            if (server.stat_fork_rate < 10) {
                fork_quality = "terrible";
                advise_better_vm = 1;
                advices++;
            } else if (server.stat_fork_rate < 25) {
                fork_quality = "poor";
                advise_better_vm = 1;
                advices++;
            } else if (server.stat_fork_rate < 100) {
                fork_quality = "good";
            } else {
                fork_quality = "excellent";
            }
            report = sdscatprintf(report,
                " Fork rate is %.2f GB/sec (%s).", server.stat_fork_rate,
                fork_quality);
        }

        /* Potentially commands. */
        if (!strcasecmp(event,"command")) {
            if (server.slowlog_log_slower_than < 0) {
                advise_slowlog_enabled = 1;
                advices++;
            } else if (server.slowlog_log_slower_than/1000 >
                       server.latency_monitor_threshold)
            {
                advise_slowlog_tuning = 1;
                advices++;
            }
            advise_slowlog_inspect = 1;
            advise_large_objects = 1;
            advices += 2;
        }

        /* fast-command. */
        if (!strcasecmp(event,"fast-command")) {
            advise_scheduler = 1;
            advices++;
        }

        /* AOF and I/O. */
        if (!strcasecmp(event,"aof-write-pending-fsync")) {
            advise_local_disk = 1;
            advise_disk_contention = 1;
            advise_ssd = 1;
            advise_data_writeback = 1;
            advices += 4;
        }

        if (!strcasecmp(event,"aof-write-active-child")) {
            advise_no_appendfsync = 1;
            advise_data_writeback = 1;
            advise_ssd = 1;
            advices += 3;
        }

        if (!strcasecmp(event,"aof-write-alone")) {
            advise_local_disk = 1;
            advise_data_writeback = 1;
            advise_ssd = 1;
            advices += 3;
        }

        if (!strcasecmp(event,"aof-fsync-always")) {
            advise_relax_fsync_policy = 1;
            advices++;
        }

        if (!strcasecmp(event,"aof-fstat") ||
            !strcasecmp(event,"rdb-unlink-temp-file")) {
            advise_disk_contention = 1;
            advise_local_disk = 1;
            advices += 2;
        }

        if (!strcasecmp(event,"aof-rewrite-diff-write") ||
            !strcasecmp(event,"aof-rename")) {
            advise_write_load_info = 1;
            advise_data_writeback = 1;
            advise_ssd = 1;
            advise_local_disk = 1;
            advices += 4;
        }

        /* Expire cycle. */
        if (!strcasecmp(event,"expire-cycle")) {
            advise_hz = 1;
            advise_large_objects = 1;
            advices += 2;
        }

        /* Eviction cycle. */
        if (!strcasecmp(event,"eviction-del")) {
            advise_large_objects = 1;
            advices++;
        }

        if (!strcasecmp(event,"eviction-cycle")) {
            advise_mass_eviction = 1;
            advices++;
        }

        report = sdscatlen(report,"\n",1);
    }
    dictReleaseIterator(di);

    /* Add non event based advices. */
    if (THPGetAnonHugePagesSize() > 0) {
        advise_disable_thp = 1;
        advices++;
    }

    if (eventnum == 0 && advices == 0) {
        report = sdscat(report,"Dave, no latency spike was observed during the lifetime of this Redis instance, not in the slightest bit. I honestly think you ought to sit down calmly, take a stress pill, and think things over.\n");
    } else if (eventnum > 0 && advices == 0) {
        report = sdscat(report,"\nWhile there are latency events logged, I'm not able to suggest any easy fix. Please use the Redis community to get some help, providing this report in your help request.\n");
    } else {
        /* Add all the suggestions accumulated so far. */

        /* Better VM. */
        report = sdscat(report,"\nI have a few advices for you:\n\n");
        if (advise_better_vm) {
            report = sdscat(report,"- If you are using a virtual machine, consider upgrading it with a faster one using a hypervisior that provides less latency during fork() calls. Xen is known to have poor fork() performance. Even in the context of the same VM provider, certain kinds of instances can execute fork faster than others.\n");
        }

        /* Slow log. */
        if (advise_slowlog_enabled) {
            report = sdscatprintf(report,"- There are latency issues with potentially slow commands you are using. Try to enable the Slow Log Redis feature using the command 'CONFIG SET slowlog-log-slower-than %llu'. If the Slow log is disabled Redis is not able to log slow commands execution for you.\n", (unsigned long long)server.latency_monitor_threshold*1000);
        }

        if (advise_slowlog_tuning) {
            report = sdscatprintf(report,"- Your current Slow Log configuration only logs events that are slower than your configured latency monitor threshold. Please use 'CONFIG SET slowlog-log-slower-than %llu'.\n", (unsigned long long)server.latency_monitor_threshold*1000);
        }

        if (advise_slowlog_inspect) {
            report = sdscat(report,"- Check your Slow Log to understand what are the commands you are running which are too slow to execute. Please check http://redis.io/commands/slowlog for more information.\n");
        }

        /* Intrinsic latency. */
        if (advise_scheduler) {
            report = sdscat(report,"- The system is slow to execute Redis code paths not containing system calls. This usually means the system does not provide Redis CPU time to run for long periods. You should try to:\n"
            "  1) Lower the system load.\n"
            "  2) Use a computer / VM just for Redis if you are running other software in the same system.\n"
            "  3) Check if you have a \"noisy neighbour\" problem.\n"
            "  4) Check with 'redis-cli --intrinsic-latency 100' what is the intrinsic latency in your system.\n"
            "  5) Check if the problem is allocator-related by recompiling Redis with MALLOC=libc, if you are using Jemalloc. However this may create fragmentation problems.\n");
        }

        /* AOF / Disk latency. */
        if (advise_local_disk) {
            report = sdscat(report,"- It is strongly advised to use local disks for persistence, especially if you are using AOF. Remote disks provided by platform-as-a-service providers are known to be slow.\n");
        }

        if (advise_ssd) {
            report = sdscat(report,"- SSD disks are able to reduce fsync latency, and total time needed for snapshotting and AOF log rewriting (resulting in smaller memory usage and smaller final AOF rewrite buffer flushes). With extremely high write load SSD disks can be a good option. However Redis should perform reasonably with high load using normal disks. Use this advice as a last resort.\n");
        }

        if (advise_data_writeback) {
            report = sdscat(report,"- Mounting ext3/4 filesystems with data=writeback can provide a performance boost compared to data=ordered, however this mode of operation provides less guarantees, and sometimes it can happen that after a hard crash the AOF file will have a half-written command at the end and will require to be repaired before Redis restarts.\n");
        }

        if (advise_disk_contention) {
            report = sdscat(report,"- Try to lower the disk contention. This is often caused by other disk intensive processes running in the same computer (including other Redis instances).\n");
        }

        if (advise_no_appendfsync) {
            report = sdscat(report,"- Assuming from the point of view of data safety this is viable in your environment, you could try to enable the 'no-appendfsync-on-rewrite' option, so that fsync will not be performed while there is a child rewriting the AOF file or producing an RDB file (the moment where there is high disk contention).\n");
        }

        if (advise_relax_fsync_policy && server.aof_fsync == AOF_FSYNC_ALWAYS) {
            report = sdscat(report,"- Your fsync policy is set to 'always'. It is very hard to get good performances with such a setup, if possible try to relax the fsync policy to 'onesec'.\n");
        }

        if (advise_write_load_info) {
            report = sdscat(report,"- Latency during the AOF atomic rename operation or when the final difference is flushed to the AOF file at the end of the rewrite, sometimes is caused by very high write load, causing the AOF buffer to get very large. If possible try to send less commands to accomplish the same work, or use Lua scripts to group multiple operations into a single EVALSHA call.\n");
        }

        if (advise_hz && server.hz < 100) {
            report = sdscat(report,"- In order to make the Redis keys expiring process more incremental, try to set the 'hz' configuration parameter to 100 using 'CONFIG SET hz 100'.\n");
        }

        if (advise_large_objects) {
            report = sdscat(report,"- Deleting, expiring or evicting (because of maxmemory policy) large objects is a blocking operation. If you have very large objects that are often deleted, expired, or evicted, try to fragment those objects into multiple smaller objects.\n");
        }

        if (advise_mass_eviction) {
            report = sdscat(report,"- Sudden changes to the 'maxmemory' setting via 'CONFIG SET', or allocation of large objects via sets or sorted sets intersections, STORE option of SORT, Redis Cluster large keys migrations (RESTORE command), may create sudden memory pressure forcing the server to block trying to evict keys. \n");
        }

        if (advise_disable_thp) {
            report = sdscat(report,"- I detected a non zero amount of anonymous huge pages used by your process. This creates very serious latency events in different conditions, especially when Redis is persisting on disk. To disable THP support use the command 'echo never > /sys/kernel/mm/transparent_hugepage/enabled', make sure to also add it into /etc/rc.local so that the command will be executed again after a reboot. Note that even if you have already disabled THP, you still need to restart the Redis process to get rid of the huge pages already created.\n");
        }
    }

    return report;
}

/* ---------------------- Latency command implementation -------------------- */

/* latencyCommand() helper to produce a time-delay reply for all the samples
 * in memory for the specified time series. */
void latencyCommandReplyWithSamples(client *c, struct latencyTimeSeries *ts) {
    void *replylen = addReplyDeferredLen(c);
    int samples = 0, j;

    for (j = 0; j < LATENCY_TS_LEN; j++) {
        int i = (ts->idx + j) % LATENCY_TS_LEN;

        if (ts->samples[i].time == 0) continue;
        addReplyArrayLen(c,2);
        addReplyLongLong(c,ts->samples[i].time);
        addReplyLongLong(c,ts->samples[i].latency);
        samples++;
    }
    setDeferredArrayLen(c,replylen,samples);
}

/* latencyCommand() helper to produce the reply for the LATEST subcommand,
 * listing the last latency sample for every event type registered so far. */
void latencyCommandReplyWithLatestEvents(client *c) {
    dictIterator *di;
    dictEntry *de;

    addReplyArrayLen(c,dictSize(server.latency_events));
    di = dictGetIterator(server.latency_events);
    while((de = dictNext(di)) != NULL) {
        char *event = dictGetKey(de);
        struct latencyTimeSeries *ts = dictGetVal(de);
        int last = (ts->idx + LATENCY_TS_LEN - 1) % LATENCY_TS_LEN;

        addReplyArrayLen(c,4);
        addReplyBulkCString(c,event);
        addReplyLongLong(c,ts->samples[last].time);
        addReplyLongLong(c,ts->samples[last].latency);
        addReplyLongLong(c,ts->max);
    }
    dictReleaseIterator(di);
}

#define LATENCY_GRAPH_COLS 80
sds latencyCommandGenSparkeline(char *event, struct latencyTimeSeries *ts) {
    int j;
    struct sequence *seq = createSparklineSequence();
    sds graph = sdsempty();
    uint32_t min = 0, max = 0;

    for (j = 0; j < LATENCY_TS_LEN; j++) {
        int i = (ts->idx + j) % LATENCY_TS_LEN;
        int elapsed;
        char buf[64];

        if (ts->samples[i].time == 0) continue;
        /* Update min and max. */
        if (seq->length == 0) {
            min = max = ts->samples[i].latency;
        } else {
            if (ts->samples[i].latency > max) max = ts->samples[i].latency;
            if (ts->samples[i].latency < min) min = ts->samples[i].latency;
        }
        /* Use as label the number of seconds / minutes / hours / days
         * ago the event happened. */
        elapsed = time(NULL) - ts->samples[i].time;
        if (elapsed < 60)
            snprintf(buf,sizeof(buf),"%ds",elapsed);
        else if (elapsed < 3600)
            snprintf(buf,sizeof(buf),"%dm",elapsed/60);
        else if (elapsed < 3600*24)
            snprintf(buf,sizeof(buf),"%dh",elapsed/3600);
        else
            snprintf(buf,sizeof(buf),"%dd",elapsed/(3600*24));
        sparklineSequenceAddSample(seq,ts->samples[i].latency,buf);
    }

    graph = sdscatprintf(graph,
        "%s - high %lu ms, low %lu ms (all time high %lu ms)\n", event,
        (unsigned long) max, (unsigned long) min, (unsigned long) ts->max);
    for (j = 0; j < LATENCY_GRAPH_COLS; j++)
        graph = sdscatlen(graph,"-",1);
    graph = sdscatlen(graph,"\n",1);
    graph = sparklineRender(graph,seq,LATENCY_GRAPH_COLS,4,SPARKLINE_FILL);
    freeSparklineSequence(seq);
    return graph;
}

/* LATENCY command implementations.
 *
 * LATENCY HISTORY: return time-latency samples for the specified event.
 * LATENCY LATEST: return the latest latency for all the events classes.
 * LATENCY DOCTOR: returns a human readable analysis of instance latency.
 * LATENCY GRAPH: provide an ASCII graph of the latency of the specified event.
 * LATENCY RESET: reset data of a specified event or all the data if no event provided.
 */
void latencyCommand(client *c) {
    struct latencyTimeSeries *ts;

    if (!strcasecmp(c->argv[1]->ptr,"history") && c->argc == 3) {
        /* LATENCY HISTORY <event> */
        ts = dictFetchValue(server.latency_events,c->argv[2]->ptr);
        if (ts == NULL) {
            addReplyArrayLen(c,0);
        } else {
            latencyCommandReplyWithSamples(c,ts);
        }
    } else if (!strcasecmp(c->argv[1]->ptr,"graph") && c->argc == 3) {
        /* LATENCY GRAPH <event> */
        sds graph;
        dictEntry *de;
        char *event;

        de = dictFind(server.latency_events,c->argv[2]->ptr);
        if (de == NULL) goto nodataerr;
        ts = dictGetVal(de);
        event = dictGetKey(de);

        graph = latencyCommandGenSparkeline(event,ts);
        addReplyVerbatim(c,graph,sdslen(graph),"txt");
        sdsfree(graph);
    } else if (!strcasecmp(c->argv[1]->ptr,"latest") && c->argc == 2) {
        /* LATENCY LATEST */
        latencyCommandReplyWithLatestEvents(c);
    } else if (!strcasecmp(c->argv[1]->ptr,"doctor") && c->argc == 2) {
        /* LATENCY DOCTOR */
        sds report = createLatencyReport();

        addReplyVerbatim(c,report,sdslen(report),"txt");
        sdsfree(report);
    } else if (!strcasecmp(c->argv[1]->ptr,"reset") && c->argc >= 2) {
        /* LATENCY RESET */
        if (c->argc == 2) {
            addReplyLongLong(c,latencyResetEvent(NULL));
        } else {
            int j, resets = 0;

            for (j = 2; j < c->argc; j++)
                resets += latencyResetEvent(c->argv[j]->ptr);
            addReplyLongLong(c,resets);
        }
    } else if (!strcasecmp(c->argv[1]->ptr,"help") && c->argc == 2) {
        const char *help[] = {
"DOCTOR",
"    Return a human readable latency analysis report.",
"GRAPH <event>",
"    Return an ASCII latency graph for the <event> class.",
"HISTORY <event>",
"    Return time-latency samples for the <event> class.",
"LATEST",
"    Return the latest latency samples for all events.",
"RESET [<event> ...]",
"    Reset latency data of one or more <event> classes.",
"    (default: reset all data for all event classes)",
NULL
        };
        addReplyHelp(c, help);
    } else {
        addReplySubcommandSyntaxError(c);
    }
    return;

nodataerr:
    /* Common error when the user asks for an event we have no latency
     * information about. */
    addReplyErrorFormat(c,
        "No samples available for event '%s'", (char*) c->argv[2]->ptr);
}
<|MERGE_RESOLUTION|>--- conflicted
+++ resolved
@@ -53,14 +53,12 @@
     NULL,                       /* val dup */
     dictStringKeyCompare,       /* key compare */
     dictVanillaFree,            /* key destructor */
-    dictVanillaFree,            /* val destructor */
-    NULL                        /* allow to expand */
+    dictVanillaFree             /* val destructor */
 };
 
 /* ------------------------- Utility functions ------------------------------ */
 
 #ifdef __linux__
-#include <sys/prctl.h>
 /* Returns 1 if Transparent Huge Pages support is enabled in the kernel.
  * Otherwise (or if we are unable to check) 0 is returned. */
 int THPIsEnabled(void) {
@@ -73,22 +71,7 @@
         return 0;
     }
     fclose(fp);
-    return (strstr(buf,"[always]") != NULL) ? 1 : 0;
-}
-
-/* since linux-3.5, kernel supports to set the state of the "THP disable" flag
- * for the calling thread. PR_SET_THP_DISABLE is defined in linux/prctl.h */
-int THPDisable(void) {
-    int ret = -EINVAL;
-
-    if (!server.disable_thp)
-        return ret;
-
-#ifdef PR_SET_THP_DISABLE
-    ret = prctl(PR_SET_THP_DISABLE, 1, 0, 0, 0);
-#endif
-
-    return ret;
+    return (strstr(buf,"[never]") == NULL) ? 1 : 0;
 }
 #endif
 
@@ -102,11 +85,7 @@
 /* ---------------------------- Latency API --------------------------------- */
 
 /* Latency monitor initialization. We just need to create the dictionary
-<<<<<<< HEAD
- * of time series, each time series is created on demand in order to avoid
-=======
  * of time series, each time serie is created on demand in order to avoid
->>>>>>> aa55bbe1
  * having a fixed list to maintain. */
 void latencyMonitorInit(void) {
     server.latency_events = dictCreate(&latencyTimeSeriesDictType,NULL);
@@ -175,7 +154,7 @@
 
 /* Analyze the samples available for a given event and return a structure
  * populate with different metrics, average, MAD, min, max, and so forth.
- * Check latency.h definition of struct latencyStats for more info.
+ * Check latency.h definition of struct latenctStat for more info.
  * If the specified event has no elements the structure is populate with
  * zero values. */
 void analyzeLatencyForEvent(char *event, struct latencyStats *ls) {
@@ -364,7 +343,7 @@
         }
 
         if (!strcasecmp(event,"aof-fstat") ||
-            !strcasecmp(event,"rdb-unlink-temp-file")) {
+            !strcasecmp(event,"rdb-unlik-temp-file")) {
             advise_disk_contention = 1;
             advise_local_disk = 1;
             advices += 2;
@@ -417,7 +396,7 @@
         /* Better VM. */
         report = sdscat(report,"\nI have a few advices for you:\n\n");
         if (advise_better_vm) {
-            report = sdscat(report,"- If you are using a virtual machine, consider upgrading it with a faster one using a hypervisior that provides less latency during fork() calls. Xen is known to have poor fork() performance. Even in the context of the same VM provider, certain kinds of instances can execute fork faster than others.\n");
+            report = sdscat(report,"- If you are using a virtual machine, consider upgrading it with a faster one using an hypervisior that provides less latency during fork() calls. Xen is known to have poor fork() performance. Even in the context of the same VM provider, certain kinds of instances can execute fork faster than others.\n");
         }
 
         /* Slow log. */
@@ -437,7 +416,7 @@
         if (advise_scheduler) {
             report = sdscat(report,"- The system is slow to execute Redis code paths not containing system calls. This usually means the system does not provide Redis CPU time to run for long periods. You should try to:\n"
             "  1) Lower the system load.\n"
-            "  2) Use a computer / VM just for Redis if you are running other software in the same system.\n"
+            "  2) Use a computer / VM just for Redis if you are running other softawre in the same system.\n"
             "  3) Check if you have a \"noisy neighbour\" problem.\n"
             "  4) Check with 'redis-cli --intrinsic-latency 100' what is the intrinsic latency in your system.\n"
             "  5) Check if the problem is allocator-related by recompiling Redis with MALLOC=libc, if you are using Jemalloc. However this may create fragmentation problems.\n");
@@ -453,7 +432,7 @@
         }
 
         if (advise_data_writeback) {
-            report = sdscat(report,"- Mounting ext3/4 filesystems with data=writeback can provide a performance boost compared to data=ordered, however this mode of operation provides less guarantees, and sometimes it can happen that after a hard crash the AOF file will have a half-written command at the end and will require to be repaired before Redis restarts.\n");
+            report = sdscat(report,"- Mounting ext3/4 filesystems with data=writeback can provide a performance boost compared to data=ordered, however this mode of operation provides less guarantees, and sometimes it can happen that after a hard crash the AOF file will have an half-written command at the end and will require to be repaired before Redis restarts.\n");
         }
 
         if (advise_disk_contention) {
@@ -588,6 +567,16 @@
  * LATENCY RESET: reset data of a specified event or all the data if no event provided.
  */
 void latencyCommand(client *c) {
+    const char *help[] = {
+"DOCTOR              -- Returns a human readable latency analysis report.",
+"GRAPH   <event>     -- Returns an ASCII latency graph for the event class.",
+"HISTORY <event>     -- Returns time-latency samples for the event class.",
+"LATEST              -- Returns the latest latency samples for all events.",
+"RESET   [event ...] -- Resets latency data of one or more event classes.",
+"                       (default: reset all data for all event classes)",
+"HELP                -- Prints this help.",
+NULL
+    };
     struct latencyTimeSeries *ts;
 
     if (!strcasecmp(c->argv[1]->ptr,"history") && c->argc == 3) {
@@ -632,21 +621,7 @@
                 resets += latencyResetEvent(c->argv[j]->ptr);
             addReplyLongLong(c,resets);
         }
-    } else if (!strcasecmp(c->argv[1]->ptr,"help") && c->argc == 2) {
-        const char *help[] = {
-"DOCTOR",
-"    Return a human readable latency analysis report.",
-"GRAPH <event>",
-"    Return an ASCII latency graph for the <event> class.",
-"HISTORY <event>",
-"    Return time-latency samples for the <event> class.",
-"LATEST",
-"    Return the latest latency samples for all events.",
-"RESET [<event> ...]",
-"    Reset latency data of one or more <event> classes.",
-"    (default: reset all data for all event classes)",
-NULL
-        };
+    } else if (!strcasecmp(c->argv[1]->ptr,"help") && c->argc >= 2) {
         addReplyHelp(c, help);
     } else {
         addReplySubcommandSyntaxError(c);
