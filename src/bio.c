/* Background I/O service for Redis.
 *
 * This file implements operations that we need to perform in the background.
 * Currently there is only a single operation, that is a background close(2)
 * system call. This is needed as when the process is the last owner of a
 * reference to a file closing it means unlinking it, and the deletion of the
 * file is slow, blocking the server.
 *
 * In the future we'll either continue implementing new things we need or
 * we'll switch to libeio. However there are probably long term uses for this
 * file as we may want to put here Redis specific background tasks (for instance
 * it is not impossible that we'll need a non blocking FLUSHDB/FLUSHALL
 * implementation).
 *
 * DESIGN
 * ------
 *
 * The design is trivial, we have a structure representing a job to perform
 * and a different thread and job queue for every job type.
 * Every thread waits for new jobs in its queue, and process every job
 * sequentially.
 *
 * Jobs of the same type are guaranteed to be processed from the least
 * recently inserted to the most recently inserted (older jobs processed
 * first).
 *
 * Currently there is no way for the creator of the job to be notified about
 * the completion of the operation, this will only be added when/if needed.
 *
 * ----------------------------------------------------------------------------
 *
 * Copyright (c) 2009-2012, Salvatore Sanfilippo <antirez at gmail dot com>
 * All rights reserved.
 *
 * Redistribution and use in source and binary forms, with or without
 * modification, are permitted provided that the following conditions are met:
 *
 *   * Redistributions of source code must retain the above copyright notice,
 *     this list of conditions and the following disclaimer.
 *   * Redistributions in binary form must reproduce the above copyright
 *     notice, this list of conditions and the following disclaimer in the
 *     documentation and/or other materials provided with the distribution.
 *   * Neither the name of Redis nor the names of its contributors may be used
 *     to endorse or promote products derived from this software without
 *     specific prior written permission.
 *
 * THIS SOFTWARE IS PROVIDED BY THE COPYRIGHT HOLDERS AND CONTRIBUTORS "AS IS"
 * AND ANY EXPRESS OR IMPLIED WARRANTIES, INCLUDING, BUT NOT LIMITED TO, THE
 * IMPLIED WARRANTIES OF MERCHANTABILITY AND FITNESS FOR A PARTICULAR PURPOSE
 * ARE DISCLAIMED. IN NO EVENT SHALL THE COPYRIGHT OWNER OR CONTRIBUTORS BE
 * LIABLE FOR ANY DIRECT, INDIRECT, INCIDENTAL, SPECIAL, EXEMPLARY, OR
 * CONSEQUENTIAL DAMAGES (INCLUDING, BUT NOT LIMITED TO, PROCUREMENT OF
 * SUBSTITUTE GOODS OR SERVICES; LOSS OF USE, DATA, OR PROFITS; OR BUSINESS
 * INTERRUPTION) HOWEVER CAUSED AND ON ANY THEORY OF LIABILITY, WHETHER IN
 * CONTRACT, STRICT LIABILITY, OR TORT (INCLUDING NEGLIGENCE OR OTHERWISE)
 * ARISING IN ANY WAY OUT OF THE USE OF THIS SOFTWARE, EVEN IF ADVISED OF THE
 * POSSIBILITY OF SUCH DAMAGE.
 */


#include "server.h"
#include "bio.h"

static pthread_t bio_threads[BIO_NUM_OPS];
static pthread_mutex_t bio_mutex[BIO_NUM_OPS];
static pthread_cond_t bio_newjob_cond[BIO_NUM_OPS];
static pthread_cond_t bio_step_cond[BIO_NUM_OPS];
static list *bio_jobs[BIO_NUM_OPS];
/* The following array is used to hold the number of pending jobs for every
 * OP type. This allows us to export the bioPendingJobsOfType() API that is
 * useful when the main thread wants to perform some operation that may involve
 * objects shared with the background thread. The main thread will just wait
 * that there are no longer jobs of this type to be executed before performing
 * the sensible operation. This data is also useful for reporting.
 * 每种后台线程待执行的任务数量
 * */
static unsigned long long bio_pending[BIO_NUM_OPS];

/* This structure represents a background Job. It is only used locally to this
 * file as the API does not expose the internals at all. */
struct bio_job {
    time_t time; /* Time at which the job was created. */
    /* Job specific arguments pointers. If we need to pass more than three
     * arguments we can just pass a pointer to a structure or alike. */
    void *arg1, *arg2, *arg3;
};

void *bioProcessBackgroundJobs(void *arg);
void lazyfreeFreeObjectFromBioThread(robj *o);
void lazyfreeFreeDatabaseFromBioThread(dict *ht1, dict *ht2);
void lazyfreeFreeSlotsMapFromBioThread(zskiplist *sl);

/* Make sure we have enough stack to perform all the things we do in the
 * main thread. */
#define REDIS_THREAD_STACK_SIZE (1024*1024*4)

/* Initialize the background system, spawning the thread.
 * 初始化后台系统 并生成大量线程
 * */
void bioInit(void) {
    pthread_attr_t attr;
    pthread_t thread;
    size_t stacksize;
    int j;

    /* Initialization of state vars and objects */
    for (j = 0; j < BIO_NUM_OPS; j++) {
        // 初始化线程锁/条件对象
        pthread_mutex_init(&bio_mutex[j],NULL);
        pthread_cond_init(&bio_newjob_cond[j],NULL);
        pthread_cond_init(&bio_step_cond[j],NULL);
        // 这应该是每个线程要执行的任务
        bio_jobs[j] = listCreate();
        bio_pending[j] = 0;
    }

    /* Set the stack size as by default it may be small in some system
     * 在使用attr之前 需要进行初始化 内部的属性是由操作系统决定的
     * */
    pthread_attr_init(&attr);
    // 之前通过init方法已经设置了线程的基本属性 现在尝试获取线程栈长度
    pthread_attr_getstacksize(&attr,&stacksize);
    // 代表在某些系统下可能没有栈长度 这里要设置一个默认值
    if (!stacksize) stacksize = 1; /* The world is full of Solaris Fixes */
    // 将线程栈扩充到某个值
    while (stacksize < REDIS_THREAD_STACK_SIZE) stacksize *= 2;
    pthread_attr_setstacksize(&attr, stacksize);

    /* Ready to spawn our threads. We use the single argument the thread
     * function accepts in order to pass the job ID the thread is
     * responsible of.
     * 开始创建线程
     * */
    for (j = 0; j < BIO_NUM_OPS; j++) {
        void *arg = (void*)(unsigned long) j;
        // 可以看到创建线程时 要传入一个thread_attr对象 该线程会基于该属性对象初始化  比如线程的栈大小
        // bioProcessBackgroundJobs 对应每条线程执行的任务
        // arg对应运行函数的参数  可以看到这里的参数实际上就是线程对于线程组的下标
        // 在调用create方法后 会立即执行函数
        if (pthread_create(&thread,&attr,bioProcessBackgroundJobs,arg) != 0) {
            serverLog(LL_WARNING,"Fatal: Can't initialize Background Jobs.");
            exit(1);
        }
        bio_threads[j] = thread;
    }
}

/**
 * 在后台线程中添加一个aof文件刷盘任务
 * @param type
 * @param arg1
 * @param arg2
 * @param arg3
 */
void bioCreateBackgroundJob(int type, void *arg1, void *arg2, void *arg3) {
    struct bio_job *job = zmalloc(sizeof(*job));

    job->time = time(NULL);
    job->arg1 = arg1;
    job->arg2 = arg2;
    job->arg3 = arg3;
    pthread_mutex_lock(&bio_mutex[type]);
    listAddNodeTail(bio_jobs[type],job);
    bio_pending[type]++;
    // 因为添加了新的job 通知正在等待的job
    pthread_cond_signal(&bio_newjob_cond[type]);
    pthread_mutex_unlock(&bio_mutex[type]);
}

/**
 * redis在对server进行初始化的时候 会开启一组后台线程 (默认是3条)
 * @param arg
 * @return
 */
void *bioProcessBackgroundJobs(void *arg) {
    // 每个job对象内部有一个time属性 以及3个void指针
    struct bio_job *job;

    // 对应bio线程的下标 默认0～2 每个线程应该专门用于做一件事
    unsigned long type = (unsigned long) arg;
    sigset_t sigset;

    /* Check that the type is within the right interval. */
    if (type >= BIO_NUM_OPS) {
        serverLog(LL_WARNING,
            "Warning: bio thread started with wrong type %lu",type);
        return NULL;
    }


    // 从这里就可以看到redis的3条后台线程 分别用于关闭文件/aof的异步持久化/内存释放
    switch (type) {
    case BIO_CLOSE_FILE:
        redis_set_thread_title("bio_close_file");
        break;
    case BIO_AOF_FSYNC:
        redis_set_thread_title("bio_aof_fsync");
        break;
    case BIO_LAZY_FREE:
        redis_set_thread_title("bio_lazy_free");
        break;
    }

    // 设置cpu亲和性 也就是让一个进程尽可能的一直在某个cpu上运行
    redisSetCpuAffinity(server.bio_cpulist);

<<<<<<< HEAD
    /* Make the thread killable at any time, so that bioKillThreads()
     * can work reliably.
     * 代表本线程支持处理关闭信号
     * 是配合 pthread_cancel使用的 pthread_cancel会向该线程发起一个关闭信号 但是该函数只关心是否发送成功 而不在意线程处理结果。至于线程会如何处理信号是由线程自己定义的
     * 如果此时线程的cancelState为disable 关闭信号并不会丢失 而是存储在一个队列中 当线程修改cancel状态为
     * */
    pthread_setcancelstate(PTHREAD_CANCEL_ENABLE, NULL);
    // 这里是定义取消的方式 存在2种取消方式
    // 1.PTHREAD_CANCEL_DEFERRED 此时线程在收到取消事件后不会立即取消，而是会等到执行在一个取消点 cancellation point 很多函数就是取消点函数，在执行完这些函数后
    // 认为线程可以被安全的关闭
    // 2.PTHREAD_CANCEL_ASYNCHRONOUS 立即关闭线程 但是此时线程任务可能处于不确定的状态
    pthread_setcanceltype(PTHREAD_CANCEL_ASYNCHRONOUS, NULL);
=======
    makeThreadKillable();
>>>>>>> f86385f7

    // 对本线程上锁
    pthread_mutex_lock(&bio_mutex[type]);
    /* Block SIGALRM so we are sure that only the main thread will
     * receive the watchdog signal.
     * 初始化信号集 之后加入一个指定的信号
     * */
    sigemptyset(&sigset);
    // 看来是通过这个 watchdog 来产生SIGALRM信号 并且不希望bio线程被影响
    sigaddset(&sigset, SIGALRM);
    // 使得当前线程屏蔽该信号集中的信号
    if (pthread_sigmask(SIG_BLOCK, &sigset, NULL))
        serverLog(LL_WARNING,
            "Warning: can't mask SIGALRM in bio.c thread: %s", strerror(errno));

    // 每个线程都是在自旋执行某个任务
    while(1) {
        listNode *ln;

        /* The loop always starts with the lock hold.
         * 这些线程是从队列中读取任务并执行的 有点像线程池中worker拉取阻塞队列的套路
         * */
        if (listLength(bio_jobs[type]) == 0) {
            // 代表阻塞当前线程直到队列中插入了新的任务
            pthread_cond_wait(&bio_newjob_cond[type],&bio_mutex[type]);
            continue;
        }
        /* Pop the job from the queue. */
        ln = listFirst(bio_jobs[type]);
        job = ln->value;
        /* It is now possible to unlock the background system as we know have
         * a stand alone job structure to process.
         * TODO 这里为什么要解锁 以及线程为什么在创建后要上锁
         * */
        pthread_mutex_unlock(&bio_mutex[type]);

        /* Process the job accordingly to its type. */
        // 按照类型做不同的逻辑
        // TODO 为什么这些任务不放在主线程中执行呢 推测是io操作比较耗时 而redis本身是单工作线程模型，不希望这些io操作阻塞主线程 降低响应度吧
        if (type == BIO_CLOSE_FILE) {
            // arg1应该就是文件句柄
            close((long)job->arg1);
        } else if (type == BIO_AOF_FSYNC) {
            // 执行刷盘操作
            redis_fsync((long)job->arg1);
            // 进行一些内存释放操作  TODO 内存释放操作为什么要异步执行 需要完全理解redis的插入删除逻辑后才好理解
        } else if (type == BIO_LAZY_FREE) {
            /* What we free changes depending on what arguments are set:
             * arg1 -> free the object at pointer.
             * arg2 & arg3 -> free two dictionaries (a Redis DB).
<<<<<<< HEAD
             * only arg3 -> free the skiplist. */
            // arg1 对应某个对象指针 下面这3种api应该会转发到 lazyfree.c 虽然不清楚是通过什么方式
=======
             * only arg3 -> free the radix tree. */
>>>>>>> f86385f7
            if (job->arg1)
                lazyfreeFreeObjectFromBioThread(job->arg1);
            // 释放dict内存 目前没看出跟db有什么关系   看来db就是存储在dict中
            else if (job->arg2 && job->arg3)
                lazyfreeFreeDatabaseFromBioThread(job->arg2,job->arg3);
            else if (job->arg3)
                // 就是释放 rax对象
                lazyfreeFreeSlotsMapFromBioThread(job->arg3);
        } else {
            serverPanic("Wrong job type in bioProcessBackgroundJobs().");
        }
        // 在完成任务后 释放job占用内存
        zfree(job);

        /* Lock again before reiterating the loop, if there are no longer
         * jobs to process we'll block again in pthread_cond_wait().
         * 在执行完任务后 本线程重新获取该锁
         * */
        pthread_mutex_lock(&bio_mutex[type]);
        // 将任务从任务队列中移除
        listDelNode(bio_jobs[type],ln);
        bio_pending[type]--;

        /* Unblock threads blocked on bioWaitStepOfType() if any.
         * 通知可以往任务队列中继续插入任务了
         * */
        pthread_cond_broadcast(&bio_step_cond[type]);
    }
}

/* Return the number of pending jobs of the specified type.
 * 检测某一类型任务此时的数量
 * */
unsigned long long bioPendingJobsOfType(int type) {
    unsigned long long val;
    pthread_mutex_lock(&bio_mutex[type]);
    val = bio_pending[type];
    pthread_mutex_unlock(&bio_mutex[type]);
    return val;
}

/* If there are pending jobs for the specified type, the function blocks
 * and waits that the next job was processed. Otherwise the function
 * does not block and returns ASAP.
 *
 * The function returns the number of jobs still to process of the
 * requested type.
 *
 * This function is useful when from another thread, we want to wait
 * a bio.c thread to do more work in a blocking way.
 */
unsigned long long bioWaitStepOfType(int type) {
    unsigned long long val;
    pthread_mutex_lock(&bio_mutex[type]);
    val = bio_pending[type];
    if (val != 0) {
        pthread_cond_wait(&bio_step_cond[type],&bio_mutex[type]);
        val = bio_pending[type];
    }
    pthread_mutex_unlock(&bio_mutex[type]);
    return val;
}

/* Kill the running bio threads in an unclean way. This function should be
 * used only when it's critical to stop the threads for some reason.
 * Currently Redis does this only on crash (for instance on SIGSEGV) in order
 * to perform a fast memory check without other threads messing with memory. */
void bioKillThreads(void) {
    int err, j;

    for (j = 0; j < BIO_NUM_OPS; j++) {
        if (bio_threads[j] == pthread_self()) continue;
        if (bio_threads[j] && pthread_cancel(bio_threads[j]) == 0) {
            if ((err = pthread_join(bio_threads[j],NULL)) != 0) {
                serverLog(LL_WARNING,
                    "Bio thread for job type #%d can not be joined: %s",
                        j, strerror(err));
            } else {
                serverLog(LL_WARNING,
                    "Bio thread for job type #%d terminated",j);
            }
        }
    }
}<|MERGE_RESOLUTION|>--- conflicted
+++ resolved
@@ -71,9 +71,7 @@
  * useful when the main thread wants to perform some operation that may involve
  * objects shared with the background thread. The main thread will just wait
  * that there are no longer jobs of this type to be executed before performing
- * the sensible operation. This data is also useful for reporting.
- * 每种后台线程待执行的任务数量
- * */
+ * the sensible operation. This data is also useful for reporting. */
 static unsigned long long bio_pending[BIO_NUM_OPS];
 
 /* This structure represents a background Job. It is only used locally to this
@@ -94,9 +92,7 @@
  * main thread. */
 #define REDIS_THREAD_STACK_SIZE (1024*1024*4)
 
-/* Initialize the background system, spawning the thread.
- * 初始化后台系统 并生成大量线程
- * */
+/* Initialize the background system, spawning the thread. */
 void bioInit(void) {
     pthread_attr_t attr;
     pthread_t thread;
@@ -105,38 +101,25 @@
 
     /* Initialization of state vars and objects */
     for (j = 0; j < BIO_NUM_OPS; j++) {
-        // 初始化线程锁/条件对象
         pthread_mutex_init(&bio_mutex[j],NULL);
         pthread_cond_init(&bio_newjob_cond[j],NULL);
         pthread_cond_init(&bio_step_cond[j],NULL);
-        // 这应该是每个线程要执行的任务
         bio_jobs[j] = listCreate();
         bio_pending[j] = 0;
     }
 
-    /* Set the stack size as by default it may be small in some system
-     * 在使用attr之前 需要进行初始化 内部的属性是由操作系统决定的
-     * */
+    /* Set the stack size as by default it may be small in some system */
     pthread_attr_init(&attr);
-    // 之前通过init方法已经设置了线程的基本属性 现在尝试获取线程栈长度
     pthread_attr_getstacksize(&attr,&stacksize);
-    // 代表在某些系统下可能没有栈长度 这里要设置一个默认值
     if (!stacksize) stacksize = 1; /* The world is full of Solaris Fixes */
-    // 将线程栈扩充到某个值
     while (stacksize < REDIS_THREAD_STACK_SIZE) stacksize *= 2;
     pthread_attr_setstacksize(&attr, stacksize);
 
     /* Ready to spawn our threads. We use the single argument the thread
      * function accepts in order to pass the job ID the thread is
-     * responsible of.
-     * 开始创建线程
-     * */
+     * responsible of. */
     for (j = 0; j < BIO_NUM_OPS; j++) {
         void *arg = (void*)(unsigned long) j;
-        // 可以看到创建线程时 要传入一个thread_attr对象 该线程会基于该属性对象初始化  比如线程的栈大小
-        // bioProcessBackgroundJobs 对应每条线程执行的任务
-        // arg对应运行函数的参数  可以看到这里的参数实际上就是线程对于线程组的下标
-        // 在调用create方法后 会立即执行函数
         if (pthread_create(&thread,&attr,bioProcessBackgroundJobs,arg) != 0) {
             serverLog(LL_WARNING,"Fatal: Can't initialize Background Jobs.");
             exit(1);
@@ -145,13 +128,6 @@
     }
 }
 
-/**
- * 在后台线程中添加一个aof文件刷盘任务
- * @param type
- * @param arg1
- * @param arg2
- * @param arg3
- */
 void bioCreateBackgroundJob(int type, void *arg1, void *arg2, void *arg3) {
     struct bio_job *job = zmalloc(sizeof(*job));
 
@@ -162,21 +138,12 @@
     pthread_mutex_lock(&bio_mutex[type]);
     listAddNodeTail(bio_jobs[type],job);
     bio_pending[type]++;
-    // 因为添加了新的job 通知正在等待的job
     pthread_cond_signal(&bio_newjob_cond[type]);
     pthread_mutex_unlock(&bio_mutex[type]);
 }
 
-/**
- * redis在对server进行初始化的时候 会开启一组后台线程 (默认是3条)
- * @param arg
- * @return
- */
 void *bioProcessBackgroundJobs(void *arg) {
-    // 每个job对象内部有一个time属性 以及3个void指针
     struct bio_job *job;
-
-    // 对应bio线程的下标 默认0～2 每个线程应该专门用于做一件事
     unsigned long type = (unsigned long) arg;
     sigset_t sigset;
 
@@ -187,8 +154,6 @@
         return NULL;
     }
 
-
-    // 从这里就可以看到redis的3条后台线程 分别用于关闭文件/aof的异步持久化/内存释放
     switch (type) {
     case BIO_CLOSE_FILE:
         redis_set_thread_title("bio_close_file");
@@ -201,49 +166,24 @@
         break;
     }
 
-    // 设置cpu亲和性 也就是让一个进程尽可能的一直在某个cpu上运行
     redisSetCpuAffinity(server.bio_cpulist);
 
-<<<<<<< HEAD
-    /* Make the thread killable at any time, so that bioKillThreads()
-     * can work reliably.
-     * 代表本线程支持处理关闭信号
-     * 是配合 pthread_cancel使用的 pthread_cancel会向该线程发起一个关闭信号 但是该函数只关心是否发送成功 而不在意线程处理结果。至于线程会如何处理信号是由线程自己定义的
-     * 如果此时线程的cancelState为disable 关闭信号并不会丢失 而是存储在一个队列中 当线程修改cancel状态为
-     * */
-    pthread_setcancelstate(PTHREAD_CANCEL_ENABLE, NULL);
-    // 这里是定义取消的方式 存在2种取消方式
-    // 1.PTHREAD_CANCEL_DEFERRED 此时线程在收到取消事件后不会立即取消，而是会等到执行在一个取消点 cancellation point 很多函数就是取消点函数，在执行完这些函数后
-    // 认为线程可以被安全的关闭
-    // 2.PTHREAD_CANCEL_ASYNCHRONOUS 立即关闭线程 但是此时线程任务可能处于不确定的状态
-    pthread_setcanceltype(PTHREAD_CANCEL_ASYNCHRONOUS, NULL);
-=======
     makeThreadKillable();
->>>>>>> f86385f7
-
-    // 对本线程上锁
+
     pthread_mutex_lock(&bio_mutex[type]);
     /* Block SIGALRM so we are sure that only the main thread will
-     * receive the watchdog signal.
-     * 初始化信号集 之后加入一个指定的信号
-     * */
+     * receive the watchdog signal. */
     sigemptyset(&sigset);
-    // 看来是通过这个 watchdog 来产生SIGALRM信号 并且不希望bio线程被影响
     sigaddset(&sigset, SIGALRM);
-    // 使得当前线程屏蔽该信号集中的信号
     if (pthread_sigmask(SIG_BLOCK, &sigset, NULL))
         serverLog(LL_WARNING,
             "Warning: can't mask SIGALRM in bio.c thread: %s", strerror(errno));
 
-    // 每个线程都是在自旋执行某个任务
     while(1) {
         listNode *ln;
 
-        /* The loop always starts with the lock hold.
-         * 这些线程是从队列中读取任务并执行的 有点像线程池中worker拉取阻塞队列的套路
-         * */
+        /* The loop always starts with the lock hold. */
         if (listLength(bio_jobs[type]) == 0) {
-            // 代表阻塞当前线程直到队列中插入了新的任务
             pthread_cond_wait(&bio_newjob_cond[type],&bio_mutex[type]);
             continue;
         }
@@ -251,64 +191,42 @@
         ln = listFirst(bio_jobs[type]);
         job = ln->value;
         /* It is now possible to unlock the background system as we know have
-         * a stand alone job structure to process.
-         * TODO 这里为什么要解锁 以及线程为什么在创建后要上锁
-         * */
+         * a stand alone job structure to process.*/
         pthread_mutex_unlock(&bio_mutex[type]);
 
         /* Process the job accordingly to its type. */
-        // 按照类型做不同的逻辑
-        // TODO 为什么这些任务不放在主线程中执行呢 推测是io操作比较耗时 而redis本身是单工作线程模型，不希望这些io操作阻塞主线程 降低响应度吧
         if (type == BIO_CLOSE_FILE) {
-            // arg1应该就是文件句柄
             close((long)job->arg1);
         } else if (type == BIO_AOF_FSYNC) {
-            // 执行刷盘操作
             redis_fsync((long)job->arg1);
-            // 进行一些内存释放操作  TODO 内存释放操作为什么要异步执行 需要完全理解redis的插入删除逻辑后才好理解
         } else if (type == BIO_LAZY_FREE) {
             /* What we free changes depending on what arguments are set:
              * arg1 -> free the object at pointer.
              * arg2 & arg3 -> free two dictionaries (a Redis DB).
-<<<<<<< HEAD
-             * only arg3 -> free the skiplist. */
-            // arg1 对应某个对象指针 下面这3种api应该会转发到 lazyfree.c 虽然不清楚是通过什么方式
-=======
              * only arg3 -> free the radix tree. */
->>>>>>> f86385f7
             if (job->arg1)
                 lazyfreeFreeObjectFromBioThread(job->arg1);
-            // 释放dict内存 目前没看出跟db有什么关系   看来db就是存储在dict中
             else if (job->arg2 && job->arg3)
                 lazyfreeFreeDatabaseFromBioThread(job->arg2,job->arg3);
             else if (job->arg3)
-                // 就是释放 rax对象
                 lazyfreeFreeSlotsMapFromBioThread(job->arg3);
         } else {
             serverPanic("Wrong job type in bioProcessBackgroundJobs().");
         }
-        // 在完成任务后 释放job占用内存
         zfree(job);
 
         /* Lock again before reiterating the loop, if there are no longer
-         * jobs to process we'll block again in pthread_cond_wait().
-         * 在执行完任务后 本线程重新获取该锁
-         * */
+         * jobs to process we'll block again in pthread_cond_wait(). */
         pthread_mutex_lock(&bio_mutex[type]);
-        // 将任务从任务队列中移除
         listDelNode(bio_jobs[type],ln);
         bio_pending[type]--;
 
-        /* Unblock threads blocked on bioWaitStepOfType() if any.
-         * 通知可以往任务队列中继续插入任务了
-         * */
+        /* Unblock threads blocked on bioWaitStepOfType() if any. */
         pthread_cond_broadcast(&bio_step_cond[type]);
     }
 }
 
-/* Return the number of pending jobs of the specified type.
- * 检测某一类型任务此时的数量
- * */
+/* Return the number of pending jobs of the specified type. */
 unsigned long long bioPendingJobsOfType(int type) {
     unsigned long long val;
     pthread_mutex_lock(&bio_mutex[type]);
