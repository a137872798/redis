--- conflicted
+++ resolved
@@ -69,7 +69,7 @@
     list *children; /* All forked debugging sessions pids. */
     int bp[LDB_BREAKPOINTS_MAX]; /* An array of breakpoints line numbers. */
     int bpcount; /* Number of valid entries inside bp. */
-    int step;   /* Stop at next line regardless of breakpoints. */
+    int step;   /* Stop at next line ragardless of breakpoints. */
     int luabp;  /* Stop at next line because redis.breakpoint() was called. */
     sds *src;   /* Lua script source code split by line. */
     int lines;  /* Number of lines in 'src'. */
@@ -366,7 +366,10 @@
         lua_gettable(lua,-2);
         t = lua_type(lua,-1);
         if (t == LUA_TSTRING) {
-            addReplyErrorFormat(c,"-%s",lua_tostring(lua,-1));
+            sds err = sdsnew(lua_tostring(lua,-1));
+            sdsmapchars(err,"\r\n","  ",2);
+            addReplySds(c,sdscatprintf(sdsempty(),"-%s\r\n",err));
+            sdsfree(err);
             lua_pop(lua,2);
             return;
         }
@@ -407,9 +410,9 @@
             lua_pushnil(lua); /* Use nil to start iteration. */
             while (lua_next(lua,-2)) {
                 /* Stack now: table, key, value */
-                lua_pushvalue(lua,-2);        /* Dup key before consuming. */
+                luaReplyToRedisReply(c, lua); /* Return value. */
+                lua_pushvalue(lua,-1);        /* Dup key before consuming. */
                 luaReplyToRedisReply(c, lua); /* Return key. */
-                luaReplyToRedisReply(c, lua); /* Return value. */
                 /* Stack now: table, key. */
                 maplen++;
             }
@@ -603,39 +606,17 @@
     }
 
     /* Check the ACLs. */
-<<<<<<< HEAD
-    int acl_errpos;
-    int acl_retval = ACLCheckCommandPerm(c,&acl_errpos);
-    if (acl_retval == ACL_OK && c->cmd->proc == publishCommand)
-        acl_retval = ACLCheckPubsubPerm(c,1,1,0,&acl_errpos);
-    if (acl_retval != ACL_OK) {
-        addACLLogEntry(c,acl_retval,acl_errpos,NULL);
-        switch (acl_retval) {
-        case ACL_DENIED_CMD:
-=======
     int acl_keypos;
     int acl_retval = ACLCheckCommandPerm(c,&acl_keypos);
     if (acl_retval != ACL_OK) {
         addACLLogEntry(c,acl_retval,acl_keypos,NULL);
         if (acl_retval == ACL_DENIED_CMD)
->>>>>>> aa55bbe1
             luaPushError(lua, "The user executing the script can't run this "
                               "command or subcommand");
-            break;
-        case ACL_DENIED_KEY:
+        else
             luaPushError(lua, "The user executing the script can't access "
                               "at least one of the keys mentioned in the "
                               "command arguments");
-            break;
-        case ACL_DENIED_CHANNEL:
-            luaPushError(lua, "The user executing the script can't publish "
-                              "to the channel mentioned in the command");
-            break;
-        default:
-            luaPushError(lua, "The user executing the script is lacking the "
-                              "permissions for the command");
-            break;
-        }
         goto cleanup;
     }
 
@@ -699,11 +680,11 @@
         if (getNodeByQuery(c,c->cmd,c->argv,c->argc,NULL,&error_code) !=
                            server.cluster->myself)
         {
-            if (error_code == CLUSTER_REDIR_DOWN_RO_STATE) {
+            if (error_code == CLUSTER_REDIR_DOWN_RO_STATE) { 
                 luaPushError(lua,
                     "Lua script attempted to execute a write command while the "
                     "cluster is down and readonly");
-            } else if (error_code == CLUSTER_REDIR_DOWN_STATE) {
+            } else if (error_code == CLUSTER_REDIR_DOWN_STATE) { 
                 luaPushError(lua,
                     "Lua script attempted to execute a command while the "
                     "cluster is down");
@@ -726,7 +707,7 @@
         server.lua_write_dirty &&
         server.lua_repl != PROPAGATE_NONE)
     {
-        execCommandPropagateMulti(server.lua_caller->db->id);
+        execCommandPropagateMulti(server.lua_caller);
         server.lua_multi_emitted = 1;
         /* Now we are in the MULTI context, the lua_client should be
          * flag as CLIENT_MULTI. */
@@ -743,7 +724,6 @@
             call_flags |= CMD_CALL_PROPAGATE_REPL;
     }
     call(c,call_flags);
-    serverAssert((c->flags & CLIENT_BLOCKED) == 0);
 
     /* Convert the result of the Redis command into a suitable Lua type.
      * The first thing we need is to create a single string from the client
@@ -906,7 +886,7 @@
 
 /* redis.breakpoint()
  *
- * Allows to stop execution during a debugging session from within
+ * Allows to stop execution during a debuggign session from within
  * the Lua code implementation, like if a breakpoint was set in the code
  * immediately after the function. */
 int luaRedisBreakpointCommand(lua_State *lua) {
@@ -1275,9 +1255,6 @@
     if (server.lua_client == NULL) {
         server.lua_client = createClient(NULL);
         server.lua_client->flags |= CLIENT_LUA;
-
-        /* We do not want to allow blocking commands inside Lua */
-        server.lua_client->flags |= CLIENT_DENY_BLOCKING;
     }
 
     /* Lua beginners often don't use "local", this is likely to introduce
@@ -1290,17 +1267,14 @@
 
 /* Release resources related to Lua scripting.
  * This function is used in order to reset the scripting environment. */
-void scriptingRelease(int async) {
-    if (async)
-        freeLuaScriptsAsync(server.lua_scripts);
-    else
-        dictRelease(server.lua_scripts);
+void scriptingRelease(void) {
+    dictRelease(server.lua_scripts);
     server.lua_scripts_mem = 0;
     lua_close(server.lua);
 }
 
-void scriptingReset(int async) {
-    scriptingRelease(async);
+void scriptingReset(void) {
+    scriptingRelease();
     scriptingInit(0);
 }
 
@@ -1450,7 +1424,6 @@
             "Script SHA1 is: %s",
             elapsed, server.lua_cur_script);
         server.lua_timedout = 1;
-        blockingOperationStarts();
         /* Once the script timeouts we reenter the event loop to permit others
          * to call SCRIPT KILL or SHUTDOWN NOSAVE if needed. For this reason
          * we need to mask the client executing the script from the event loop.
@@ -1506,7 +1479,6 @@
     server.lua_replicate_commands = server.lua_always_replicate_commands;
     server.lua_multi_emitted = 0;
     server.lua_repl = PROPAGATE_AOF|PROPAGATE_REPL;
-    server.in_eval = 1;
 
     /* Get the number of arguments that are keys */
     if (getLongLongFromObjectOrReply(c,c->argv[2],&numkeys,NULL) != C_OK)
@@ -1527,7 +1499,7 @@
         /* Hash the code if this is an EVAL call */
         sha1hex(funcname+2,c->argv[1]->ptr,sdslen(c->argv[1]->ptr));
     } else {
-        /* We already have the SHA if it is an EVALSHA */
+        /* We already have the SHA if it is a EVALSHA */
         int j;
         char *sha = c->argv[1]->ptr;
 
@@ -1552,7 +1524,7 @@
          * return an error. */
         if (evalsha) {
             lua_pop(lua,1); /* remove the error handler from the stack. */
-            addReplyErrorObject(c, shared.noscripterr);
+            addReply(c, shared.noscripterr);
             return;
         }
         if (luaCreateFunction(c,lua,c->argv[1]) == NULL) {
@@ -1603,7 +1575,6 @@
     if (delhook) lua_sethook(lua,NULL,0,0); /* Disable hook */
     if (server.lua_timedout) {
         server.lua_timedout = 0;
-        blockingOperationEnds();
         /* Restore the client that was protected when the script timeout
          * was detected. */
         unprotectClient(c);
@@ -1646,7 +1617,7 @@
     if (server.lua_replicate_commands) {
         preventCommandPropagation(c);
         if (server.lua_multi_emitted) {
-            execCommandPropagateExec(c->db->id);
+            execCommandPropagateExec(c);
         }
     }
 
@@ -1657,7 +1628,7 @@
      * To do so we use a cache of SHA1s of scripts that we already propagated
      * as full EVAL, that's called the Replication Script Cache.
      *
-     * For replication, everytime a new slave attaches to the master, we need to
+     * For repliation, everytime a new slave attaches to the master, we need to
      * flush our cache of scripts that can be replicated as EVALSHA, while
      * for AOF we need to do so every time we rewrite the AOF file. */
     if (evalsha && !server.lua_replicate_commands) {
@@ -1676,18 +1647,17 @@
              * or just running a CPU costly read-only script on the slaves. */
             if (server.dirty == initial_server_dirty) {
                 rewriteClientCommandVector(c,3,
-                    shared.script,
-                    shared.load,
+                    resetRefCount(createStringObject("SCRIPT",6)),
+                    resetRefCount(createStringObject("LOAD",4)),
                     script);
             } else {
-                rewriteClientCommandArgument(c,0,shared.eval);
+                rewriteClientCommandArgument(c,0,
+                    resetRefCount(createStringObject("EVAL",4)));
                 rewriteClientCommandArgument(c,1,script);
             }
             forceCommandPropagation(c,PROPAGATE_REPL|PROPAGATE_AOF);
         }
     }
-
-    server.in_eval = 0;
 }
 
 void evalCommand(client *c) {
@@ -1703,7 +1673,7 @@
          * not the right length. So we return an error ASAP, this way
          * evalGenericCommand() can be implemented without string length
          * sanity check */
-        addReplyErrorObject(c, shared.noscripterr);
+        addReply(c, shared.noscripterr);
         return;
     }
     if (!(c->flags & CLIENT_LUA_DEBUG))
@@ -1717,36 +1687,16 @@
 void scriptCommand(client *c) {
     if (c->argc == 2 && !strcasecmp(c->argv[1]->ptr,"help")) {
         const char *help[] = {
-"DEBUG (YES|SYNC|NO)",
-"    Set the debug mode for subsequent scripts executed.",
-"EXISTS <sha1> [<sha1> ...]",
-"    Return information about the existence of the scripts in the script cache.",
-"FLUSH [ASYNC|SYNC]",
-"    Flush the Lua scripts cache. Very dangerous on replicas.",
-"    When called without the optional mode argument, the behavior is determined by the",
-"    lazyfree-lazy-user-flush configuration directive. Valid modes are:",
-"    * ASYNC: Asynchronously flush the scripts cache.",
-"    * SYNC: Synchronously flush the scripts cache.",
-"KILL",
-"    Kill the currently executing Lua script.",
-"LOAD <script>",
-"    Load a script into the scripts cache without executing it.",
+"DEBUG (yes|sync|no) -- Set the debug mode for subsequent scripts executed.",
+"EXISTS <sha1> [<sha1> ...] -- Return information about the existence of the scripts in the script cache.",
+"FLUSH -- Flush the Lua scripts cache. Very dangerous on replicas.",
+"KILL -- Kill the currently executing Lua script.",
+"LOAD <script> -- Load a script into the scripts cache, without executing it.",
 NULL
         };
         addReplyHelp(c, help);
-    } else if (c->argc >= 2 && !strcasecmp(c->argv[1]->ptr,"flush")) {
-        int async = 0;
-        if (c->argc == 3 && !strcasecmp(c->argv[2]->ptr,"sync")) {
-            async = 0;
-        } else if (c->argc == 3 && !strcasecmp(c->argv[2]->ptr,"async")) {
-            async = 1;
-        } else if (c->argc == 2) {
-            async = server.lazyfree_lazy_user_flush ? 1 : 0;
-        } else {
-            addReplyError(c,"SCRIPT FLUSH only support SYNC|ASYNC option");
-            return;
-        }
-        scriptingReset(async);
+    } else if (c->argc == 2 && !strcasecmp(c->argv[1]->ptr,"flush")) {
+        scriptingReset();
         addReply(c,shared.ok);
         replicationScriptCacheFlush();
         server.dirty++; /* Propagating this command is a good idea. */
@@ -1767,11 +1717,11 @@
         forceCommandPropagation(c,PROPAGATE_REPL|PROPAGATE_AOF);
     } else if (c->argc == 2 && !strcasecmp(c->argv[1]->ptr,"kill")) {
         if (server.lua_caller == NULL) {
-            addReplyError(c,"-NOTBUSY No scripts in execution right now.");
+            addReplySds(c,sdsnew("-NOTBUSY No scripts in execution right now.\r\n"));
         } else if (server.lua_caller->flags & CLIENT_MASTER) {
-            addReplyError(c,"-UNKILLABLE The busy script was sent by a master instance in the context of replication and cannot be killed.");
+            addReplySds(c,sdsnew("-UNKILLABLE The busy script was sent by a master instance in the context of replication and cannot be killed.\r\n"));
         } else if (server.lua_write_dirty) {
-            addReplyError(c,"-UNKILLABLE Sorry the script already executed write commands against the dataset. You can either wait the script termination or kill the server in a hard way using the SHUTDOWN NOSAVE command.");
+            addReplySds(c,sdsnew("-UNKILLABLE Sorry the script already executed write commands against the dataset. You can either wait the script termination or kill the server in a hard way using the SHUTDOWN NOSAVE command.\r\n"));
         } else {
             server.lua_kill = 1;
             addReply(c,shared.ok);
@@ -1792,7 +1742,7 @@
             addReply(c,shared.ok);
             c->flags |= CLIENT_LUA_DEBUG_SYNC;
         } else {
-            addReplyError(c,"Use SCRIPT DEBUG YES/SYNC/NO");
+            addReplyError(c,"Use SCRIPT DEBUG yes/sync/no");
             return;
         }
     } else {
@@ -1851,7 +1801,7 @@
 }
 
 /* A version of ldbLog() which prevents producing logs greater than
- * ldb.maxlen. The first time the limit is reached a hint is generated
+ * ldb.maxlen. The first time the limit is reached an hint is generated
  * to inform the user that reply trimming can be disabled using the
  * debugger "maxlen" command. */
 void ldbLogWithMaxLen(sds entry) {
@@ -1892,7 +1842,7 @@
 }
 
 /* Start a debugging session before calling EVAL implementation.
- * The technique we use is to capture the client socket file descriptor,
+ * The techique we use is to capture the client socket file descriptor,
  * in order to perform direct I/O with it from within Lua hooks. This
  * way we don't have to re-enter Redis in order to handle I/O.
  *
@@ -1906,7 +1856,7 @@
 int ldbStartSession(client *c) {
     ldb.forked = (c->flags & CLIENT_LUA_DEBUG_SYNC) == 0;
     if (ldb.forked) {
-        pid_t cp = redisFork(CHILD_TYPE_LDB);
+        pid_t cp = redisFork();
         if (cp == -1) {
             addReplyError(c,"Fork() failed: can't run EVAL in debugging mode.");
             return 0;
@@ -1975,7 +1925,7 @@
     connNonBlock(ldb.conn);
     connSendTimeout(ldb.conn,0);
 
-    /* Close the client connection after sending the final EVAL reply
+    /* Close the client connectin after sending the final EVAL reply
      * in order to signal the end of the debugging session. */
     c->flags |= CLIENT_CLOSE_AFTER_REPLY;
 
@@ -2144,7 +2094,7 @@
 /* Implement the "list" command of the Lua debugger. If around is 0
  * the whole file is listed, otherwise only a small portion of the file
  * around the specified line is shown. When a line number is specified
- * the amount of context (lines before/after) is specified via the
+ * the amonut of context (lines before/after) is specified via the
  * 'context' argument. */
 void ldbList(int around, int context) {
     int j;
@@ -2155,7 +2105,7 @@
     }
 }
 
-/* Append a human readable representation of the Lua value at position 'idx'
+/* Append an human readable representation of the Lua value at position 'idx'
  * on the stack of the 'lua' state, to the SDS string passed as argument.
  * The new SDS string with the represented value attached is returned.
  * Used in order to implement ldbLogStackValue().
@@ -2399,7 +2349,7 @@
     return p+2;
 }
 
-/* Log a Redis reply as debugger output, in a human readable format.
+/* Log a Redis reply as debugger output, in an human readable format.
  * If the resulting string is longer than 'len' plus a few more chars
  * used as prefix, it gets truncated. */
 void ldbLogRedisReply(char *reply) {
@@ -2583,7 +2533,7 @@
     }
 }
 
-/* Implements the debugger "maxlen" command. It just queries or sets the
+/* Impleemnts the debugger "maxlen" command. It just queries or sets the
  * ldb.maxlen variable. */
 void ldbMaxlen(sds *argv, int argc) {
     if (argc == 2) {
@@ -2656,8 +2606,8 @@
 ldbLog(sdsnew(""));
 ldbLog(sdsnew("Debugger functions you can call from Lua scripts:"));
 ldbLog(sdsnew("redis.debug()        Produce logs in the debugger console."));
-ldbLog(sdsnew("redis.breakpoint()   Stop execution like if there was a breakpoint in the"));
-ldbLog(sdsnew("                     next line of code."));
+ldbLog(sdsnew("redis.breakpoint()   Stop execution like if there was a breakpoing."));
+ldbLog(sdsnew("                     in the next line of code."));
             ldbSendLogs();
         } else if (!strcasecmp(argv[0],"s") || !strcasecmp(argv[0],"step") ||
                    !strcasecmp(argv[0],"n") || !strcasecmp(argv[0],"next")) {
@@ -2764,4 +2714,4 @@
         }
         server.lua_time_start = mstime();
     }
-}+}
