--- conflicted
+++ resolved
@@ -47,12 +47,6 @@
 
 #define CONN_FLAG_CLOSE_SCHEDULED   (1<<0)      /* Closed scheduled by a handler */
 #define CONN_FLAG_WRITE_BARRIER     (1<<1)      /* Write barrier requested */
-<<<<<<< HEAD
-
-#define CONN_TYPE_SOCKET            1
-#define CONN_TYPE_TLS               2
-=======
->>>>>>> aa55bbe1
 
 typedef void (*ConnectionCallbackFunc)(struct connection *conn);
 
@@ -70,7 +64,6 @@
     ssize_t (*sync_write)(struct connection *conn, char *ptr, ssize_t size, long long timeout);
     ssize_t (*sync_read)(struct connection *conn, char *ptr, ssize_t size, long long timeout);
     ssize_t (*sync_readline)(struct connection *conn, char *ptr, ssize_t size, long long timeout);
-    int (*get_type)(struct connection *conn);
 } ConnectionType;
 
 struct connection {
@@ -109,7 +102,7 @@
 }
 
 /* Establish a connection.  The connect_handler will be called when the connection
- * is established, or if an error has occurred.
+ * is established, or if an error has occured.
  *
  * The connection handler will be responsible to set up any read/write handlers
  * as needed.
@@ -171,7 +164,7 @@
 
 /* Set a write handler, and possibly enable a write barrier, this flag is
  * cleared when write handler is changed or removed.
- * With barrier enabled, we never fire the event if the read handler already
+ * With barroer enabled, we never fire the event if the read handler already
  * fired in the same event loop iteration. Useful when you want to persist
  * things to disk before sending replies, and want to do that in a group fashion. */
 static inline int connSetWriteHandlerWithBarrier(connection *conn, ConnectionCallbackFunc func, int barrier) {
@@ -199,11 +192,6 @@
 
 static inline ssize_t connSyncReadLine(connection *conn, char *ptr, ssize_t size, long long timeout) {
     return conn->type->sync_readline(conn, ptr, size, timeout);
-}
-
-/* Return CONN_TYPE_* for the specified connection */
-static inline int connGetType(connection *conn) {
-    return conn->type->get_type(conn);
 }
 
 connection *connCreateSocket();
@@ -228,13 +216,12 @@
 int connSendTimeout(connection *conn, long long ms);
 int connRecvTimeout(connection *conn, long long ms);
 int connPeerToString(connection *conn, char *ip, size_t ip_len, int *port);
-int connFormatFdAddr(connection *conn, char *buf, size_t buf_len, int fd_to_str_type);
+int connFormatPeer(connection *conn, char *buf, size_t buf_len);
 int connSockName(connection *conn, char *ip, size_t ip_len, int *port);
 const char *connGetInfo(connection *conn, char *buf, size_t buf_len);
 
 /* Helpers for tls special considerations */
-sds connTLSGetPeerCert(connection *conn);
 int tlsHasPendingData();
-int tlsProcessPendingData();
+void tlsProcessPendingData();
 
 #endif  /* __REDIS_CONNECTION_H */