/* Hash Tables Implementation.
 *
 * This file implements in memory hash tables with insert/del/replace/find/
 * get-random-element operations. Hash tables will auto resize if needed
 * tables of power of two in size are used, collisions are handled by
 * chaining. See the source code for more information... :)
 *
 * Copyright (c) 2006-2012, Salvatore Sanfilippo <antirez at gmail dot com>
 * All rights reserved.
 *
 * Redistribution and use in source and binary forms, with or without
 * modification, are permitted provided that the following conditions are met:
 *
 *   * Redistributions of source code must retain the above copyright notice,
 *     this list of conditions and the following disclaimer.
 *   * Redistributions in binary form must reproduce the above copyright
 *     notice, this list of conditions and the following disclaimer in the
 *     documentation and/or other materials provided with the distribution.
 *   * Neither the name of Redis nor the names of its contributors may be used
 *     to endorse or promote products derived from this software without
 *     specific prior written permission.
 *
 * THIS SOFTWARE IS PROVIDED BY THE COPYRIGHT HOLDERS AND CONTRIBUTORS "AS IS"
 * AND ANY EXPRESS OR IMPLIED WARRANTIES, INCLUDING, BUT NOT LIMITED TO, THE
 * IMPLIED WARRANTIES OF MERCHANTABILITY AND FITNESS FOR A PARTICULAR PURPOSE
 * ARE DISCLAIMED. IN NO EVENT SHALL THE COPYRIGHT OWNER OR CONTRIBUTORS BE
 * LIABLE FOR ANY DIRECT, INDIRECT, INCIDENTAL, SPECIAL, EXEMPLARY, OR
 * CONSEQUENTIAL DAMAGES (INCLUDING, BUT NOT LIMITED TO, PROCUREMENT OF
 * SUBSTITUTE GOODS OR SERVICES; LOSS OF USE, DATA, OR PROFITS; OR BUSINESS
 * INTERRUPTION) HOWEVER CAUSED AND ON ANY THEORY OF LIABILITY, WHETHER IN
 * CONTRACT, STRICT LIABILITY, OR TORT (INCLUDING NEGLIGENCE OR OTHERWISE)
 * ARISING IN ANY WAY OUT OF THE USE OF THIS SOFTWARE, EVEN IF ADVISED OF THE
 * POSSIBILITY OF SUCH DAMAGE.
 */

#include "fmacros.h"

#include <stdio.h>
#include <stdlib.h>
#include <stdint.h>
#include <string.h>
#include <stdarg.h>
#include <limits.h>
#include <sys/time.h>

#include "dict.h"
#include "zmalloc.h"
#ifndef DICT_BENCHMARK_MAIN
#include "redisassert.h"
#else
#include <assert.h>
#endif

/* Using dictEnableResize() / dictDisableResize() we make possible to
 * enable/disable resizing of the hash table as needed. This is very important
 * for Redis, as we use copy-on-write and don't want to move too much memory
 * around when there is a child performing saving operations.
 *
 * Note that even when dict_can_resize is set to 0, not all resizes are
 * prevented: a hash table is still allowed to grow if the ratio between
 * the number of elements and the buckets > dict_force_resize_ratio. */
static int dict_can_resize = 1;
static unsigned int dict_force_resize_ratio = 5;

/* -------------------------- private prototypes ---------------------------- */

/**
 * 尝试对字典进行扩容
 * @param ht
 * @return
 */
static int _dictExpandIfNeeded(dict *ht);
/**
 * 返回一个合适的大小 应当是2的幂次
 * @param size
 * @return
 */
static unsigned long _dictNextPower(unsigned long size);
/**
 * 返回该key在hash桶的下标
 * @param ht
 * @param key
 * @param hash
 * @param existing
 * @return
 */
static long _dictKeyIndex(dict *ht, const void *key, uint64_t hash, dictEntry **existing);
/**
 * 根据相关参数初始化 字典对象
 * @param ht
 * @param type
 * @param privDataPtr
 * @return
 */
static int _dictInit(dict *ht, dictType *type, void *privDataPtr);

/* -------------------------- hash functions -------------------------------- */

static uint8_t dict_hash_function_seed[16];

void dictSetHashFunctionSeed(uint8_t *seed) {
    memcpy(dict_hash_function_seed,seed,sizeof(dict_hash_function_seed));
}

uint8_t *dictGetHashFunctionSeed(void) {
    return dict_hash_function_seed;
}

/* The default hashing function uses SipHash implementation
 * in siphash.c.
 * 这里使用的hash函数是  siphash
 * */
uint64_t siphash(const uint8_t *in, const size_t inlen, const uint8_t *k);
uint64_t siphash_nocase(const uint8_t *in, const size_t inlen, const uint8_t *k);

uint64_t dictGenHashFunction(const void *key, int len) {
    return siphash(key,len,dict_hash_function_seed);
}

uint64_t dictGenCaseHashFunction(const unsigned char *buf, int len) {
    return siphash_nocase(buf,len,dict_hash_function_seed);
}

/* ----------------------------- API implementation ------------------------- */

/* Reset a hash table already initialized with ht_init().
 * NOTE: This function should only be called by ht_destroy().
 * 字典内部有2个 dictht结构 这里是重置其中一个
 * */
static void _dictReset(dictht *ht)
{
    ht->table = NULL;
    ht->size = 0;
    ht->sizemask = 0;
    ht->used = 0;
}

/*
 * Create a new hash table
 * 在初始化一个新的字典结构时 需要指定相关的hash函数 compare 函数 这些信息都包裹在dictType中
 * */
dict *dictCreate(dictType *type,
        void *privDataPtr)
{
    // 生成一个字典指针
    dict *d = zmalloc(sizeof(*d));

    // 将字典相关属性清空后 返回指针 (因为c没有垃圾回收机制 所以要手动重置地址上对应的数据)
    _dictInit(d,type,privDataPtr);
    return d;
}

/* Initialize the hash table */
int _dictInit(dict *d, dictType *type,
        void *privDataPtr)
{
    // 将字典中的新旧数组清空
    _dictReset(&d->ht[0]);
    _dictReset(&d->ht[1]);
    d->type = type;
    d->privdata = privDataPtr;
    d->rehashidx = -1;
    d->pauserehash = 0;
    return DICT_OK;
}

/* Resize the table to the minimal size that contains all the elements,
 * but with the invariant of a USED/BUCKETS ratio near to <= 1
 * 更新字典的尺寸
 * */
int dictResize(dict *d)
{
    unsigned long minimal;

    // 如果字典不允许扩容 或者正在重hash 返回异常 扩容应该伴随着重hash
    if (!dict_can_resize || dictIsRehashing(d)) return DICT_ERR;
    // 获取第一个 dictht 中已经使用的部分
    minimal = d->ht[0].used;
    if (minimal < DICT_HT_INITIAL_SIZE)
        minimal = DICT_HT_INITIAL_SIZE;
    return dictExpand(d, minimal);
}

/* Expand or create the hash table
 * 基于此时已经使用的长度进行扩容
 * */
int dictExpand(dict *d, unsigned long size)
{
    /* the size is invalid if it is smaller than the number of
     * elements already inside the hash table
     * 此时容量已经超过了size 返回异常
     * */
    if (dictIsRehashing(d) || d->ht[0].used > size)
        return DICT_ERR;

    dictht n; /* the new hash table */
    // 计算一个合适的新长度
    unsigned long realsize = _dictNextPower(size);

    /* Rehashing to the same table size is not useful. */
    if (realsize == d->ht[0].size) return DICT_ERR;

    /* Allocate the new hash table and initialize all pointers to NULL */
    n.size = realsize;
    n.sizemask = realsize-1;
    // 分配指定的大小 (数组)
    n.table = zcalloc(realsize*sizeof(dictEntry*));
    n.used = 0;

    /* Is this the first initialization? If so it's not really a rehashing
     * we just set the first hash table so that it can accept keys.
     * 如果此时0 对应的数组已经不存在 就设置到0上
     * */
    if (d->ht[0].table == NULL) {
        d->ht[0] = n;
        return DICT_OK;
    }

    /* Prepare a second hash table for incremental rehashing
     * 这里将新的数组设置到1 上
     * */
    d->ht[1] = n;
    d->rehashidx = 0;
    return DICT_OK;
}

/* Performs N steps of incremental rehashing. Returns 1 if there are still
 * keys to move from the old to the new hash table, otherwise 0 is returned.
 *
 * Note that a rehashing step consists in moving a bucket (that may have more
 * than one key as we use chaining) from the old to the new hash table, however
 * since part of the hash table may be composed of empty spaces, it is not
 * guaranteed that this function will rehash even a single bucket, since it
 * will visit at max N*10 empty buckets in total, otherwise the amount of
 * work it does would be unbound and the function may block for a long time.
 * 执行 rehash操作 元素会被重新分配
 * */
int dictRehash(dict *d, int n) {
    int empty_visits = n*10; /* Max number of empty buckets to visit. */
    // rehash的值未设置 不进行处理
    if (!dictIsRehashing(d)) return 0;

    // 确保第一个bucket内部有元素 应该是要迁移到另一个bucket
    while(n-- && d->ht[0].used != 0) {
        dictEntry *de, *nextde;

        /* Note that rehashidx can't overflow as we are sure there are more
         * elements because ht[0].used != 0 */
        assert(d->ht[0].size > (unsigned long)d->rehashidx);
        while(d->ht[0].table[d->rehashidx] == NULL) {
            d->rehashidx++;
            if (--empty_visits == 0) return 1;
        }
        // 找到第一个存在的entry
        de = d->ht[0].table[d->rehashidx];
        /* Move all the keys in this bucket from the old to the new hash HT */
        // 从第一个找到的entry开始 转移到另一个bucket中
        while(de) {
            uint64_t h;

            nextde = de->next;
            /* Get the index in the new hash table */
            // 计算新的hash值 并通过与新的数组的 mask做位运算 得到新数组的下标
            h = dictHashKey(d, de->key) & d->ht[1].sizemask;

            // 链表操作
            de->next = d->ht[1].table[h];
            d->ht[1].table[h] = de;
            d->ht[0].used--;
            d->ht[1].used++;
            de = nextde;
        }
        // 释放1号bucket数组内的元素 并开始迁移下一个数组元素
        d->ht[0].table[d->rehashidx] = NULL;
        d->rehashidx++;
    }

    /* Check if we already rehashed the whole table...
     * 交换 2个bucket
     * */
    if (d->ht[0].used == 0) {
        zfree(d->ht[0].table);
        d->ht[0] = d->ht[1];
        _dictReset(&d->ht[1]);
        d->rehashidx = -1;
        return 0;
    }

    /* More to rehash... */
    return 1;
}

/**
 * 获取当前时间
 * @return
 */
long long timeInMilliseconds(void) {
    struct timeval tv;

    gettimeofday(&tv,NULL);
    return (((long long)tv.tv_sec)*1000)+(tv.tv_usec/1000);
}

<<<<<<< HEAD
/* Rehash for an amount of time between ms milliseconds and ms+1 milliseconds
 * 只允许迁移指定的时间
 * */
=======
/* Rehash in ms+"delta" milliseconds. The value of "delta" is larger 
 * than 0, and is smaller than 1 in most cases. The exact upper bound 
 * depends on the running time of dictRehash(d,100).*/
>>>>>>> f86385f7
int dictRehashMilliseconds(dict *d, int ms) {
    long long start = timeInMilliseconds();
    int rehashes = 0;

    while(dictRehash(d,100)) {
        rehashes += 100;
        if (timeInMilliseconds()-start > ms) break;
    }
    return rehashes;
}

/* This function performs just a step of rehashing, and only if there are
 * no safe iterators bound to our hash table. When we have iterators in the
 * middle of a rehashing we can't mess with the two hash tables otherwise
 * some element can be missed or duplicated.
 *
 * This function is called by common lookup or update operations in the
 * dictionary so that the hash table automatically migrates from H1 to H2
 * while it is actively used. */
static void _dictRehashStep(dict *d) {
    if (d->pauserehash == 0) dictRehash(d,1);
}

/* Add an element to the target hash table
 * 将一组键值对插入到字典中
 * */
int dictAdd(dict *d, void *key, void *val)
{
    // 将新的key计算hash包装成entry后 并填充到字典中
    dictEntry *entry = dictAddRaw(d,key,NULL);

    if (!entry) return DICT_ERR;
    // 通过valDup函数 拷贝val并设置到entry上
    dictSetVal(d, entry, val);
    return DICT_OK;
}

/* Low level add or find:
 * This function adds the entry but instead of setting a value returns the
 * dictEntry structure to the user, that will make sure to fill the value
 * field as he wishes.
 *
 * This function is also directly exposed to the user API to be called
 * mainly in order to store non-pointers inside the hash value, example:
 *
 * entry = dictAddRaw(dict,mykey,NULL);
 * if (entry != NULL) dictSetSignedIntegerVal(entry,1000);
 *
 * Return values:
 *
 * If key already exists NULL is returned, and "*existing" is populated
 * with the existing entry if existing is not NULL.
 *
 * If key was added, the hash entry is returned to be manipulated by the caller.
 * 将key包装成一个新的dictEntry 并挂载到dict上
 */
dictEntry *dictAddRaw(dict *d, void *key, dictEntry **existing)
{
    long index;
    dictEntry *entry;
    dictht *ht;

    // redis的字典对象并没有一次性迁移完所有数据 而是每次迁移一部分
    if (dictIsRehashing(d)) _dictRehashStep(d);

    /* Get the index of the new element, or -1 if
     * the element already exists.
     * _dictKeyIndex  根据hash值计算下标
     * */
    if ((index = _dictKeyIndex(d, key, dictHashKey(d,key), existing)) == -1)
        return NULL;

    /* Allocate the memory and store the new entry.
     * Insert the element in top, with the assumption that in a database
     * system it is more likely that recently added entries are accessed
     * more frequently.
     * 因为此时数据迁移可能未完成 所以2个数组都有可能使用
     * */
    ht = dictIsRehashing(d) ? &d->ht[1] : &d->ht[0];
    entry = zmalloc(sizeof(*entry));
    entry->next = ht->table[index];
    ht->table[index] = entry;
    ht->used++;

    /* Set the hash entry fields. */
    dictSetKey(d, entry, key);
    return entry;
}

/* Add or Overwrite:
 * Add an element, discarding the old value if the key already exists.
 * Return 1 if the key was added from scratch, 0 if there was already an
 * element with such key and dictReplace() just performed a value update
 * operation.
 * 尝试替换冲突的entry
 * */
int dictReplace(dict *d, void *key, void *val)
{
    dictEntry *entry, *existing, auxentry;

    /* Try to add the element. If the key
     * does not exists dictAdd will succeed. */
    entry = dictAddRaw(d,key,&existing);
    // 首次插入就跟add一样 返回NULL代表已经存在
    if (entry) {
        dictSetVal(d, entry, val);
        return 1;
    }

    /* Set the new value and free the old one. Note that it is important
     * to do that in this order, as the value may just be exactly the same
     * as the previous one. In this context, think to reference counting,
     * you want to increment (set), and then decrement (free), and not the
     * reverse. */
    auxentry = *existing;
    // 更新指针的值
    dictSetVal(d, existing, val);
    // 将指针指向的旧值释放
    dictFreeVal(d, &auxentry);
    return 0;
}

/* Add or Find:
 * dictAddOrFind() is simply a version of dictAddRaw() that always
 * returns the hash entry of the specified key, even if the key already
 * exists and can't be added (in that case the entry of the already
 * existing key is returned.)
 *
 * See dictAddRaw() for more information.
 * */
dictEntry *dictAddOrFind(dict *d, void *key) {
    dictEntry *entry, *existing;
    entry = dictAddRaw(d,key,&existing);
    return entry ? entry : existing;
}

/* Search and remove an element. This is an helper function for
 * dictDelete() and dictUnlink(), please check the top comment
 * of those functions.
 * 找到匹配的entry 并进行释放
 * */
static dictEntry *dictGenericDelete(dict *d, const void *key, int nofree) {
    uint64_t h, idx;
    dictEntry *he, *prevHe;
    int table;

    // 此时2个数组内都没有存储数据
    if (d->ht[0].used == 0 && d->ht[1].used == 0) return NULL;

    // 迁移部分数据
    if (dictIsRehashing(d)) _dictRehashStep(d);
    h = dictHashKey(d, key);

    for (table = 0; table <= 1; table++) {
        idx = h & d->ht[table].sizemask;
        he = d->ht[table].table[idx];
        prevHe = NULL;
        while(he) {
            // 找到匹配的entry后
            if (key==he->key || dictCompareKeys(d, key, he->key)) {
                /* Unlink the element from the list */
                // 链表操作
                if (prevHe)
                    prevHe->next = he->next;
                else
                    d->ht[table].table[idx] = he->next;
                if (!nofree) {
                    dictFreeKey(d, he);
                    dictFreeVal(d, he);
                    zfree(he);
                }
                d->ht[table].used--;
                return he;
            }
            prevHe = he;
            he = he->next;
        }
        if (!dictIsRehashing(d)) break;
    }
    return NULL; /* not found */
}

/* Remove an element, returning DICT_OK on success or DICT_ERR if the
 * element was not found. */
int dictDelete(dict *ht, const void *key) {
    return dictGenericDelete(ht,key,0) ? DICT_OK : DICT_ERR;
}

/* Remove an element from the table, but without actually releasing
 * the key, value and dictionary entry. The dictionary entry is returned
 * if the element was found (and unlinked from the table), and the user
 * should later call `dictFreeUnlinkedEntry()` with it in order to release it.
 * Otherwise if the key is not found, NULL is returned.
 *
 * This function is useful when we want to remove something from the hash
 * table but want to use its value before actually deleting the entry.
 * Without this function the pattern would require two lookups:
 *
 *  entry = dictFind(...);
 *  // Do something with entry
 *  dictDelete(dictionary,entry);
 *
 * Thanks to this function it is possible to avoid this, and use
 * instead:
 *
 * entry = dictUnlink(dictionary,entry);
 * // Do something with entry
 * dictFreeUnlinkedEntry(entry); // <- This does not need to lookup again.
 */
dictEntry *dictUnlink(dict *ht, const void *key) {
    return dictGenericDelete(ht,key,1);
}

/* You need to call this function to really free the entry after a call
 * to dictUnlink(). It's safe to call this function with 'he' = NULL. */
void dictFreeUnlinkedEntry(dict *d, dictEntry *he) {
    if (he == NULL) return;
    dictFreeKey(d, he);
    dictFreeVal(d, he);
    zfree(he);
}

/* Destroy an entire dictionary
 * 清空链表
 * */
int _dictClear(dict *d, dictht *ht, void(callback)(void *)) {
    unsigned long i;

    /* Free all the elements */
    for (i = 0; i < ht->size && ht->used > 0; i++) {
        dictEntry *he, *nextHe;

        // 每当清理掉65535个元素 触发一次回调
        if (callback && (i & 65535) == 0) callback(d->privdata);

        if ((he = ht->table[i]) == NULL) continue;
        while(he) {
            nextHe = he->next;
            dictFreeKey(d, he);
            dictFreeVal(d, he);
            zfree(he);
            ht->used--;
            he = nextHe;
        }
    }
    /* Free the table and the allocated cache structure */
    zfree(ht->table);
    /* Re-initialize the table */
    _dictReset(ht);
    return DICT_OK; /* never fails */
}

/* Clear & Release the hash table */
void dictRelease(dict *d)
{
    _dictClear(d,&d->ht[0],NULL);
    _dictClear(d,&d->ht[1],NULL);
    zfree(d);
}

dictEntry *dictFind(dict *d, const void *key)
{
    dictEntry *he;
    uint64_t h, idx, table;

    if (dictSize(d) == 0) return NULL; /* dict is empty */
    if (dictIsRehashing(d)) _dictRehashStep(d);
    h = dictHashKey(d, key);
    for (table = 0; table <= 1; table++) {
        idx = h & d->ht[table].sizemask;
        he = d->ht[table].table[idx];
        while(he) {
            if (key==he->key || dictCompareKeys(d, key, he->key))
                return he;
            he = he->next;
        }
        if (!dictIsRehashing(d)) return NULL;
    }
    return NULL;
}

/**
 * 找到某个key对应的value
 * @param d
 * @param key
 * @return
 */
void *dictFetchValue(dict *d, const void *key) {
    dictEntry *he;

    he = dictFind(d,key);
    return he ? dictGetVal(he) : NULL;
}

/* A fingerprint is a 64 bit number that represents the state of the dictionary
 * at a given time, it's just a few dict properties xored together.
 * When an unsafe iterator is initialized, we get the dict fingerprint, and check
 * the fingerprint again when the iterator is released.
 * If the two fingerprints are different it means that the user of the iterator
 * performed forbidden operations against the dictionary while iterating. */
long long dictFingerprint(dict *d) {
    long long integers[6], hash = 0;
    int j;

    integers[0] = (long) d->ht[0].table;
    integers[1] = d->ht[0].size;
    integers[2] = d->ht[0].used;
    integers[3] = (long) d->ht[1].table;
    integers[4] = d->ht[1].size;
    integers[5] = d->ht[1].used;

    /* We hash N integers by summing every successive integer with the integer
     * hashing of the previous sum. Basically:
     *
     * Result = hash(hash(hash(int1)+int2)+int3) ...
     *
     * This way the same set of integers in a different order will (likely) hash
     * to a different number. */
    for (j = 0; j < 6; j++) {
        hash += integers[j];
        /* For the hashing step we use Tomas Wang's 64 bit integer hash. */
        hash = (~hash) + (hash << 21); // hash = (hash << 21) - hash - 1;
        hash = hash ^ (hash >> 24);
        hash = (hash + (hash << 3)) + (hash << 8); // hash * 265
        hash = hash ^ (hash >> 14);
        hash = (hash + (hash << 2)) + (hash << 4); // hash * 21
        hash = hash ^ (hash >> 28);
        hash = hash + (hash << 31);
    }
    return hash;
}

/**
 * 生成迭代器对象
 * @param d
 * @return
 */
dictIterator *dictGetIterator(dict *d)
{
    dictIterator *iter = zmalloc(sizeof(*iter));

    iter->d = d;
    iter->table = 0;
    iter->index = -1;
    iter->safe = 0;
    iter->entry = NULL;
    iter->nextEntry = NULL;
    return iter;
}

/**
 * 获取一个在安全模式下使用的迭代器
 * @param d
 * @return
 */
dictIterator *dictGetSafeIterator(dict *d) {
    dictIterator *i = dictGetIterator(d);

    i->safe = 1;
    return i;
}

/**
 * 遍历迭代器
 * @param iter
 * @return
 */
dictEntry *dictNext(dictIterator *iter)
{
    while (1) {
        // 首次获取某个entry
        if (iter->entry == NULL) {
            dictht *ht = &iter->d->ht[iter->table];
            if (iter->index == -1 && iter->table == 0) {
                if (iter->safe)
                    iter->d->pauserehash++;
                else
                    iter->fingerprint = dictFingerprint(iter->d);
            }
            iter->index++;
            if (iter->index >= (long) ht->size) {
                if (dictIsRehashing(iter->d) && iter->table == 0) {
                    iter->table++;
                    iter->index = 0;
                    ht = &iter->d->ht[1];
                } else {
                    break;
                }
            }
            iter->entry = ht->table[iter->index];
        } else {
            iter->entry = iter->nextEntry;
        }
        if (iter->entry) {
            /* We need to save the 'next' here, the iterator user
             * may delete the entry we are returning. */
            iter->nextEntry = iter->entry->next;
            return iter->entry;
        }
    }
    return NULL;
}

/**
 * 释放迭代器
 * @param iter
 */
void dictReleaseIterator(dictIterator *iter)
{
    if (!(iter->index == -1 && iter->table == 0)) {
        if (iter->safe)
            iter->d->pauserehash--;
        else
            assert(iter->fingerprint == dictFingerprint(iter->d));
    }
    zfree(iter);
}

/* Return a random entry from the hash table. Useful to
 * implement randomized algorithms
 * 基于随机算法 返回一个entry
 * */
dictEntry *dictGetRandomKey(dict *d)
{
    dictEntry *he, *orighe;
    unsigned long h;
    int listlen, listele;

    if (dictSize(d) == 0) return NULL;
    if (dictIsRehashing(d)) _dictRehashStep(d);
    if (dictIsRehashing(d)) {
        do {
            /* We are sure there are no elements in indexes from 0
             * to rehashidx-1 */
            h = d->rehashidx + (randomULong() % (dictSlots(d) - d->rehashidx));
            he = (h >= d->ht[0].size) ? d->ht[1].table[h - d->ht[0].size] :
                                      d->ht[0].table[h];
        } while(he == NULL);
    } else {
        do {
            h = randomULong() & d->ht[0].sizemask;
            he = d->ht[0].table[h];
        } while(he == NULL);
    }

    /* Now we found a non empty bucket, but it is a linked
     * list and we need to get a random element from the list.
     * The only sane way to do so is counting the elements and
     * select a random index. */
    listlen = 0;
    orighe = he;
    while(he) {
        he = he->next;
        listlen++;
    }
    listele = random() % listlen;
    he = orighe;
    while(listele--) he = he->next;
    return he;
}

/* This function samples the dictionary to return a few keys from random
 * locations.
 *
 * It does not guarantee to return all the keys specified in 'count', nor
 * it does guarantee to return non-duplicated elements, however it will make
 * some effort to do both things.
 *
 * Returned pointers to hash table entries are stored into 'des' that
 * points to an array of dictEntry pointers. The array must have room for
 * at least 'count' elements, that is the argument we pass to the function
 * to tell how many random elements we need.
 *
 * The function returns the number of items stored into 'des', that may
 * be less than 'count' if the hash table has less than 'count' elements
 * inside, or if not enough elements were found in a reasonable amount of
 * steps.
 *
 * Note that this function is not suitable when you need a good distribution
 * of the returned items, but only when you need to "sample" a given number
 * of continuous elements to run some kind of algorithm or to produce
 * statistics. However the function is much faster than dictGetRandomKey()
 * at producing N elements.
 * 返回一组key 也是随机的
 * */
unsigned int dictGetSomeKeys(dict *d, dictEntry **des, unsigned int count) {
    unsigned long j; /* internal hash table id, 0 or 1. */
    unsigned long tables; /* 1 or 2 tables? */
    unsigned long stored = 0, maxsizemask;
    unsigned long maxsteps;

    if (dictSize(d) < count) count = dictSize(d);
    maxsteps = count*10;

    /* Try to do a rehashing work proportional to 'count'.
     * 确保所有数据迁移完毕
     * */
    for (j = 0; j < count; j++) {
        if (dictIsRehashing(d))
            _dictRehashStep(d);
        else
            break;
    }

    tables = dictIsRehashing(d) ? 2 : 1;
    maxsizemask = d->ht[0].sizemask;
    if (tables > 1 && maxsizemask < d->ht[1].sizemask)
        maxsizemask = d->ht[1].sizemask;

    /* Pick a random point inside the larger table. */
    unsigned long i = randomULong() & maxsizemask;
    unsigned long emptylen = 0; /* Continuous empty entries so far. */
    while(stored < count && maxsteps--) {
        for (j = 0; j < tables; j++) {
            /* Invariant of the dict.c rehashing: up to the indexes already
             * visited in ht[0] during the rehashing, there are no populated
             * buckets, so we can skip ht[0] for indexes between 0 and idx-1. */
            if (tables == 2 && j == 0 && i < (unsigned long) d->rehashidx) {
                /* Moreover, if we are currently out of range in the second
                 * table, there will be no elements in both tables up to
                 * the current rehashing index, so we jump if possible.
                 * (this happens when going from big to small table). */
                if (i >= d->ht[1].size)
                    i = d->rehashidx;
                else
                    continue;
            }
            if (i >= d->ht[j].size) continue; /* Out of range for this table. */
            dictEntry *he = d->ht[j].table[i];

            /* Count contiguous empty buckets, and jump to other
             * locations if they reach 'count' (with a minimum of 5). */
            if (he == NULL) {
                emptylen++;
                if (emptylen >= 5 && emptylen > count) {
                    i = randomULong() & maxsizemask;
                    emptylen = 0;
                }
            } else {
                emptylen = 0;
                while (he) {
                    /* Collect all the elements of the buckets found non
                     * empty while iterating. */
                    *des = he;
                    des++;
                    he = he->next;
                    stored++;
                    if (stored == count) return stored;
                }
            }
        }
        i = (i+1) & maxsizemask;
    }
    return stored;
}

/* This is like dictGetRandomKey() from the POV of the API, but will do more
 * work to ensure a better distribution of the returned element.
 *
 * This function improves the distribution because the dictGetRandomKey()
 * problem is that it selects a random bucket, then it selects a random
 * element from the chain in the bucket. However elements being in different
 * chain lengths will have different probabilities of being reported. With
 * this function instead what we do is to consider a "linear" range of the table
 * that may be constituted of N buckets with chains of different lengths
 * appearing one after the other. Then we report a random element in the range.
 * In this way we smooth away the problem of different chain lengths. */
#define GETFAIR_NUM_ENTRIES 15
dictEntry *dictGetFairRandomKey(dict *d) {
    dictEntry *entries[GETFAIR_NUM_ENTRIES];
    unsigned int count = dictGetSomeKeys(d,entries,GETFAIR_NUM_ENTRIES);
    /* Note that dictGetSomeKeys() may return zero elements in an unlucky
     * run() even if there are actually elements inside the hash table. So
     * when we get zero, we call the true dictGetRandomKey() that will always
     * yeld the element if the hash table has at least one. */
    if (count == 0) return dictGetRandomKey(d);
    unsigned int idx = rand() % count;
    return entries[idx];
}

/* Function to reverse bits. Algorithm from:
 * http://graphics.stanford.edu/~seander/bithacks.html#ReverseParallel */
static unsigned long rev(unsigned long v) {
    unsigned long s = CHAR_BIT * sizeof(v); // bit size; must be power of 2
    unsigned long mask = ~0UL;
    while ((s >>= 1) > 0) {
        mask ^= (mask << s);
        v = ((v >> s) & mask) | ((v << s) & ~mask);
    }
    return v;
}

/* dictScan() is used to iterate over the elements of a dictionary.
 *
 * Iterating works the following way:
 *
 * 1) Initially you call the function using a cursor (v) value of 0.
 * 2) The function performs one step of the iteration, and returns the
 *    new cursor value you must use in the next call.
 * 3) When the returned cursor is 0, the iteration is complete.
 *
 * The function guarantees all elements present in the
 * dictionary get returned between the start and end of the iteration.
 * However it is possible some elements get returned multiple times.
 *
 * For every element returned, the callback argument 'fn' is
 * called with 'privdata' as first argument and the dictionary entry
 * 'de' as second argument.
 *
 * HOW IT WORKS.
 *
 * The iteration algorithm was designed by Pieter Noordhuis.
 * The main idea is to increment a cursor starting from the higher order
 * bits. That is, instead of incrementing the cursor normally, the bits
 * of the cursor are reversed, then the cursor is incremented, and finally
 * the bits are reversed again.
 *
 * This strategy is needed because the hash table may be resized between
 * iteration calls.
 *
 * dict.c hash tables are always power of two in size, and they
 * use chaining, so the position of an element in a given table is given
 * by computing the bitwise AND between Hash(key) and SIZE-1
 * (where SIZE-1 is always the mask that is equivalent to taking the rest
 *  of the division between the Hash of the key and SIZE).
 *
 * For example if the current hash table size is 16, the mask is
 * (in binary) 1111. The position of a key in the hash table will always be
 * the last four bits of the hash output, and so forth.
 *
 * WHAT HAPPENS IF THE TABLE CHANGES IN SIZE?
 *
 * If the hash table grows, elements can go anywhere in one multiple of
 * the old bucket: for example let's say we already iterated with
 * a 4 bit cursor 1100 (the mask is 1111 because hash table size = 16).
 *
 * If the hash table will be resized to 64 elements, then the new mask will
 * be 111111. The new buckets you obtain by substituting in ??1100
 * with either 0 or 1 can be targeted only by keys we already visited
 * when scanning the bucket 1100 in the smaller hash table.
 *
 * By iterating the higher bits first, because of the inverted counter, the
 * cursor does not need to restart if the table size gets bigger. It will
 * continue iterating using cursors without '1100' at the end, and also
 * without any other combination of the final 4 bits already explored.
 *
 * Similarly when the table size shrinks over time, for example going from
 * 16 to 8, if a combination of the lower three bits (the mask for size 8
 * is 111) were already completely explored, it would not be visited again
 * because we are sure we tried, for example, both 0111 and 1111 (all the
 * variations of the higher bit) so we don't need to test it again.
 *
 * WAIT... YOU HAVE *TWO* TABLES DURING REHASHING!
 *
 * Yes, this is true, but we always iterate the smaller table first, then
 * we test all the expansions of the current cursor into the larger
 * table. For example if the current cursor is 101 and we also have a
 * larger table of size 16, we also test (0)101 and (1)101 inside the larger
 * table. This reduces the problem back to having only one table, where
 * the larger one, if it exists, is just an expansion of the smaller one.
 *
 * LIMITATIONS
 *
 * This iterator is completely stateless, and this is a huge advantage,
 * including no additional memory used.
 *
 * The disadvantages resulting from this design are:
 *
 * 1) It is possible we return elements more than once. However this is usually
 *    easy to deal with in the application level.
 * 2) The iterator must return multiple elements per call, as it needs to always
 *    return all the keys chained in a given bucket, and all the expansions, so
 *    we are sure we don't miss keys moving during rehashing.
 * 3) The reverse cursor is somewhat hard to understand at first, but this
 *    comment is supposed to help.
 *    扫描某个字典 并用函数处理每个元素
 */
unsigned long dictScan(dict *d,
                       unsigned long v,
                       dictScanFunction *fn,
                       dictScanBucketFunction* bucketfn,
                       void *privdata)
{
    dictht *t0, *t1;
    const dictEntry *de, *next;
    unsigned long m0, m1;

    if (dictSize(d) == 0) return 0;

    /* Having a safe iterator means no rehashing can happen, see _dictRehashStep.
     * This is needed in case the scan callback tries to do dictFind or alike. */
    d->pauserehash++;

    if (!dictIsRehashing(d)) {
        t0 = &(d->ht[0]);
        m0 = t0->sizemask;

        /* Emit entries at cursor */
        if (bucketfn) bucketfn(privdata, &t0->table[v & m0]);
        de = t0->table[v & m0];
        while (de) {
            next = de->next;
            fn(privdata, de);
            de = next;
        }

        /* Set unmasked bits so incrementing the reversed cursor
         * operates on the masked bits */
        v |= ~m0;

        /* Increment the reverse cursor */
        v = rev(v);
        v++;
        v = rev(v);

    } else {
        t0 = &d->ht[0];
        t1 = &d->ht[1];

        /* Make sure t0 is the smaller and t1 is the bigger table */
        if (t0->size > t1->size) {
            t0 = &d->ht[1];
            t1 = &d->ht[0];
        }

        m0 = t0->sizemask;
        m1 = t1->sizemask;

        /* Emit entries at cursor */
        if (bucketfn) bucketfn(privdata, &t0->table[v & m0]);
        de = t0->table[v & m0];
        while (de) {
            next = de->next;
            fn(privdata, de);
            de = next;
        }

        /* Iterate over indices in larger table that are the expansion
         * of the index pointed to by the cursor in the smaller table */
        do {
            /* Emit entries at cursor */
            if (bucketfn) bucketfn(privdata, &t1->table[v & m1]);
            de = t1->table[v & m1];
            while (de) {
                next = de->next;
                fn(privdata, de);
                de = next;
            }

            /* Increment the reverse cursor not covered by the smaller mask.*/
            v |= ~m1;
            v = rev(v);
            v++;
            v = rev(v);

            /* Continue while bits covered by mask difference is non-zero */
        } while (v & (m0 ^ m1));
    }

    /* undo the ++ at the top */
    d->pauserehash--;

    return v;
}

/* ------------------------- private functions ------------------------------ */

/* Expand the hash table if needed
 * 判断是否需要对字典进行扩容
 * */
static int _dictExpandIfNeeded(dict *d)
{
    /* Incremental rehashing already in progress. Return. */
    if (dictIsRehashing(d)) return DICT_OK;

    /* If the hash table is empty expand it to the initial size.
     * 首先没有执行rehashing 代表此时正在使用ht[0] 并且长度为0 进行初始化
     * */
    if (d->ht[0].size == 0) return dictExpand(d, DICT_HT_INITIAL_SIZE);

    /* If we reached the 1:1 ratio, and we are allowed to resize the hash
     * table (global setting) or we should avoid it but the ratio between
     * elements/buckets is over the "safe" threshold, we resize doubling
     * the number of buckets.
     * 满足扩容条件 进行扩容
     * */
    if (d->ht[0].used >= d->ht[0].size &&
        (dict_can_resize ||
         d->ht[0].used/d->ht[0].size > dict_force_resize_ratio))
    {
        return dictExpand(d, d->ht[0].used*2);
    }
    return DICT_OK;
}

/* Our hash table capability is a power of two */
static unsigned long _dictNextPower(unsigned long size)
{
    unsigned long i = DICT_HT_INITIAL_SIZE;

    if (size >= LONG_MAX) return LONG_MAX + 1LU;
    while(1) {
        if (i >= size)
            return i;
        i *= 2;
    }
}

/* Returns the index of a free slot that can be populated with
 * a hash entry for the given 'key'.
 * If the key already exists, -1 is returned
 * and the optional output parameter may be filled.
 *
 * Note that if we are in the process of rehashing the hash table, the
 * index is always returned in the context of the second (new) hash table.
 * 根据hash值判断 该key对应的entry应该存储到数组下标为多少的slot上
 * */
static long _dictKeyIndex(dict *d, const void *key, uint64_t hash, dictEntry **existing)
{
    unsigned long idx, table;
    dictEntry *he;
    if (existing) *existing = NULL;

    /* Expand the hash table if needed */
    if (_dictExpandIfNeeded(d) == DICT_ERR)
        return -1;
    // 这里已经确保有足够的大小
    for (table = 0; table <= 1; table++) {
        idx = hash & d->ht[table].sizemask;
        /* Search if this slot does not already contain the given key */
        he = d->ht[table].table[idx];
        while(he) {
            // 代表存在相同的key 返回旧entry
            if (key==he->key || dictCompareKeys(d, key, he->key)) {
                if (existing) *existing = he;
                return -1;
            }
            he = he->next;
        }
        if (!dictIsRehashing(d)) break;
    }
    return idx;
}

void dictEmpty(dict *d, void(callback)(void*)) {
    _dictClear(d,&d->ht[0],callback);
    _dictClear(d,&d->ht[1],callback);
    d->rehashidx = -1;
    d->pauserehash = 0;
}

void dictEnableResize(void) {
    dict_can_resize = 1;
}

void dictDisableResize(void) {
    dict_can_resize = 0;
}

uint64_t dictGetHash(dict *d, const void *key) {
    return dictHashKey(d, key);
}

/* Finds the dictEntry reference by using pointer and pre-calculated hash.
 * oldkey is a dead pointer and should not be accessed.
 * the hash value should be provided using dictGetHash.
 * no string / key comparison is performed.
 * return value is the reference to the dictEntry if found, or NULL if not found.
 * 通过指针+hash查找数据
 * */
dictEntry **dictFindEntryRefByPtrAndHash(dict *d, const void *oldptr, uint64_t hash) {
    dictEntry *he, **heref;
    unsigned long idx, table;

    if (dictSize(d) == 0) return NULL; /* dict is empty */
    for (table = 0; table <= 1; table++) {
        idx = hash & d->ht[table].sizemask;
        heref = &d->ht[table].table[idx];
        he = *heref;
        while(he) {
            if (oldptr==he->key)
                return heref;
            heref = &he->next;
            he = *heref;
        }
        if (!dictIsRehashing(d)) return NULL;
    }
    return NULL;
}

/* ------------------------------- Debugging ---------------------------------*/

#define DICT_STATS_VECTLEN 50
size_t _dictGetStatsHt(char *buf, size_t bufsize, dictht *ht, int tableid) {
    unsigned long i, slots = 0, chainlen, maxchainlen = 0;
    unsigned long totchainlen = 0;
    unsigned long clvector[DICT_STATS_VECTLEN];
    size_t l = 0;

    if (ht->used == 0) {
        return snprintf(buf,bufsize,
            "No stats available for empty dictionaries\n");
    }

    /* Compute stats. */
    for (i = 0; i < DICT_STATS_VECTLEN; i++) clvector[i] = 0;
    for (i = 0; i < ht->size; i++) {
        dictEntry *he;

        if (ht->table[i] == NULL) {
            clvector[0]++;
            continue;
        }
        slots++;
        /* For each hash entry on this slot... */
        chainlen = 0;
        he = ht->table[i];
        while(he) {
            chainlen++;
            he = he->next;
        }
        clvector[(chainlen < DICT_STATS_VECTLEN) ? chainlen : (DICT_STATS_VECTLEN-1)]++;
        if (chainlen > maxchainlen) maxchainlen = chainlen;
        totchainlen += chainlen;
    }

    /* Generate human readable stats. */
    l += snprintf(buf+l,bufsize-l,
        "Hash table %d stats (%s):\n"
        " table size: %ld\n"
        " number of elements: %ld\n"
        " different slots: %ld\n"
        " max chain length: %ld\n"
        " avg chain length (counted): %.02f\n"
        " avg chain length (computed): %.02f\n"
        " Chain length distribution:\n",
        tableid, (tableid == 0) ? "main hash table" : "rehashing target",
        ht->size, ht->used, slots, maxchainlen,
        (float)totchainlen/slots, (float)ht->used/slots);

    for (i = 0; i < DICT_STATS_VECTLEN-1; i++) {
        if (clvector[i] == 0) continue;
        if (l >= bufsize) break;
        l += snprintf(buf+l,bufsize-l,
            "   %s%ld: %ld (%.02f%%)\n",
            (i == DICT_STATS_VECTLEN-1)?">= ":"",
            i, clvector[i], ((float)clvector[i]/ht->size)*100);
    }

    /* Unlike snprintf(), return the number of characters actually written. */
    if (bufsize) buf[bufsize-1] = '\0';
    return strlen(buf);
}

void dictGetStats(char *buf, size_t bufsize, dict *d) {
    size_t l;
    char *orig_buf = buf;
    size_t orig_bufsize = bufsize;

    l = _dictGetStatsHt(buf,bufsize,&d->ht[0],0);
    buf += l;
    bufsize -= l;
    if (dictIsRehashing(d) && bufsize > 0) {
        _dictGetStatsHt(buf,bufsize,&d->ht[1],1);
    }
    /* Make sure there is a NULL term at the end. */
    if (orig_bufsize) orig_buf[orig_bufsize-1] = '\0';
}

/* ------------------------------- Benchmark ---------------------------------*/

#ifdef DICT_BENCHMARK_MAIN

#include "sds.h"

uint64_t hashCallback(const void *key) {
    return dictGenHashFunction((unsigned char*)key, sdslen((char*)key));
}

int compareCallback(void *privdata, const void *key1, const void *key2) {
    int l1,l2;
    DICT_NOTUSED(privdata);

    l1 = sdslen((sds)key1);
    l2 = sdslen((sds)key2);
    if (l1 != l2) return 0;
    return memcmp(key1, key2, l1) == 0;
}

void freeCallback(void *privdata, void *val) {
    DICT_NOTUSED(privdata);

    sdsfree(val);
}

dictType BenchmarkDictType = {
    hashCallback,
    NULL,
    NULL,
    compareCallback,
    freeCallback,
    NULL
};

#define start_benchmark() start = timeInMilliseconds()
#define end_benchmark(msg) do { \
    elapsed = timeInMilliseconds()-start; \
    printf(msg ": %ld items in %lld ms\n", count, elapsed); \
} while(0);

/* dict-benchmark [count] */
int main(int argc, char **argv) {
    long j;
    long long start, elapsed;
    dict *dict = dictCreate(&BenchmarkDictType,NULL);
    long count = 0;

    if (argc == 2) {
        count = strtol(argv[1],NULL,10);
    } else {
        count = 5000000;
    }

    start_benchmark();
    for (j = 0; j < count; j++) {
        int retval = dictAdd(dict,sdsfromlonglong(j),(void*)j);
        assert(retval == DICT_OK);
    }
    end_benchmark("Inserting");
    assert((long)dictSize(dict) == count);

    /* Wait for rehashing. */
    while (dictIsRehashing(dict)) {
        dictRehashMilliseconds(dict,100);
    }

    start_benchmark();
    for (j = 0; j < count; j++) {
        sds key = sdsfromlonglong(j);
        dictEntry *de = dictFind(dict,key);
        assert(de != NULL);
        sdsfree(key);
    }
    end_benchmark("Linear access of existing elements");

    start_benchmark();
    for (j = 0; j < count; j++) {
        sds key = sdsfromlonglong(j);
        dictEntry *de = dictFind(dict,key);
        assert(de != NULL);
        sdsfree(key);
    }
    end_benchmark("Linear access of existing elements (2nd round)");

    start_benchmark();
    for (j = 0; j < count; j++) {
        sds key = sdsfromlonglong(rand() % count);
        dictEntry *de = dictFind(dict,key);
        assert(de != NULL);
        sdsfree(key);
    }
    end_benchmark("Random access of existing elements");

    start_benchmark();
    for (j = 0; j < count; j++) {
        dictEntry *de = dictGetRandomKey(dict);
        assert(de != NULL);
    }
    end_benchmark("Accessing random keys");

    start_benchmark();
    for (j = 0; j < count; j++) {
        sds key = sdsfromlonglong(rand() % count);
        key[0] = 'X';
        dictEntry *de = dictFind(dict,key);
        assert(de == NULL);
        sdsfree(key);
    }
    end_benchmark("Accessing missing");

    start_benchmark();
    for (j = 0; j < count; j++) {
        sds key = sdsfromlonglong(j);
        int retval = dictDelete(dict,key);
        assert(retval == DICT_OK);
        key[0] += 17; /* Change first number to letter. */
        retval = dictAdd(dict,key,(void*)j);
        assert(retval == DICT_OK);
    }
    end_benchmark("Removing and adding");
}
#endif<|MERGE_RESOLUTION|>--- conflicted
+++ resolved
@@ -64,34 +64,9 @@
 
 /* -------------------------- private prototypes ---------------------------- */
 
-/**
- * 尝试对字典进行扩容
- * @param ht
- * @return
- */
 static int _dictExpandIfNeeded(dict *ht);
-/**
- * 返回一个合适的大小 应当是2的幂次
- * @param size
- * @return
- */
 static unsigned long _dictNextPower(unsigned long size);
-/**
- * 返回该key在hash桶的下标
- * @param ht
- * @param key
- * @param hash
- * @param existing
- * @return
- */
 static long _dictKeyIndex(dict *ht, const void *key, uint64_t hash, dictEntry **existing);
-/**
- * 根据相关参数初始化 字典对象
- * @param ht
- * @param type
- * @param privDataPtr
- * @return
- */
 static int _dictInit(dict *ht, dictType *type, void *privDataPtr);
 
 /* -------------------------- hash functions -------------------------------- */
@@ -107,9 +82,8 @@
 }
 
 /* The default hashing function uses SipHash implementation
- * in siphash.c.
- * 这里使用的hash函数是  siphash
- * */
+ * in siphash.c. */
+
 uint64_t siphash(const uint8_t *in, const size_t inlen, const uint8_t *k);
 uint64_t siphash_nocase(const uint8_t *in, const size_t inlen, const uint8_t *k);
 
@@ -124,9 +98,7 @@
 /* ----------------------------- API implementation ------------------------- */
 
 /* Reset a hash table already initialized with ht_init().
- * NOTE: This function should only be called by ht_destroy().
- * 字典内部有2个 dictht结构 这里是重置其中一个
- * */
+ * NOTE: This function should only be called by ht_destroy(). */
 static void _dictReset(dictht *ht)
 {
     ht->table = NULL;
@@ -135,17 +107,12 @@
     ht->used = 0;
 }
 
-/*
- * Create a new hash table
- * 在初始化一个新的字典结构时 需要指定相关的hash函数 compare 函数 这些信息都包裹在dictType中
- * */
+/* Create a new hash table */
 dict *dictCreate(dictType *type,
         void *privDataPtr)
 {
-    // 生成一个字典指针
     dict *d = zmalloc(sizeof(*d));
 
-    // 将字典相关属性清空后 返回指针 (因为c没有垃圾回收机制 所以要手动重置地址上对应的数据)
     _dictInit(d,type,privDataPtr);
     return d;
 }
@@ -154,47 +121,37 @@
 int _dictInit(dict *d, dictType *type,
         void *privDataPtr)
 {
-    // 将字典中的新旧数组清空
     _dictReset(&d->ht[0]);
     _dictReset(&d->ht[1]);
     d->type = type;
     d->privdata = privDataPtr;
     d->rehashidx = -1;
-    d->pauserehash = 0;
+    d->iterators = 0;
     return DICT_OK;
 }
 
 /* Resize the table to the minimal size that contains all the elements,
- * but with the invariant of a USED/BUCKETS ratio near to <= 1
- * 更新字典的尺寸
- * */
+ * but with the invariant of a USED/BUCKETS ratio near to <= 1 */
 int dictResize(dict *d)
 {
     unsigned long minimal;
 
-    // 如果字典不允许扩容 或者正在重hash 返回异常 扩容应该伴随着重hash
     if (!dict_can_resize || dictIsRehashing(d)) return DICT_ERR;
-    // 获取第一个 dictht 中已经使用的部分
     minimal = d->ht[0].used;
     if (minimal < DICT_HT_INITIAL_SIZE)
         minimal = DICT_HT_INITIAL_SIZE;
     return dictExpand(d, minimal);
 }
 
-/* Expand or create the hash table
- * 基于此时已经使用的长度进行扩容
- * */
+/* Expand or create the hash table */
 int dictExpand(dict *d, unsigned long size)
 {
     /* the size is invalid if it is smaller than the number of
-     * elements already inside the hash table
-     * 此时容量已经超过了size 返回异常
-     * */
+     * elements already inside the hash table */
     if (dictIsRehashing(d) || d->ht[0].used > size)
         return DICT_ERR;
 
     dictht n; /* the new hash table */
-    // 计算一个合适的新长度
     unsigned long realsize = _dictNextPower(size);
 
     /* Rehashing to the same table size is not useful. */
@@ -203,22 +160,17 @@
     /* Allocate the new hash table and initialize all pointers to NULL */
     n.size = realsize;
     n.sizemask = realsize-1;
-    // 分配指定的大小 (数组)
     n.table = zcalloc(realsize*sizeof(dictEntry*));
     n.used = 0;
 
     /* Is this the first initialization? If so it's not really a rehashing
-     * we just set the first hash table so that it can accept keys.
-     * 如果此时0 对应的数组已经不存在 就设置到0上
-     * */
+     * we just set the first hash table so that it can accept keys. */
     if (d->ht[0].table == NULL) {
         d->ht[0] = n;
         return DICT_OK;
     }
 
-    /* Prepare a second hash table for incremental rehashing
-     * 这里将新的数组设置到1 上
-     * */
+    /* Prepare a second hash table for incremental rehashing */
     d->ht[1] = n;
     d->rehashidx = 0;
     return DICT_OK;
@@ -232,15 +184,11 @@
  * since part of the hash table may be composed of empty spaces, it is not
  * guaranteed that this function will rehash even a single bucket, since it
  * will visit at max N*10 empty buckets in total, otherwise the amount of
- * work it does would be unbound and the function may block for a long time.
- * 执行 rehash操作 元素会被重新分配
- * */
+ * work it does would be unbound and the function may block for a long time. */
 int dictRehash(dict *d, int n) {
     int empty_visits = n*10; /* Max number of empty buckets to visit. */
-    // rehash的值未设置 不进行处理
     if (!dictIsRehashing(d)) return 0;
 
-    // 确保第一个bucket内部有元素 应该是要迁移到另一个bucket
     while(n-- && d->ht[0].used != 0) {
         dictEntry *de, *nextde;
 
@@ -251,33 +199,25 @@
             d->rehashidx++;
             if (--empty_visits == 0) return 1;
         }
-        // 找到第一个存在的entry
         de = d->ht[0].table[d->rehashidx];
         /* Move all the keys in this bucket from the old to the new hash HT */
-        // 从第一个找到的entry开始 转移到另一个bucket中
         while(de) {
             uint64_t h;
 
             nextde = de->next;
             /* Get the index in the new hash table */
-            // 计算新的hash值 并通过与新的数组的 mask做位运算 得到新数组的下标
             h = dictHashKey(d, de->key) & d->ht[1].sizemask;
-
-            // 链表操作
             de->next = d->ht[1].table[h];
             d->ht[1].table[h] = de;
             d->ht[0].used--;
             d->ht[1].used++;
             de = nextde;
         }
-        // 释放1号bucket数组内的元素 并开始迁移下一个数组元素
         d->ht[0].table[d->rehashidx] = NULL;
         d->rehashidx++;
     }
 
-    /* Check if we already rehashed the whole table...
-     * 交换 2个bucket
-     * */
+    /* Check if we already rehashed the whole table... */
     if (d->ht[0].used == 0) {
         zfree(d->ht[0].table);
         d->ht[0] = d->ht[1];
@@ -290,10 +230,6 @@
     return 1;
 }
 
-/**
- * 获取当前时间
- * @return
- */
 long long timeInMilliseconds(void) {
     struct timeval tv;
 
@@ -301,15 +237,9 @@
     return (((long long)tv.tv_sec)*1000)+(tv.tv_usec/1000);
 }
 
-<<<<<<< HEAD
-/* Rehash for an amount of time between ms milliseconds and ms+1 milliseconds
- * 只允许迁移指定的时间
- * */
-=======
 /* Rehash in ms+"delta" milliseconds. The value of "delta" is larger 
  * than 0, and is smaller than 1 in most cases. The exact upper bound 
  * depends on the running time of dictRehash(d,100).*/
->>>>>>> f86385f7
 int dictRehashMilliseconds(dict *d, int ms) {
     long long start = timeInMilliseconds();
     int rehashes = 0;
@@ -330,19 +260,15 @@
  * dictionary so that the hash table automatically migrates from H1 to H2
  * while it is actively used. */
 static void _dictRehashStep(dict *d) {
-    if (d->pauserehash == 0) dictRehash(d,1);
-}
-
-/* Add an element to the target hash table
- * 将一组键值对插入到字典中
- * */
+    if (d->iterators == 0) dictRehash(d,1);
+}
+
+/* Add an element to the target hash table */
 int dictAdd(dict *d, void *key, void *val)
 {
-    // 将新的key计算hash包装成entry后 并填充到字典中
     dictEntry *entry = dictAddRaw(d,key,NULL);
 
     if (!entry) return DICT_ERR;
-    // 通过valDup函数 拷贝val并设置到entry上
     dictSetVal(d, entry, val);
     return DICT_OK;
 }
@@ -364,7 +290,6 @@
  * with the existing entry if existing is not NULL.
  *
  * If key was added, the hash entry is returned to be manipulated by the caller.
- * 将key包装成一个新的dictEntry 并挂载到dict上
  */
 dictEntry *dictAddRaw(dict *d, void *key, dictEntry **existing)
 {
@@ -372,22 +297,17 @@
     dictEntry *entry;
     dictht *ht;
 
-    // redis的字典对象并没有一次性迁移完所有数据 而是每次迁移一部分
     if (dictIsRehashing(d)) _dictRehashStep(d);
 
     /* Get the index of the new element, or -1 if
-     * the element already exists.
-     * _dictKeyIndex  根据hash值计算下标
-     * */
+     * the element already exists. */
     if ((index = _dictKeyIndex(d, key, dictHashKey(d,key), existing)) == -1)
         return NULL;
 
     /* Allocate the memory and store the new entry.
      * Insert the element in top, with the assumption that in a database
      * system it is more likely that recently added entries are accessed
-     * more frequently.
-     * 因为此时数据迁移可能未完成 所以2个数组都有可能使用
-     * */
+     * more frequently. */
     ht = dictIsRehashing(d) ? &d->ht[1] : &d->ht[0];
     entry = zmalloc(sizeof(*entry));
     entry->next = ht->table[index];
@@ -403,9 +323,7 @@
  * Add an element, discarding the old value if the key already exists.
  * Return 1 if the key was added from scratch, 0 if there was already an
  * element with such key and dictReplace() just performed a value update
- * operation.
- * 尝试替换冲突的entry
- * */
+ * operation. */
 int dictReplace(dict *d, void *key, void *val)
 {
     dictEntry *entry, *existing, auxentry;
@@ -413,7 +331,6 @@
     /* Try to add the element. If the key
      * does not exists dictAdd will succeed. */
     entry = dictAddRaw(d,key,&existing);
-    // 首次插入就跟add一样 返回NULL代表已经存在
     if (entry) {
         dictSetVal(d, entry, val);
         return 1;
@@ -425,9 +342,7 @@
      * you want to increment (set), and then decrement (free), and not the
      * reverse. */
     auxentry = *existing;
-    // 更新指针的值
     dictSetVal(d, existing, val);
-    // 将指针指向的旧值释放
     dictFreeVal(d, &auxentry);
     return 0;
 }
@@ -438,8 +353,7 @@
  * exists and can't be added (in that case the entry of the already
  * existing key is returned.)
  *
- * See dictAddRaw() for more information.
- * */
+ * See dictAddRaw() for more information. */
 dictEntry *dictAddOrFind(dict *d, void *key) {
     dictEntry *entry, *existing;
     entry = dictAddRaw(d,key,&existing);
@@ -448,18 +362,14 @@
 
 /* Search and remove an element. This is an helper function for
  * dictDelete() and dictUnlink(), please check the top comment
- * of those functions.
- * 找到匹配的entry 并进行释放
- * */
+ * of those functions. */
 static dictEntry *dictGenericDelete(dict *d, const void *key, int nofree) {
     uint64_t h, idx;
     dictEntry *he, *prevHe;
     int table;
 
-    // 此时2个数组内都没有存储数据
     if (d->ht[0].used == 0 && d->ht[1].used == 0) return NULL;
 
-    // 迁移部分数据
     if (dictIsRehashing(d)) _dictRehashStep(d);
     h = dictHashKey(d, key);
 
@@ -468,10 +378,8 @@
         he = d->ht[table].table[idx];
         prevHe = NULL;
         while(he) {
-            // 找到匹配的entry后
             if (key==he->key || dictCompareKeys(d, key, he->key)) {
                 /* Unlink the element from the list */
-                // 链表操作
                 if (prevHe)
                     prevHe->next = he->next;
                 else
@@ -532,9 +440,7 @@
     zfree(he);
 }
 
-/* Destroy an entire dictionary
- * 清空链表
- * */
+/* Destroy an entire dictionary */
 int _dictClear(dict *d, dictht *ht, void(callback)(void *)) {
     unsigned long i;
 
@@ -542,7 +448,6 @@
     for (i = 0; i < ht->size && ht->used > 0; i++) {
         dictEntry *he, *nextHe;
 
-        // 每当清理掉65535个元素 触发一次回调
         if (callback && (i & 65535) == 0) callback(d->privdata);
 
         if ((he = ht->table[i]) == NULL) continue;
@@ -591,12 +496,6 @@
     return NULL;
 }
 
-/**
- * 找到某个key对应的value
- * @param d
- * @param key
- * @return
- */
 void *dictFetchValue(dict *d, const void *key) {
     dictEntry *he;
 
@@ -642,11 +541,6 @@
     return hash;
 }
 
-/**
- * 生成迭代器对象
- * @param d
- * @return
- */
 dictIterator *dictGetIterator(dict *d)
 {
     dictIterator *iter = zmalloc(sizeof(*iter));
@@ -660,11 +554,6 @@
     return iter;
 }
 
-/**
- * 获取一个在安全模式下使用的迭代器
- * @param d
- * @return
- */
 dictIterator *dictGetSafeIterator(dict *d) {
     dictIterator *i = dictGetIterator(d);
 
@@ -672,20 +561,14 @@
     return i;
 }
 
-/**
- * 遍历迭代器
- * @param iter
- * @return
- */
 dictEntry *dictNext(dictIterator *iter)
 {
     while (1) {
-        // 首次获取某个entry
         if (iter->entry == NULL) {
             dictht *ht = &iter->d->ht[iter->table];
             if (iter->index == -1 && iter->table == 0) {
                 if (iter->safe)
-                    iter->d->pauserehash++;
+                    iter->d->iterators++;
                 else
                     iter->fingerprint = dictFingerprint(iter->d);
             }
@@ -713,15 +596,11 @@
     return NULL;
 }
 
-/**
- * 释放迭代器
- * @param iter
- */
 void dictReleaseIterator(dictIterator *iter)
 {
     if (!(iter->index == -1 && iter->table == 0)) {
         if (iter->safe)
-            iter->d->pauserehash--;
+            iter->d->iterators--;
         else
             assert(iter->fingerprint == dictFingerprint(iter->d));
     }
@@ -729,9 +608,7 @@
 }
 
 /* Return a random entry from the hash table. Useful to
- * implement randomized algorithms
- * 基于随机算法 返回一个entry
- * */
+ * implement randomized algorithms */
 dictEntry *dictGetRandomKey(dict *d)
 {
     dictEntry *he, *orighe;
@@ -792,9 +669,7 @@
  * of the returned items, but only when you need to "sample" a given number
  * of continuous elements to run some kind of algorithm or to produce
  * statistics. However the function is much faster than dictGetRandomKey()
- * at producing N elements.
- * 返回一组key 也是随机的
- * */
+ * at producing N elements. */
 unsigned int dictGetSomeKeys(dict *d, dictEntry **des, unsigned int count) {
     unsigned long j; /* internal hash table id, 0 or 1. */
     unsigned long tables; /* 1 or 2 tables? */
@@ -804,9 +679,7 @@
     if (dictSize(d) < count) count = dictSize(d);
     maxsteps = count*10;
 
-    /* Try to do a rehashing work proportional to 'count'.
-     * 确保所有数据迁移完毕
-     * */
+    /* Try to do a rehashing work proportional to 'count'. */
     for (j = 0; j < count; j++) {
         if (dictIsRehashing(d))
             _dictRehashStep(d);
@@ -985,7 +858,6 @@
  *    we are sure we don't miss keys moving during rehashing.
  * 3) The reverse cursor is somewhat hard to understand at first, but this
  *    comment is supposed to help.
- *    扫描某个字典 并用函数处理每个元素
  */
 unsigned long dictScan(dict *d,
                        unsigned long v,
@@ -1001,7 +873,7 @@
 
     /* Having a safe iterator means no rehashing can happen, see _dictRehashStep.
      * This is needed in case the scan callback tries to do dictFind or alike. */
-    d->pauserehash++;
+    d->iterators++;
 
     if (!dictIsRehashing(d)) {
         t0 = &(d->ht[0]);
@@ -1070,32 +942,26 @@
     }
 
     /* undo the ++ at the top */
-    d->pauserehash--;
+    d->iterators--;
 
     return v;
 }
 
 /* ------------------------- private functions ------------------------------ */
 
-/* Expand the hash table if needed
- * 判断是否需要对字典进行扩容
- * */
+/* Expand the hash table if needed */
 static int _dictExpandIfNeeded(dict *d)
 {
     /* Incremental rehashing already in progress. Return. */
     if (dictIsRehashing(d)) return DICT_OK;
 
-    /* If the hash table is empty expand it to the initial size.
-     * 首先没有执行rehashing 代表此时正在使用ht[0] 并且长度为0 进行初始化
-     * */
+    /* If the hash table is empty expand it to the initial size. */
     if (d->ht[0].size == 0) return dictExpand(d, DICT_HT_INITIAL_SIZE);
 
     /* If we reached the 1:1 ratio, and we are allowed to resize the hash
      * table (global setting) or we should avoid it but the ratio between
      * elements/buckets is over the "safe" threshold, we resize doubling
-     * the number of buckets.
-     * 满足扩容条件 进行扩容
-     * */
+     * the number of buckets. */
     if (d->ht[0].used >= d->ht[0].size &&
         (dict_can_resize ||
          d->ht[0].used/d->ht[0].size > dict_force_resize_ratio))
@@ -1124,9 +990,7 @@
  * and the optional output parameter may be filled.
  *
  * Note that if we are in the process of rehashing the hash table, the
- * index is always returned in the context of the second (new) hash table.
- * 根据hash值判断 该key对应的entry应该存储到数组下标为多少的slot上
- * */
+ * index is always returned in the context of the second (new) hash table. */
 static long _dictKeyIndex(dict *d, const void *key, uint64_t hash, dictEntry **existing)
 {
     unsigned long idx, table;
@@ -1136,13 +1000,11 @@
     /* Expand the hash table if needed */
     if (_dictExpandIfNeeded(d) == DICT_ERR)
         return -1;
-    // 这里已经确保有足够的大小
     for (table = 0; table <= 1; table++) {
         idx = hash & d->ht[table].sizemask;
         /* Search if this slot does not already contain the given key */
         he = d->ht[table].table[idx];
         while(he) {
-            // 代表存在相同的key 返回旧entry
             if (key==he->key || dictCompareKeys(d, key, he->key)) {
                 if (existing) *existing = he;
                 return -1;
@@ -1158,7 +1020,7 @@
     _dictClear(d,&d->ht[0],callback);
     _dictClear(d,&d->ht[1],callback);
     d->rehashidx = -1;
-    d->pauserehash = 0;
+    d->iterators = 0;
 }
 
 void dictEnableResize(void) {
@@ -1177,9 +1039,7 @@
  * oldkey is a dead pointer and should not be accessed.
  * the hash value should be provided using dictGetHash.
  * no string / key comparison is performed.
- * return value is the reference to the dictEntry if found, or NULL if not found.
- * 通过指针+hash查找数据
- * */
+ * return value is the reference to the dictEntry if found, or NULL if not found. */
 dictEntry **dictFindEntryRefByPtrAndHash(dict *d, const void *oldptr, uint64_t hash) {
     dictEntry *he, **heref;
     unsigned long idx, table;
