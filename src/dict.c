--- conflicted
+++ resolved
@@ -132,7 +132,7 @@
     d->type = type;
     d->privdata = privDataPtr;
     d->rehashidx = -1;
-    d->pauserehash = 0;
+    d->iterators = 0;
     return DICT_OK;
 }
 
@@ -149,13 +149,9 @@
     return dictExpand(d, minimal);
 }
 
-/* Expand or create the hash table,
- * when malloc_failed is non-NULL, it'll avoid panic if malloc fails (in which case it'll be set to 1).
- * Returns DICT_OK if expand was performed, and DICT_ERR if skipped. */
-int _dictExpand(dict *d, unsigned long size, int* malloc_failed)
-{
-    if (malloc_failed) *malloc_failed = 0;
-
+/* Expand or create the hash table */
+int dictExpand(dict *d, unsigned long size)
+{
     /* the size is invalid if it is smaller than the number of
      * elements already inside the hash table */
     if (dictIsRehashing(d) || d->ht[0].used > size)
@@ -170,14 +166,7 @@
     /* Allocate the new hash table and initialize all pointers to NULL */
     n.size = realsize;
     n.sizemask = realsize-1;
-    if (malloc_failed) {
-        n.table = ztrycalloc(realsize*sizeof(dictEntry*));
-        *malloc_failed = n.table == NULL;
-        if (*malloc_failed)
-            return DICT_ERR;
-    } else
-        n.table = zcalloc(realsize*sizeof(dictEntry*));
-
+    n.table = zcalloc(realsize*sizeof(dictEntry*));
     n.used = 0;
 
     /* Is this the first initialization? If so it's not really a rehashing
@@ -191,18 +180,6 @@
     d->ht[1] = n;
     d->rehashidx = 0;
     return DICT_OK;
-}
-
-/* return DICT_ERR if expand was not performed */
-int dictExpand(dict *d, unsigned long size) {
-    return _dictExpand(d, size, NULL);
-}
-
-/* return DICT_ERR if expand failed due to memory allocation failure */
-int dictTryExpand(dict *d, unsigned long size) {
-    int malloc_failed;
-    _dictExpand(d, size, &malloc_failed);
-    return malloc_failed? DICT_ERR : DICT_OK;
 }
 
 /* Performs N steps of incremental rehashing. Returns 1 if there are still
@@ -266,12 +243,8 @@
     return (((long long)tv.tv_sec)*1000)+(tv.tv_usec/1000);
 }
 
-/* Rehash in ms+"delta" milliseconds. The value of "delta" is larger 
- * than 0, and is smaller than 1 in most cases. The exact upper bound 
- * depends on the running time of dictRehash(d,100).*/
+/* Rehash for an amount of time between ms milliseconds and ms+1 milliseconds */
 int dictRehashMilliseconds(dict *d, int ms) {
-    if (d->pauserehash > 0) return 0;
-
     long long start = timeInMilliseconds();
     int rehashes = 0;
 
@@ -282,8 +255,8 @@
     return rehashes;
 }
 
-/* This function performs just a step of rehashing, and only if hashing has
- * not been paused for our hash table. When we have iterators in the
+/* This function performs just a step of rehashing, and only if there are
+ * no safe iterators bound to our hash table. When we have iterators in the
  * middle of a rehashing we can't mess with the two hash tables otherwise
  * some element can be missed or duplicated.
  *
@@ -291,7 +264,7 @@
  * dictionary so that the hash table automatically migrates from H1 to H2
  * while it is actively used. */
 static void _dictRehashStep(dict *d) {
-    if (d->pauserehash == 0) dictRehash(d,1);
+    if (d->iterators == 0) dictRehash(d,1);
 }
 
 /* Add an element to the target hash table */
@@ -307,7 +280,7 @@
 /* Low level add or find:
  * This function adds the entry but instead of setting a value returns the
  * dictEntry structure to the user, that will make sure to fill the value
- * field as they wish.
+ * field as he wishes.
  *
  * This function is also directly exposed to the user API to be called
  * mainly in order to store non-pointers inside the hash value, example:
@@ -511,7 +484,7 @@
     dictEntry *he;
     uint64_t h, idx, table;
 
-    if (dictSize(d) == 0) return NULL; /* dict is empty */
+    if (d->ht[0].used + d->ht[1].used == 0) return NULL; /* dict is empty */
     if (dictIsRehashing(d)) _dictRehashStep(d);
     h = dictHashKey(d, key);
     for (table = 0; table <= 1; table++) {
@@ -599,7 +572,7 @@
             dictht *ht = &iter->d->ht[iter->table];
             if (iter->index == -1 && iter->table == 0) {
                 if (iter->safe)
-                    dictPauseRehashing(iter->d);
+                    iter->d->iterators++;
                 else
                     iter->fingerprint = dictFingerprint(iter->d);
             }
@@ -631,7 +604,7 @@
 {
     if (!(iter->index == -1 && iter->table == 0)) {
         if (iter->safe)
-            dictResumeRehashing(iter->d);
+            iter->d->iterators--;
         else
             assert(iter->fingerprint == dictFingerprint(iter->d));
     }
@@ -652,13 +625,15 @@
         do {
             /* We are sure there are no elements in indexes from 0
              * to rehashidx-1 */
-            h = d->rehashidx + (randomULong() % (dictSlots(d) - d->rehashidx));
+            h = d->rehashidx + (random() % (d->ht[0].size +
+                                            d->ht[1].size -
+                                            d->rehashidx));
             he = (h >= d->ht[0].size) ? d->ht[1].table[h - d->ht[0].size] :
                                       d->ht[0].table[h];
         } while(he == NULL);
     } else {
         do {
-            h = randomULong() & d->ht[0].sizemask;
+            h = random() & d->ht[0].sizemask;
             he = d->ht[0].table[h];
         } while(he == NULL);
     }
@@ -724,7 +699,7 @@
         maxsizemask = d->ht[1].sizemask;
 
     /* Pick a random point inside the larger table. */
-    unsigned long i = randomULong() & maxsizemask;
+    unsigned long i = random() & maxsizemask;
     unsigned long emptylen = 0; /* Continuous empty entries so far. */
     while(stored < count && maxsteps--) {
         for (j = 0; j < tables; j++) {
@@ -749,7 +724,7 @@
             if (he == NULL) {
                 emptylen++;
                 if (emptylen >= 5 && emptylen > count) {
-                    i = randomULong() & maxsizemask;
+                    i = random() & maxsizemask;
                     emptylen = 0;
                 }
             } else {
@@ -780,7 +755,7 @@
  * this function instead what we do is to consider a "linear" range of the table
  * that may be constituted of N buckets with chains of different lengths
  * appearing one after the other. Then we report a random element in the range.
- * In this way we smooth away the problem of different chain lengths. */
+ * In this way we smooth away the problem of different chain lenghts. */
 #define GETFAIR_NUM_ENTRIES 15
 dictEntry *dictGetFairRandomKey(dict *d) {
     dictEntry *entries[GETFAIR_NUM_ENTRIES];
@@ -788,7 +763,7 @@
     /* Note that dictGetSomeKeys() may return zero elements in an unlucky
      * run() even if there are actually elements inside the hash table. So
      * when we get zero, we call the true dictGetRandomKey() that will always
-     * yield the element if the hash table has at least one. */
+     * yeld the element if the hash table has at least one. */
     if (count == 0) return dictGetRandomKey(d);
     unsigned int idx = rand() % count;
     return entries[idx];
@@ -902,14 +877,9 @@
 
     if (dictSize(d) == 0) return 0;
 
-<<<<<<< HEAD
-    /* This is needed in case the scan callback tries to do dictFind or alike. */
-    dictPauseRehashing(d);
-=======
     /* Having a safe iterator means no rehashing can happen, see _dictRehashStep.
      * This is needed in case the scan callback tries to do dictFind or alike. */
     d->iterators++;
->>>>>>> aa55bbe1
 
     if (!dictIsRehashing(d)) {
         t0 = &(d->ht[0]);
@@ -977,27 +947,13 @@
         } while (v & (m0 ^ m1));
     }
 
-<<<<<<< HEAD
-    dictResumeRehashing(d);
-=======
     /* undo the ++ at the top */
     d->iterators--;
->>>>>>> aa55bbe1
 
     return v;
 }
 
 /* ------------------------- private functions ------------------------------ */
-
-/* Because we may need to allocate huge memory chunk at once when dict
- * expands, we will check this allocation is allowed or not if the dict
- * type has expandAllowed member function. */
-static int dictTypeExpandAllowed(dict *d) {
-    if (d->type->expandAllowed == NULL) return 1;
-    return d->type->expandAllowed(
-                    _dictNextPower(d->ht[0].used + 1) * sizeof(dictEntry*),
-                    (double)d->ht[0].used / d->ht[0].size);
-}
 
 /* Expand the hash table if needed */
 static int _dictExpandIfNeeded(dict *d)
@@ -1014,10 +970,9 @@
      * the number of buckets. */
     if (d->ht[0].used >= d->ht[0].size &&
         (dict_can_resize ||
-         d->ht[0].used/d->ht[0].size > dict_force_resize_ratio) &&
-        dictTypeExpandAllowed(d))
+         d->ht[0].used/d->ht[0].size > dict_force_resize_ratio))
     {
-        return dictExpand(d, d->ht[0].used + 1);
+        return dictExpand(d, d->ht[0].used*2);
     }
     return DICT_OK;
 }
@@ -1071,7 +1026,7 @@
     _dictClear(d,&d->ht[0],callback);
     _dictClear(d,&d->ht[1],callback);
     d->rehashidx = -1;
-    d->pauserehash = 0;
+    d->iterators = 0;
 }
 
 void dictEnableResize(void) {
@@ -1095,7 +1050,7 @@
     dictEntry *he, **heref;
     unsigned long idx, table;
 
-    if (dictSize(d) == 0) return NULL; /* dict is empty */
+    if (d->ht[0].used + d->ht[1].used == 0) return NULL; /* dict is empty */
     for (table = 0; table <= 1; table++) {
         idx = hash & d->ht[table].sizemask;
         heref = &d->ht[table].table[idx];
@@ -1150,10 +1105,10 @@
     /* Generate human readable stats. */
     l += snprintf(buf+l,bufsize-l,
         "Hash table %d stats (%s):\n"
-        " table size: %lu\n"
-        " number of elements: %lu\n"
-        " different slots: %lu\n"
-        " max chain length: %lu\n"
+        " table size: %ld\n"
+        " number of elements: %ld\n"
+        " different slots: %ld\n"
+        " max chain length: %ld\n"
         " avg chain length (counted): %.02f\n"
         " avg chain length (computed): %.02f\n"
         " Chain length distribution:\n",
@@ -1170,7 +1125,7 @@
             i, clvector[i], ((float)clvector[i]/ht->size)*100);
     }
 
-    /* Unlike snprintf(), return the number of characters actually written. */
+    /* Unlike snprintf(), teturn the number of characters actually written. */
     if (bufsize) buf[bufsize-1] = '\0';
     return strlen(buf);
 }
@@ -1222,7 +1177,6 @@
     NULL,
     compareCallback,
     freeCallback,
-    NULL,
     NULL
 };
 
@@ -1230,7 +1184,7 @@
 #define end_benchmark(msg) do { \
     elapsed = timeInMilliseconds()-start; \
     printf(msg ": %ld items in %lld ms\n", count, elapsed); \
-} while(0)
+} while(0);
 
 /* dict-benchmark [count] */
 int main(int argc, char **argv) {
@@ -1284,13 +1238,6 @@
         sdsfree(key);
     }
     end_benchmark("Random access of existing elements");
-
-    start_benchmark();
-    for (j = 0; j < count; j++) {
-        dictEntry *de = dictGetRandomKey(dict);
-        assert(de != NULL);
-    }
-    end_benchmark("Accessing random keys");
 
     start_benchmark();
     for (j = 0; j < count; j++) {
