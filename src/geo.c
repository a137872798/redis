/*
 * Copyright (c) 2014, Matt Stancliff <matt@genges.com>.
 * Copyright (c) 2015-2016, Salvatore Sanfilippo <antirez@gmail.com>.
 * All rights reserved.
 *
 * Redistribution and use in source and binary forms, with or without
 * modification, are permitted provided that the following conditions are met:
 *
 *   * Redistributions of source code must retain the above copyright notice,
 *     this list of conditions and the following disclaimer.
 *   * Redistributions in binary form must reproduce the above copyright
 *     notice, this list of conditions and the following disclaimer in the
 *     documentation and/or other materials provided with the distribution.
 *   * Neither the name of Redis nor the names of its contributors may be used
 *     to endorse or promote products derived from this software without
 *     specific prior written permission.
 *
 * THIS SOFTWARE IS PROVIDED BY THE COPYRIGHT HOLDERS AND CONTRIBUTORS "AS IS"
 * AND ANY EXPRESS OR IMPLIED WARRANTIES, INCLUDING, BUT NOT LIMITED TO, THE
 * IMPLIED WARRANTIES OF MERCHANTABILITY AND FITNESS FOR A PARTICULAR PURPOSE
 * ARE DISCLAIMED. IN NO EVENT SHALL THE COPYRIGHT OWNER OR CONTRIBUTORS BE
 * LIABLE FOR ANY DIRECT, INDIRECT, INCIDENTAL, SPECIAL, EXEMPLARY, OR
 * CONSEQUENTIAL DAMAGES (INCLUDING, BUT NOT LIMITED TO, PROCUREMENT OF
 * SUBSTITUTE GOODS OR SERVICES; LOSS OF USE, DATA, OR PROFITS; OR BUSINESS
 * INTERRUPTION) HOWEVER CAUSED AND ON ANY THEORY OF LIABILITY, WHETHER IN
 * CONTRACT, STRICT LIABILITY, OR TORT (INCLUDING NEGLIGENCE OR OTHERWISE)
 * ARISING IN ANY WAY OUT OF THE USE OF THIS SOFTWARE, EVEN IF ADVISED OF THE
 * POSSIBILITY OF SUCH DAMAGE.
 */

#include "geo.h"
#include "geohash_helper.h"
#include "debugmacro.h"
#include "pqsort.h"

/* Things exported from t_zset.c only for geo.c, since it is the only other
 * part of Redis that requires close zset introspection. */
unsigned char *zzlFirstInRange(unsigned char *zl, zrangespec *range);
int zslValueLteMax(double value, zrangespec *spec);

/* ====================================================================
 * This file implements the following commands:
 *
 *   - geoadd - add coordinates for value to geoset
 *   - georadius - search radius by coordinates in geoset
 *   - georadiusbymember - search radius based on geoset member position
 * ==================================================================== */

/* ====================================================================
 * geoArray implementation
 * ==================================================================== */

/* Create a new array of geoPoints. */
geoArray *geoArrayCreate(void) {
    geoArray *ga = zmalloc(sizeof(*ga));
    /* It gets allocated on first geoArrayAppend() call. */
    ga->array = NULL;
    ga->buckets = 0;
    ga->used = 0;
    return ga;
}

/* Add a new entry and return its pointer so that the caller can populate
 * it with data. */
geoPoint *geoArrayAppend(geoArray *ga) {
    if (ga->used == ga->buckets) {
        ga->buckets = (ga->buckets == 0) ? 8 : ga->buckets*2;
        ga->array = zrealloc(ga->array,sizeof(geoPoint)*ga->buckets);
    }
    geoPoint *gp = ga->array+ga->used;
    ga->used++;
    return gp;
}

/* Destroy a geoArray created with geoArrayCreate(). */
void geoArrayFree(geoArray *ga) {
    size_t i;
    for (i = 0; i < ga->used; i++) sdsfree(ga->array[i].member);
    zfree(ga->array);
    zfree(ga);
}

/* ====================================================================
 * Helpers
 * ==================================================================== */
int decodeGeohash(double bits, double *xy) {
    GeoHashBits hash = { .bits = (uint64_t)bits, .step = GEO_STEP_MAX };
    return geohashDecodeToLongLatWGS84(hash, xy);
}

/* Input Argument Helper */
/* Take a pointer to the latitude arg then use the next arg for longitude.
 * On parse error C_ERR is returned, otherwise C_OK. */
int extractLongLatOrReply(client *c, robj **argv, double *xy) {
    int i;
    for (i = 0; i < 2; i++) {
        if (getDoubleFromObjectOrReply(c, argv[i], xy + i, NULL) !=
            C_OK) {
            return C_ERR;
        }
    }
    if (xy[0] < GEO_LONG_MIN || xy[0] > GEO_LONG_MAX ||
        xy[1] < GEO_LAT_MIN  || xy[1] > GEO_LAT_MAX) {
        addReplyErrorFormat(c,
            "-ERR invalid longitude,latitude pair %f,%f\r\n",xy[0],xy[1]);
        return C_ERR;
    }
    return C_OK;
}

/* Input Argument Helper */
/* Decode lat/long from a zset member's score.
 * Returns C_OK on successful decoding, otherwise C_ERR is returned. */
int longLatFromMember(robj *zobj, robj *member, double *xy) {
    double score = 0;

    if (zsetScore(zobj, member->ptr, &score) == C_ERR) return C_ERR;
    if (!decodeGeohash(score, xy)) return C_ERR;
    return C_OK;
}

/* Check that the unit argument matches one of the known units, and returns
 * the conversion factor to meters (you need to divide meters by the conversion
 * factor to convert to the right unit).
 *
 * If the unit is not valid, an error is reported to the client, and a value
 * less than zero is returned. */
double extractUnitOrReply(client *c, robj *unit) {
    char *u = unit->ptr;

    if (!strcmp(u, "m")) {
        return 1;
    } else if (!strcmp(u, "km")) {
        return 1000;
    } else if (!strcmp(u, "ft")) {
        return 0.3048;
    } else if (!strcmp(u, "mi")) {
        return 1609.34;
    } else {
        addReplyError(c,
            "unsupported unit provided. please use m, km, ft, mi");
        return -1;
    }
}

/* Input Argument Helper.
 * Extract the distance from the specified two arguments starting at 'argv'
<<<<<<< HEAD
 * that should be in the form: <number> <unit>, and return C_OK or C_ERR means success or failure
 * *conversions is populated with the coefficient to use in order to convert meters to the unit.*/
int extractDistanceOrReply(client *c, robj **argv,
                              double *conversion, double *radius) {
=======
 * that should be in the form: <number> <unit>, and return the distance in the
 * specified unit on success. *conversions is populated with the coefficient
 * to use in order to convert meters to the unit.
 *
 * On error a value less than zero is returned. */
double extractDistanceOrReply(client *c, robj **argv,
                                     double *conversion) {
>>>>>>> f86385f7
    double distance;
    if (getDoubleFromObjectOrReply(c, argv[0], &distance,
                                   "need numeric radius") != C_OK) {
        return C_ERR;
    }

    if (distance < 0) {
        addReplyError(c,"radius cannot be negative");
        return C_ERR;
    }
    if (radius) *radius = distance;

    double to_meters = extractUnitOrReply(c,argv[1]);
    if (to_meters < 0) {
        return C_ERR;
    }

    if (conversion) *conversion = to_meters;
    return C_OK;
}

/* Input Argument Helper.
 * Extract height and width from the specified three arguments starting at 'argv'
 * that should be in the form: <number> <number> <unit>, and return C_OK or C_ERR means success or failure
 * *conversions is populated with the coefficient to use in order to convert meters to the unit.*/
int extractBoxOrReply(client *c, robj **argv, double *conversion,
                         double *width, double *height) {
    double h, w;
    if ((getDoubleFromObjectOrReply(c, argv[0], &w, "need numeric width") != C_OK) ||
        (getDoubleFromObjectOrReply(c, argv[1], &h, "need numeric height") != C_OK)) {
        return C_ERR;
    }

    if (h < 0 || w < 0) {
        addReplyError(c, "height or width cannot be negative");
        return C_ERR;
    }
    if (height) *height = h;
    if (width) *width = w;

    double to_meters = extractUnitOrReply(c,argv[2]);
    if (to_meters < 0) {
        return C_ERR;
    }

    if (conversion) *conversion = to_meters;
    return C_OK;
}

/* The default addReplyDouble has too much accuracy.  We use this
 * for returning location distances. "5.2145 meters away" is nicer
 * than "5.2144992818115 meters away." We provide 4 digits after the dot
 * so that the returned value is decently accurate even when the unit is
 * the kilometer. */
void addReplyDoubleDistance(client *c, double d) {
    char dbuf[128];
    int dlen = snprintf(dbuf, sizeof(dbuf), "%.4f", d);
    addReplyBulkCBuffer(c, dbuf, dlen);
}

/* Helper function for geoGetPointsInRange(): given a sorted set score
 * representing a point, and a GeoShape, appends this entry as a geoPoint
 * into the specified geoArray only if the point is within the search area.
 *
 * returns C_OK if the point is included, or REIDS_ERR if it is outside. */
int geoAppendIfWithinShape(geoArray *ga, GeoShape *shape, double score, sds member) {
    double distance = 0, xy[2];

    if (!decodeGeohash(score,xy)) return C_ERR; /* Can't decode. */
    /* Note that geohashGetDistanceIfInRadiusWGS84() takes arguments in
     * reverse order: longitude first, latitude later. */
    if (shape->type == CIRCULAR_TYPE) {
        if (!geohashGetDistanceIfInRadiusWGS84(shape->xy[0], shape->xy[1], xy[0], xy[1],
                                               shape->t.radius*shape->conversion, &distance)) return C_ERR;
    } else if (shape->type == RECTANGLE_TYPE) {
        if (!geohashGetDistanceIfInRectangle(shape->t.r.width * shape->conversion,
                                             shape->t.r.height * shape->conversion,
                                             shape->xy[0], shape->xy[1], xy[0], xy[1], &distance))
            return C_ERR;
    }

    /* Append the new element. */
    geoPoint *gp = geoArrayAppend(ga);
    gp->longitude = xy[0];
    gp->latitude = xy[1];
    gp->dist = distance;
    gp->member = member;
    gp->score = score;
    return C_OK;
}

/* Query a Redis sorted set to extract all the elements between 'min' and
 * 'max', appending them into the array of geoPoint structures 'gparray'.
 * The command returns the number of elements added to the array.
 *
 * Elements which are farest than 'radius' from the specified 'x' and 'y'
 * coordinates are not included.
 *
 * The ability of this function to append to an existing set of points is
 * important for good performances because querying by radius is performed
 * using multiple queries to the sorted set, that we later need to sort
 * via qsort. Similarly we need to be able to reject points outside the search
 * radius area ASAP in order to allocate and process more points than needed. */
int geoGetPointsInRange(robj *zobj, double min, double max, GeoShape *shape, geoArray *ga, unsigned long limit) {
    /* minex 0 = include min in range; maxex 1 = exclude max in range */
    /* That's: min <= val < max */
    zrangespec range = { .min = min, .max = max, .minex = 0, .maxex = 1 };
    size_t origincount = ga->used;
    sds member;

    if (zobj->encoding == OBJ_ENCODING_ZIPLIST) {
        unsigned char *zl = zobj->ptr;
        unsigned char *eptr, *sptr;
        unsigned char *vstr = NULL;
        unsigned int vlen = 0;
        long long vlong = 0;
        double score = 0;

        if ((eptr = zzlFirstInRange(zl, &range)) == NULL) {
            /* Nothing exists starting at our min.  No results. */
            return 0;
        }

        sptr = ziplistNext(zl, eptr);
        while (eptr) {
            score = zzlGetScore(sptr);

            /* If we fell out of range, break. */
            if (!zslValueLteMax(score, &range))
                break;

            /* We know the element exists. ziplistGet should always succeed */
            ziplistGet(eptr, &vstr, &vlen, &vlong);
            member = (vstr == NULL) ? sdsfromlonglong(vlong) :
                                      sdsnewlen(vstr,vlen);
            if (geoAppendIfWithinShape(ga,shape,score,member)
                == C_ERR) sdsfree(member);
            if (ga->used && limit && ga->used >= limit) break;
            zzlNext(zl, &eptr, &sptr);
        }
    } else if (zobj->encoding == OBJ_ENCODING_SKIPLIST) {
        zset *zs = zobj->ptr;
        zskiplist *zsl = zs->zsl;
        zskiplistNode *ln;

        if ((ln = zslFirstInRange(zsl, &range)) == NULL) {
            /* Nothing exists starting at our min.  No results. */
            return 0;
        }

        while (ln) {
            sds ele = ln->ele;
            /* Abort when the node is no longer in range. */
            if (!zslValueLteMax(ln->score, &range))
                break;

            ele = sdsdup(ele);
            if (geoAppendIfWithinShape(ga,shape,ln->score,ele)
                == C_ERR) sdsfree(ele);
            if (ga->used && limit && ga->used >= limit) break;
            ln = ln->level[0].forward;
        }
    }
    return ga->used - origincount;
}

/* Compute the sorted set scores min (inclusive), max (exclusive) we should
 * query in order to retrieve all the elements inside the specified area
 * 'hash'. The two scores are returned by reference in *min and *max. */
void scoresOfGeoHashBox(GeoHashBits hash, GeoHashFix52Bits *min, GeoHashFix52Bits *max) {
    /* We want to compute the sorted set scores that will include all the
     * elements inside the specified Geohash 'hash', which has as many
     * bits as specified by hash.step * 2.
     *
     * So if step is, for example, 3, and the hash value in binary
     * is 101010, since our score is 52 bits we want every element which
     * is in binary: 101010?????????????????????????????????????????????
     * Where ? can be 0 or 1.
     *
     * To get the min score we just use the initial hash value left
     * shifted enough to get the 52 bit value. Later we increment the
     * 6 bit prefis (see the hash.bits++ statement), and get the new
     * prefix: 101011, which we align again to 52 bits to get the maximum
     * value (which is excluded from the search). So we get everything
     * between the two following scores (represented in binary):
     *
     * 1010100000000000000000000000000000000000000000000000 (included)
     * and
     * 1010110000000000000000000000000000000000000000000000 (excluded).
     */
    *min = geohashAlign52Bits(hash);
    hash.bits++;
    *max = geohashAlign52Bits(hash);
}

/* Obtain all members between the min/max of this geohash bounding box.
 * Populate a geoArray of GeoPoints by calling geoGetPointsInRange().
 * Return the number of points added to the array. */
int membersOfGeoHashBox(robj *zobj, GeoHashBits hash, geoArray *ga, GeoShape *shape, unsigned long limit) {
    GeoHashFix52Bits min, max;

    scoresOfGeoHashBox(hash,&min,&max);
    return geoGetPointsInRange(zobj, min, max, shape, ga, limit);
}

/* Search all eight neighbors + self geohash box */
int membersOfAllNeighbors(robj *zobj, GeoHashRadius n, GeoShape *shape, geoArray *ga, unsigned long limit) {
    GeoHashBits neighbors[9];
    unsigned int i, count = 0, last_processed = 0;
    int debugmsg = 0;

    neighbors[0] = n.hash;
    neighbors[1] = n.neighbors.north;
    neighbors[2] = n.neighbors.south;
    neighbors[3] = n.neighbors.east;
    neighbors[4] = n.neighbors.west;
    neighbors[5] = n.neighbors.north_east;
    neighbors[6] = n.neighbors.north_west;
    neighbors[7] = n.neighbors.south_east;
    neighbors[8] = n.neighbors.south_west;

    /* For each neighbor (*and* our own hashbox), get all the matching
     * members and add them to the potential result list. */
    for (i = 0; i < sizeof(neighbors) / sizeof(*neighbors); i++) {
        if (HASHISZERO(neighbors[i])) {
            if (debugmsg) D("neighbors[%d] is zero",i);
            continue;
        }

        /* Debugging info. */
        if (debugmsg) {
            GeoHashRange long_range, lat_range;
            geohashGetCoordRange(&long_range,&lat_range);
            GeoHashArea myarea = {{0}};
            geohashDecode(long_range, lat_range, neighbors[i], &myarea);

            /* Dump center square. */
            D("neighbors[%d]:\n",i);
            D("area.longitude.min: %f\n", myarea.longitude.min);
            D("area.longitude.max: %f\n", myarea.longitude.max);
            D("area.latitude.min: %f\n", myarea.latitude.min);
            D("area.latitude.max: %f\n", myarea.latitude.max);
            D("\n");
        }

        /* When a huge Radius (in the 5000 km range or more) is used,
         * adjacent neighbors can be the same, leading to duplicated
         * elements. Skip every range which is the same as the one
         * processed previously. */
        if (last_processed &&
            neighbors[i].bits == neighbors[last_processed].bits &&
            neighbors[i].step == neighbors[last_processed].step)
        {
            if (debugmsg)
                D("Skipping processing of %d, same as previous\n",i);
            continue;
        }
        if (ga->used && limit && ga->used >= limit) break;
        count += membersOfGeoHashBox(zobj, neighbors[i], ga, shape, limit);
        last_processed = i;
    }
    return count;
}

/* Sort comparators for qsort() */
static int sort_gp_asc(const void *a, const void *b) {
    const struct geoPoint *gpa = a, *gpb = b;
    /* We can't do adist - bdist because they are doubles and
     * the comparator returns an int. */
    if (gpa->dist > gpb->dist)
        return 1;
    else if (gpa->dist == gpb->dist)
        return 0;
    else
        return -1;
}

static int sort_gp_desc(const void *a, const void *b) {
    return -sort_gp_asc(a, b);
}

/* ====================================================================
 * Commands
 * ==================================================================== */

/* GEOADD key [CH] [NX|XX] long lat name [long2 lat2 name2 ... longN latN nameN] */
void geoaddCommand(client *c) {
    int xx = 0, nx = 0, longidx = 2;
    int i;

    /* Parse options. At the end 'longidx' is set to the argument position
     * of the longitude of the first element. */
    while (longidx < c->argc) {
        char *opt = c->argv[longidx]->ptr;
        if (!strcasecmp(opt,"nx")) nx = 1;
        else if (!strcasecmp(opt,"xx")) xx = 1;
        else if (!strcasecmp(opt,"ch")) {}
        else break;
        longidx++;
    }

    if ((c->argc - longidx) % 3 || (xx && nx)) {
        /* Need an odd number of arguments if we got this far... */
            addReplyErrorObject(c,shared.syntaxerr);
        return;
    }

    /* Set up the vector for calling ZADD. */
    int elements = (c->argc - longidx) / 3;
    int argc = longidx+elements*2; /* ZADD key [CH] [NX|XX] score ele ... */
    robj **argv = zcalloc(argc*sizeof(robj*));
    argv[0] = createRawStringObject("zadd",4);
    for (i = 1; i < longidx; i++) {
        argv[i] = c->argv[i];
        incrRefCount(argv[i]);
    }

    /* Create the argument vector to call ZADD in order to add all
     * the score,value pairs to the requested zset, where score is actually
     * an encoded version of lat,long. */
    for (i = 0; i < elements; i++) {
        double xy[2];

        if (extractLongLatOrReply(c, (c->argv+longidx)+(i*3),xy) == C_ERR) {
            for (i = 0; i < argc; i++)
                if (argv[i]) decrRefCount(argv[i]);
            zfree(argv);
            return;
        }

        /* Turn the coordinates into the score of the element. */
        GeoHashBits hash;
        geohashEncodeWGS84(xy[0], xy[1], GEO_STEP_MAX, &hash);
        GeoHashFix52Bits bits = geohashAlign52Bits(hash);
        robj *score = createObject(OBJ_STRING, sdsfromlonglong(bits));
        robj *val = c->argv[longidx + i * 3 + 2];
        argv[longidx+i*2] = score;
        argv[longidx+1+i*2] = val;
        incrRefCount(val);
    }

    /* Finally call ZADD that will do the work for us. */
    replaceClientCommandVector(c,argc,argv);
    zaddCommand(c);
}

#define SORT_NONE 0
#define SORT_ASC 1
#define SORT_DESC 2

#define RADIUS_COORDS (1<<0)    /* Search around coordinates. */
#define RADIUS_MEMBER (1<<1)    /* Search around member. */
#define RADIUS_NOSTORE (1<<2)   /* Do not accept STORE/STOREDIST option. */
#define GEOSEARCH (1<<3)        /* GEOSEARCH command variant (different arguments supported) */
#define GEOSEARCHSTORE (1<<4)   /* GEOSEARCHSTORE just accept STOREDIST option */

/* GEORADIUS key x y radius unit [WITHDIST] [WITHHASH] [WITHCOORD] [ASC|DESC]
 *                               [COUNT count [ANY]] [STORE key] [STOREDIST key]
 * GEORADIUSBYMEMBER key member radius unit ... options ...
 * GEOSEARCH key [FROMMEMBER member] [FROMLONLAT long lat] [BYRADIUS radius unit]
 *               [BYBOX width height unit] [WITHCORD] [WITHDIST] [WITHASH] [COUNT count [ANY]] [ASC|DESC]
 * GEOSEARCHSTORE dest_key src_key [FROMMEMBER member] [FROMLONLAT long lat] [BYRADIUS radius unit]
 *               [BYBOX width height unit] [WITHCORD] [WITHDIST] [WITHASH] [COUNT count [ANY]] [ASC|DESC] [STOREDIST]
 *  */
void georadiusGeneric(client *c, int srcKeyIndex, int flags) {
    robj *storekey = NULL;
    int storedist = 0; /* 0 for STORE, 1 for STOREDIST. */

    /* Look up the requested zset */
    robj *zobj = NULL;
    if ((zobj = lookupKeyReadOrReply(c, c->argv[srcKeyIndex], shared.emptyarray)) == NULL ||
        checkType(c, zobj, OBJ_ZSET)) {
        return;
    }

    /* Find long/lat to use for radius or box search based on inquiry type */
    int base_args;
    GeoShape shape = {0};
    if (flags & RADIUS_COORDS) {
        base_args = 6;
        shape.type = CIRCULAR_TYPE;
        if (extractLongLatOrReply(c, c->argv + 2, shape.xy) == C_ERR) return;
        if (extractDistanceOrReply(c, c->argv+base_args-2, &shape.conversion, &shape.t.radius) != C_OK) return;
    } else if (flags & RADIUS_MEMBER) {
        base_args = 5;
        shape.type = CIRCULAR_TYPE;
        robj *member = c->argv[2];
        if (longLatFromMember(zobj, member, shape.xy) == C_ERR) {
            addReplyError(c, "could not decode requested zset member");
            return;
        }
        if (extractDistanceOrReply(c, c->argv+base_args-2, &shape.conversion, &shape.t.radius) != C_OK) return;
    } else if (flags & GEOSEARCH) {
        base_args = 2;
        if (flags & GEOSEARCHSTORE) {
            base_args = 3;
            storekey = c->argv[1];
        }
    } else {
        addReplyError(c, "Unknown georadius search type");
        return;
    }

    /* Discover and populate all optional parameters. */
    int withdist = 0, withhash = 0, withcoords = 0;
    int frommember = 0, fromloc = 0, byradius = 0, bybox = 0;
    int sort = SORT_NONE;
    int any = 0; /* any=1 means a limited search, stop as soon as enough results were found. */
    long long count = 0;  /* Max number of results to return. 0 means unlimited. */
    if (c->argc > base_args) {
        int remaining = c->argc - base_args;
        for (int i = 0; i < remaining; i++) {
            char *arg = c->argv[base_args + i]->ptr;
            if (!strcasecmp(arg, "withdist")) {
                withdist = 1;
            } else if (!strcasecmp(arg, "withhash")) {
                withhash = 1;
            } else if (!strcasecmp(arg, "withcoord")) {
                withcoords = 1;
            } else if (!strcasecmp(arg, "any")) {
                any = 1;
            } else if (!strcasecmp(arg, "asc")) {
                sort = SORT_ASC;
            } else if (!strcasecmp(arg, "desc")) {
                sort = SORT_DESC;
            } else if (!strcasecmp(arg, "count") && (i+1) < remaining) {
                if (getLongLongFromObjectOrReply(c, c->argv[base_args+i+1],
                                                 &count, NULL) != C_OK) return;
                if (count <= 0) {
                    addReplyError(c,"COUNT must be > 0");
                    return;
                }
                i++;
            } else if (!strcasecmp(arg, "store") &&
                       (i+1) < remaining &&
                       !(flags & RADIUS_NOSTORE) &&
                       !(flags & GEOSEARCH))
            {
                storekey = c->argv[base_args+i+1];
                storedist = 0;
                i++;
            } else if (!strcasecmp(arg, "storedist") &&
                       (i+1) < remaining &&
                       !(flags & RADIUS_NOSTORE) &&
                       !(flags & GEOSEARCH))
            {
                storekey = c->argv[base_args+i+1];
                storedist = 1;
                i++;
            } else if (!strcasecmp(arg, "storedist") &&
                       (flags & GEOSEARCH) &&
                       (flags & GEOSEARCHSTORE))
            {
                storedist = 1;
            } else if (!strcasecmp(arg, "frommember") &&
                      (i+1) < remaining &&
                      flags & GEOSEARCH &&
                      !fromloc)
            {
                if (longLatFromMember(zobj, c->argv[base_args+i+1], shape.xy) == C_ERR) {
                    addReplyError(c, "could not decode requested zset member");
                    return;
                }
                frommember = 1;
                i++;
            } else if (!strcasecmp(arg, "fromlonlat") &&
                       (i+2) < remaining &&
                       flags & GEOSEARCH &&
                       !frommember)
            {
                if (extractLongLatOrReply(c, c->argv+base_args+i+1, shape.xy) == C_ERR) return;
                fromloc = 1;
                i += 2;
            } else if (!strcasecmp(arg, "byradius") &&
                       (i+2) < remaining &&
                       flags & GEOSEARCH &&
                       !bybox)
            {
                if (extractDistanceOrReply(c, c->argv+base_args+i+1, &shape.conversion, &shape.t.radius) != C_OK)
                    return;
                shape.type = CIRCULAR_TYPE;
                byradius = 1;
                i += 2;
            } else if (!strcasecmp(arg, "bybox") &&
                       (i+3) < remaining &&
                       flags & GEOSEARCH &&
                       !byradius)
            {
                if (extractBoxOrReply(c, c->argv+base_args+i+1, &shape.conversion, &shape.t.r.width,
                        &shape.t.r.height) != C_OK) return;
                shape.type = RECTANGLE_TYPE;
                bybox = 1;
                i += 3;
            } else {
                addReplyErrorObject(c,shared.syntaxerr);
                return;
            }
        }
    }

    /* Trap options not compatible with STORE and STOREDIST. */
    if (storekey && (withdist || withhash || withcoords)) {
        addReplyError(c,
            "STORE option in GEORADIUS is not compatible with "
            "WITHDIST, WITHHASH and WITHCOORDS options");
        return;
    }

    if ((flags & GEOSEARCH) && !(frommember || fromloc)) {
        addReplyErrorFormat(c,
            "exactly one of FROMMEMBER or FROMLONLAT can be specified for %s",
            (char *)c->argv[0]->ptr);
        return;
    }

    if ((flags & GEOSEARCH) && !(byradius || bybox)) {
        addReplyErrorFormat(c,
            "exactly one of BYRADIUS and BYBOX can be specified for %s",
            (char *)c->argv[0]->ptr);
        return;
    }

    if (any && !count) {
        addReplyErrorFormat(c, "the ANY argument requires COUNT argument");
        return;
    }

    /* COUNT without ordering does not make much sense (we need to
     * sort in order to return the closest N entries),
     * force ASC ordering if COUNT was specified but no sorting was
     * requested. Note that this is not needed for ANY option. */
    if (count != 0 && sort == SORT_NONE && !any) sort = SORT_ASC;

    /* Get all neighbor geohash boxes for our radius search */
    GeoHashRadius georadius = geohashCalculateAreasByShapeWGS84(&shape);

    /* Search the zset for all matching points */
    geoArray *ga = geoArrayCreate();
    membersOfAllNeighbors(zobj, georadius, &shape, ga, any ? count : 0);

    /* If no matching results, the user gets an empty reply. */
    if (ga->used == 0 && storekey == NULL) {
        addReply(c,shared.emptyarray);
        geoArrayFree(ga);
        return;
    }

    long result_length = ga->used;
    long returned_items = (count == 0 || result_length < count) ?
                          result_length : count;
    long option_length = 0;

    /* Process [optional] requested sorting */
    if (sort != SORT_NONE) {
        int (*sort_gp_callback)(const void *a, const void *b) = NULL;
        if (sort == SORT_ASC) {
            sort_gp_callback = sort_gp_asc;
        } else if (sort == SORT_DESC) {
            sort_gp_callback = sort_gp_desc;
        }

        if (returned_items == result_length) {
            qsort(ga->array, result_length, sizeof(geoPoint), sort_gp_callback);
        } else {
            pqsort(ga->array, result_length, sizeof(geoPoint), sort_gp_callback,
                0, (returned_items - 1));
        }
    }

    if (storekey == NULL) {
        /* No target key, return results to user. */

        /* Our options are self-contained nested multibulk replies, so we
         * only need to track how many of those nested replies we return. */
        if (withdist)
            option_length++;

        if (withcoords)
            option_length++;

        if (withhash)
            option_length++;

        /* The array len we send is exactly result_length. The result is
         * either all strings of just zset members  *or* a nested multi-bulk
         * reply containing the zset member string _and_ all the additional
         * options the user enabled for this request. */
        addReplyArrayLen(c, returned_items);

        /* Finally send results back to the caller */
        int i;
        for (i = 0; i < returned_items; i++) {
            geoPoint *gp = ga->array+i;
            gp->dist /= shape.conversion; /* Fix according to unit. */

            /* If we have options in option_length, return each sub-result
             * as a nested multi-bulk.  Add 1 to account for result value
             * itself. */
            if (option_length)
                addReplyArrayLen(c, option_length + 1);

            addReplyBulkSds(c,gp->member);
            gp->member = NULL;

            if (withdist)
                addReplyDoubleDistance(c, gp->dist);

            if (withhash)
                addReplyLongLong(c, gp->score);

            if (withcoords) {
                addReplyArrayLen(c, 2);
                addReplyHumanLongDouble(c, gp->longitude);
                addReplyHumanLongDouble(c, gp->latitude);
            }
        }
    } else {
        /* Target key, create a sorted set with the results. */
        robj *zobj;
        zset *zs;
        int i;
        size_t maxelelen = 0;

        if (returned_items) {
            zobj = createZsetObject();
            zs = zobj->ptr;
        }

        for (i = 0; i < returned_items; i++) {
            zskiplistNode *znode;
            geoPoint *gp = ga->array+i;
            gp->dist /= shape.conversion; /* Fix according to unit. */
            double score = storedist ? gp->dist : gp->score;
            size_t elelen = sdslen(gp->member);

            if (maxelelen < elelen) maxelelen = elelen;
            znode = zslInsert(zs->zsl,score,gp->member);
            serverAssert(dictAdd(zs->dict,gp->member,&znode->score) == DICT_OK);
            gp->member = NULL;
        }

        if (returned_items) {
            zsetConvertToZiplistIfNeeded(zobj,maxelelen);
            setKey(c,c->db,storekey,zobj);
            decrRefCount(zobj);
            notifyKeyspaceEvent(NOTIFY_ZSET,flags & GEOSEARCH ? "geosearchstore" : "georadiusstore",storekey,
                                c->db->id);
            server.dirty += returned_items;
        } else if (dbDelete(c->db,storekey)) {
            signalModifiedKey(c,c->db,storekey);
            notifyKeyspaceEvent(NOTIFY_GENERIC,"del",storekey,c->db->id);
            server.dirty++;
        }
        addReplyLongLong(c, returned_items);
    }
    geoArrayFree(ga);
}

/* GEORADIUS wrapper function. */
void georadiusCommand(client *c) {
    georadiusGeneric(c, 1, RADIUS_COORDS);
}

/* GEORADIUSBYMEMBER wrapper function. */
void georadiusbymemberCommand(client *c) {
    georadiusGeneric(c, 1, RADIUS_MEMBER);
}

/* GEORADIUS_RO wrapper function. */
void georadiusroCommand(client *c) {
    georadiusGeneric(c, 1, RADIUS_COORDS|RADIUS_NOSTORE);
}

/* GEORADIUSBYMEMBER_RO wrapper function. */
void georadiusbymemberroCommand(client *c) {
    georadiusGeneric(c, 1, RADIUS_MEMBER|RADIUS_NOSTORE);
}

void geosearchCommand(client *c) {
    georadiusGeneric(c, 1, GEOSEARCH);
}

void geosearchstoreCommand(client *c) {
    georadiusGeneric(c, 2, GEOSEARCH|GEOSEARCHSTORE);
}

/* GEOHASH key ele1 ele2 ... eleN
 *
 * Returns an array with an 11 characters geohash representation of the
 * position of the specified elements. */
void geohashCommand(client *c) {
    char *geoalphabet= "0123456789bcdefghjkmnpqrstuvwxyz";
    int j;

    /* Look up the requested zset */
    robj *zobj = lookupKeyRead(c->db, c->argv[1]);
    if (checkType(c, zobj, OBJ_ZSET)) return;

    /* Geohash elements one after the other, using a null bulk reply for
     * missing elements. */
    addReplyArrayLen(c,c->argc-2);
    for (j = 2; j < c->argc; j++) {
        double score;
        if (!zobj || zsetScore(zobj, c->argv[j]->ptr, &score) == C_ERR) {
            addReplyNull(c);
        } else {
            /* The internal format we use for geocoding is a bit different
             * than the standard, since we use as initial latitude range
             * -85,85, while the normal geohashing algorithm uses -90,90.
             * So we have to decode our position and re-encode using the
             * standard ranges in order to output a valid geohash string. */

            /* Decode... */
            double xy[2];
            if (!decodeGeohash(score,xy)) {
                addReplyNull(c);
                continue;
            }

            /* Re-encode */
            GeoHashRange r[2];
            GeoHashBits hash;
            r[0].min = -180;
            r[0].max = 180;
            r[1].min = -90;
            r[1].max = 90;
            geohashEncode(&r[0],&r[1],xy[0],xy[1],26,&hash);

            char buf[12];
            int i;
            for (i = 0; i < 11; i++) {
                int idx;
                if (i == 10) {
                    /* We have just 52 bits, but the API used to output
                     * an 11 bytes geohash. For compatibility we assume
                     * zero. */
                    idx = 0;
                } else {
                    idx = (hash.bits >> (52-((i+1)*5))) & 0x1f;
                }
                buf[i] = geoalphabet[idx];
            }
            buf[11] = '\0';
            addReplyBulkCBuffer(c,buf,11);
        }
    }
}

/* GEOPOS key ele1 ele2 ... eleN
 *
 * Returns an array of two-items arrays representing the x,y position of each
 * element specified in the arguments. For missing elements NULL is returned. */
void geoposCommand(client *c) {
    int j;

    /* Look up the requested zset */
    robj *zobj = lookupKeyRead(c->db, c->argv[1]);
    if (checkType(c, zobj, OBJ_ZSET)) return;

    /* Report elements one after the other, using a null bulk reply for
     * missing elements. */
    addReplyArrayLen(c,c->argc-2);
    for (j = 2; j < c->argc; j++) {
        double score;
        if (!zobj || zsetScore(zobj, c->argv[j]->ptr, &score) == C_ERR) {
            addReplyNullArray(c);
        } else {
            /* Decode... */
            double xy[2];
            if (!decodeGeohash(score,xy)) {
                addReplyNullArray(c);
                continue;
            }
            addReplyArrayLen(c,2);
            addReplyHumanLongDouble(c,xy[0]);
            addReplyHumanLongDouble(c,xy[1]);
        }
    }
}

/* GEODIST key ele1 ele2 [unit]
 *
 * Return the distance, in meters by default, otherwise according to "unit",
 * between points ele1 and ele2. If one or more elements are missing NULL
 * is returned. */
void geodistCommand(client *c) {
    double to_meter = 1;

    /* Check if there is the unit to extract, otherwise assume meters. */
    if (c->argc == 5) {
        to_meter = extractUnitOrReply(c,c->argv[4]);
        if (to_meter < 0) return;
    } else if (c->argc > 5) {
        addReplyErrorObject(c,shared.syntaxerr);
        return;
    }

    /* Look up the requested zset */
    robj *zobj = NULL;
    if ((zobj = lookupKeyReadOrReply(c, c->argv[1], shared.null[c->resp]))
        == NULL || checkType(c, zobj, OBJ_ZSET)) return;

    /* Get the scores. We need both otherwise NULL is returned. */
    double score1, score2, xyxy[4];
    if (zsetScore(zobj, c->argv[2]->ptr, &score1) == C_ERR ||
        zsetScore(zobj, c->argv[3]->ptr, &score2) == C_ERR)
    {
        addReplyNull(c);
        return;
    }

    /* Decode & compute the distance. */
    if (!decodeGeohash(score1,xyxy) || !decodeGeohash(score2,xyxy+2))
        addReplyNull(c);
    else
        addReplyDoubleDistance(c,
            geohashGetDistance(xyxy[0],xyxy[1],xyxy[2],xyxy[3]) / to_meter);
}<|MERGE_RESOLUTION|>--- conflicted
+++ resolved
@@ -31,7 +31,6 @@
 #include "geo.h"
 #include "geohash_helper.h"
 #include "debugmacro.h"
-#include "pqsort.h"
 
 /* Things exported from t_zset.c only for geo.c, since it is the only other
  * part of Redis that requires close zset introspection. */
@@ -101,8 +100,8 @@
     }
     if (xy[0] < GEO_LONG_MIN || xy[0] > GEO_LONG_MAX ||
         xy[1] < GEO_LAT_MIN  || xy[1] > GEO_LAT_MAX) {
-        addReplyErrorFormat(c,
-            "-ERR invalid longitude,latitude pair %f,%f\r\n",xy[0],xy[1]);
+        addReplySds(c, sdscatprintf(sdsempty(),
+            "-ERR invalid longitude,latitude pair %f,%f\r\n",xy[0],xy[1]));
         return C_ERR;
     }
     return C_OK;
@@ -145,12 +144,6 @@
 
 /* Input Argument Helper.
  * Extract the distance from the specified two arguments starting at 'argv'
-<<<<<<< HEAD
- * that should be in the form: <number> <unit>, and return C_OK or C_ERR means success or failure
- * *conversions is populated with the coefficient to use in order to convert meters to the unit.*/
-int extractDistanceOrReply(client *c, robj **argv,
-                              double *conversion, double *radius) {
-=======
  * that should be in the form: <number> <unit>, and return the distance in the
  * specified unit on success. *conversions is populated with the coefficient
  * to use in order to convert meters to the unit.
@@ -158,54 +151,24 @@
  * On error a value less than zero is returned. */
 double extractDistanceOrReply(client *c, robj **argv,
                                      double *conversion) {
->>>>>>> f86385f7
     double distance;
     if (getDoubleFromObjectOrReply(c, argv[0], &distance,
                                    "need numeric radius") != C_OK) {
-        return C_ERR;
+        return -1;
     }
 
     if (distance < 0) {
         addReplyError(c,"radius cannot be negative");
-        return C_ERR;
-    }
-    if (radius) *radius = distance;
+        return -1;
+    }
 
     double to_meters = extractUnitOrReply(c,argv[1]);
     if (to_meters < 0) {
-        return C_ERR;
+        return -1;
     }
 
     if (conversion) *conversion = to_meters;
-    return C_OK;
-}
-
-/* Input Argument Helper.
- * Extract height and width from the specified three arguments starting at 'argv'
- * that should be in the form: <number> <number> <unit>, and return C_OK or C_ERR means success or failure
- * *conversions is populated with the coefficient to use in order to convert meters to the unit.*/
-int extractBoxOrReply(client *c, robj **argv, double *conversion,
-                         double *width, double *height) {
-    double h, w;
-    if ((getDoubleFromObjectOrReply(c, argv[0], &w, "need numeric width") != C_OK) ||
-        (getDoubleFromObjectOrReply(c, argv[1], &h, "need numeric height") != C_OK)) {
-        return C_ERR;
-    }
-
-    if (h < 0 || w < 0) {
-        addReplyError(c, "height or width cannot be negative");
-        return C_ERR;
-    }
-    if (height) *height = h;
-    if (width) *width = w;
-
-    double to_meters = extractUnitOrReply(c,argv[2]);
-    if (to_meters < 0) {
-        return C_ERR;
-    }
-
-    if (conversion) *conversion = to_meters;
-    return C_OK;
+    return distance * to_meters;
 }
 
 /* The default addReplyDouble has too much accuracy.  We use this
@@ -220,24 +183,21 @@
 }
 
 /* Helper function for geoGetPointsInRange(): given a sorted set score
- * representing a point, and a GeoShape, appends this entry as a geoPoint
- * into the specified geoArray only if the point is within the search area.
+ * representing a point, and another point (the center of our search) and
+ * a radius, appends this entry as a geoPoint into the specified geoArray
+ * only if the point is within the search area.
  *
  * returns C_OK if the point is included, or REIDS_ERR if it is outside. */
-int geoAppendIfWithinShape(geoArray *ga, GeoShape *shape, double score, sds member) {
-    double distance = 0, xy[2];
+int geoAppendIfWithinRadius(geoArray *ga, double lon, double lat, double radius, double score, sds member) {
+    double distance, xy[2];
 
     if (!decodeGeohash(score,xy)) return C_ERR; /* Can't decode. */
     /* Note that geohashGetDistanceIfInRadiusWGS84() takes arguments in
      * reverse order: longitude first, latitude later. */
-    if (shape->type == CIRCULAR_TYPE) {
-        if (!geohashGetDistanceIfInRadiusWGS84(shape->xy[0], shape->xy[1], xy[0], xy[1],
-                                               shape->t.radius*shape->conversion, &distance)) return C_ERR;
-    } else if (shape->type == RECTANGLE_TYPE) {
-        if (!geohashGetDistanceIfInRectangle(shape->t.r.width * shape->conversion,
-                                             shape->t.r.height * shape->conversion,
-                                             shape->xy[0], shape->xy[1], xy[0], xy[1], &distance))
-            return C_ERR;
+    if (!geohashGetDistanceIfInRadiusWGS84(lon,lat, xy[0], xy[1],
+                                           radius, &distance))
+    {
+        return C_ERR;
     }
 
     /* Append the new element. */
@@ -262,7 +222,7 @@
  * using multiple queries to the sorted set, that we later need to sort
  * via qsort. Similarly we need to be able to reject points outside the search
  * radius area ASAP in order to allocate and process more points than needed. */
-int geoGetPointsInRange(robj *zobj, double min, double max, GeoShape *shape, geoArray *ga, unsigned long limit) {
+int geoGetPointsInRange(robj *zobj, double min, double max, double lon, double lat, double radius, geoArray *ga) {
     /* minex 0 = include min in range; maxex 1 = exclude max in range */
     /* That's: min <= val < max */
     zrangespec range = { .min = min, .max = max, .minex = 0, .maxex = 1 };
@@ -294,9 +254,8 @@
             ziplistGet(eptr, &vstr, &vlen, &vlong);
             member = (vstr == NULL) ? sdsfromlonglong(vlong) :
                                       sdsnewlen(vstr,vlen);
-            if (geoAppendIfWithinShape(ga,shape,score,member)
+            if (geoAppendIfWithinRadius(ga,lon,lat,radius,score,member)
                 == C_ERR) sdsfree(member);
-            if (ga->used && limit && ga->used >= limit) break;
             zzlNext(zl, &eptr, &sptr);
         }
     } else if (zobj->encoding == OBJ_ENCODING_SKIPLIST) {
@@ -316,9 +275,8 @@
                 break;
 
             ele = sdsdup(ele);
-            if (geoAppendIfWithinShape(ga,shape,ln->score,ele)
+            if (geoAppendIfWithinRadius(ga,lon,lat,radius,ln->score,ele)
                 == C_ERR) sdsfree(ele);
-            if (ga->used && limit && ga->used >= limit) break;
             ln = ln->level[0].forward;
         }
     }
@@ -357,15 +315,15 @@
 /* Obtain all members between the min/max of this geohash bounding box.
  * Populate a geoArray of GeoPoints by calling geoGetPointsInRange().
  * Return the number of points added to the array. */
-int membersOfGeoHashBox(robj *zobj, GeoHashBits hash, geoArray *ga, GeoShape *shape, unsigned long limit) {
+int membersOfGeoHashBox(robj *zobj, GeoHashBits hash, geoArray *ga, double lon, double lat, double radius) {
     GeoHashFix52Bits min, max;
 
     scoresOfGeoHashBox(hash,&min,&max);
-    return geoGetPointsInRange(zobj, min, max, shape, ga, limit);
+    return geoGetPointsInRange(zobj, min, max, lon, lat, radius, ga);
 }
 
 /* Search all eight neighbors + self geohash box */
-int membersOfAllNeighbors(robj *zobj, GeoHashRadius n, GeoShape *shape, geoArray *ga, unsigned long limit) {
+int membersOfAllNeighbors(robj *zobj, GeoHashRadius n, double lon, double lat, double radius, geoArray *ga) {
     GeoHashBits neighbors[9];
     unsigned int i, count = 0, last_processed = 0;
     int debugmsg = 0;
@@ -416,8 +374,7 @@
                 D("Skipping processing of %d, same as previous\n",i);
             continue;
         }
-        if (ga->used && limit && ga->used >= limit) break;
-        count += membersOfGeoHashBox(zobj, neighbors[i], ga, shape, limit);
+        count += membersOfGeoHashBox(zobj, neighbors[i], ga, lon, lat, radius);
         last_processed = i;
     }
     return count;
@@ -444,45 +401,31 @@
  * Commands
  * ==================================================================== */
 
-/* GEOADD key [CH] [NX|XX] long lat name [long2 lat2 name2 ... longN latN nameN] */
+/* GEOADD key long lat name [long2 lat2 name2 ... longN latN nameN] */
 void geoaddCommand(client *c) {
-    int xx = 0, nx = 0, longidx = 2;
-    int i;
-
-    /* Parse options. At the end 'longidx' is set to the argument position
-     * of the longitude of the first element. */
-    while (longidx < c->argc) {
-        char *opt = c->argv[longidx]->ptr;
-        if (!strcasecmp(opt,"nx")) nx = 1;
-        else if (!strcasecmp(opt,"xx")) xx = 1;
-        else if (!strcasecmp(opt,"ch")) {}
-        else break;
-        longidx++;
-    }
-
-    if ((c->argc - longidx) % 3 || (xx && nx)) {
+    /* Check arguments number for sanity. */
+    if ((c->argc - 2) % 3 != 0) {
         /* Need an odd number of arguments if we got this far... */
-            addReplyErrorObject(c,shared.syntaxerr);
+        addReplyError(c, "syntax error. Try GEOADD key [x1] [y1] [name1] "
+                         "[x2] [y2] [name2] ... ");
         return;
     }
 
-    /* Set up the vector for calling ZADD. */
-    int elements = (c->argc - longidx) / 3;
-    int argc = longidx+elements*2; /* ZADD key [CH] [NX|XX] score ele ... */
+    int elements = (c->argc - 2) / 3;
+    int argc = 2+elements*2; /* ZADD key score ele ... */
     robj **argv = zcalloc(argc*sizeof(robj*));
     argv[0] = createRawStringObject("zadd",4);
-    for (i = 1; i < longidx; i++) {
-        argv[i] = c->argv[i];
-        incrRefCount(argv[i]);
-    }
+    argv[1] = c->argv[1]; /* key */
+    incrRefCount(argv[1]);
 
     /* Create the argument vector to call ZADD in order to add all
      * the score,value pairs to the requested zset, where score is actually
      * an encoded version of lat,long. */
+    int i;
     for (i = 0; i < elements; i++) {
         double xy[2];
 
-        if (extractLongLatOrReply(c, (c->argv+longidx)+(i*3),xy) == C_ERR) {
+        if (extractLongLatOrReply(c, (c->argv+2)+(i*3),xy) == C_ERR) {
             for (i = 0; i < argc; i++)
                 if (argv[i]) decrRefCount(argv[i]);
             zfree(argv);
@@ -494,9 +437,9 @@
         geohashEncodeWGS84(xy[0], xy[1], GEO_STEP_MAX, &hash);
         GeoHashFix52Bits bits = geohashAlign52Bits(hash);
         robj *score = createObject(OBJ_STRING, sdsfromlonglong(bits));
-        robj *val = c->argv[longidx + i * 3 + 2];
-        argv[longidx+i*2] = score;
-        argv[longidx+1+i*2] = val;
+        robj *val = c->argv[2 + i * 3 + 2];
+        argv[2+i*2] = score;
+        argv[3+i*2] = val;
         incrRefCount(val);
     }
 
@@ -511,63 +454,53 @@
 
 #define RADIUS_COORDS (1<<0)    /* Search around coordinates. */
 #define RADIUS_MEMBER (1<<1)    /* Search around member. */
-#define RADIUS_NOSTORE (1<<2)   /* Do not accept STORE/STOREDIST option. */
-#define GEOSEARCH (1<<3)        /* GEOSEARCH command variant (different arguments supported) */
-#define GEOSEARCHSTORE (1<<4)   /* GEOSEARCHSTORE just accept STOREDIST option */
+#define RADIUS_NOSTORE (1<<2)   /* Do not acceot STORE/STOREDIST option. */
 
 /* GEORADIUS key x y radius unit [WITHDIST] [WITHHASH] [WITHCOORD] [ASC|DESC]
- *                               [COUNT count [ANY]] [STORE key] [STOREDIST key]
- * GEORADIUSBYMEMBER key member radius unit ... options ...
- * GEOSEARCH key [FROMMEMBER member] [FROMLONLAT long lat] [BYRADIUS radius unit]
- *               [BYBOX width height unit] [WITHCORD] [WITHDIST] [WITHASH] [COUNT count [ANY]] [ASC|DESC]
- * GEOSEARCHSTORE dest_key src_key [FROMMEMBER member] [FROMLONLAT long lat] [BYRADIUS radius unit]
- *               [BYBOX width height unit] [WITHCORD] [WITHDIST] [WITHASH] [COUNT count [ANY]] [ASC|DESC] [STOREDIST]
- *  */
-void georadiusGeneric(client *c, int srcKeyIndex, int flags) {
+ *                               [COUNT count] [STORE key] [STOREDIST key]
+ * GEORADIUSBYMEMBER key member radius unit ... options ... */
+void georadiusGeneric(client *c, int flags) {
+    robj *key = c->argv[1];
     robj *storekey = NULL;
     int storedist = 0; /* 0 for STORE, 1 for STOREDIST. */
 
     /* Look up the requested zset */
     robj *zobj = NULL;
-    if ((zobj = lookupKeyReadOrReply(c, c->argv[srcKeyIndex], shared.emptyarray)) == NULL ||
+    if ((zobj = lookupKeyReadOrReply(c, key, shared.emptyarray)) == NULL ||
         checkType(c, zobj, OBJ_ZSET)) {
         return;
     }
 
-    /* Find long/lat to use for radius or box search based on inquiry type */
+    /* Find long/lat to use for radius search based on inquiry type */
     int base_args;
-    GeoShape shape = {0};
+    double xy[2] = { 0 };
     if (flags & RADIUS_COORDS) {
         base_args = 6;
-        shape.type = CIRCULAR_TYPE;
-        if (extractLongLatOrReply(c, c->argv + 2, shape.xy) == C_ERR) return;
-        if (extractDistanceOrReply(c, c->argv+base_args-2, &shape.conversion, &shape.t.radius) != C_OK) return;
+        if (extractLongLatOrReply(c, c->argv + 2, xy) == C_ERR)
+            return;
     } else if (flags & RADIUS_MEMBER) {
         base_args = 5;
-        shape.type = CIRCULAR_TYPE;
         robj *member = c->argv[2];
-        if (longLatFromMember(zobj, member, shape.xy) == C_ERR) {
+        if (longLatFromMember(zobj, member, xy) == C_ERR) {
             addReplyError(c, "could not decode requested zset member");
             return;
-        }
-        if (extractDistanceOrReply(c, c->argv+base_args-2, &shape.conversion, &shape.t.radius) != C_OK) return;
-    } else if (flags & GEOSEARCH) {
-        base_args = 2;
-        if (flags & GEOSEARCHSTORE) {
-            base_args = 3;
-            storekey = c->argv[1];
         }
     } else {
         addReplyError(c, "Unknown georadius search type");
         return;
     }
 
+    /* Extract radius and units from arguments */
+    double radius_meters = 0, conversion = 1;
+    if ((radius_meters = extractDistanceOrReply(c, c->argv + base_args - 2,
+                                                &conversion)) < 0) {
+        return;
+    }
+
     /* Discover and populate all optional parameters. */
     int withdist = 0, withhash = 0, withcoords = 0;
-    int frommember = 0, fromloc = 0, byradius = 0, bybox = 0;
     int sort = SORT_NONE;
-    int any = 0; /* any=1 means a limited search, stop as soon as enough results were found. */
-    long long count = 0;  /* Max number of results to return. 0 means unlimited. */
+    long long count = 0;
     if (c->argc > base_args) {
         int remaining = c->argc - base_args;
         for (int i = 0; i < remaining; i++) {
@@ -578,15 +511,13 @@
                 withhash = 1;
             } else if (!strcasecmp(arg, "withcoord")) {
                 withcoords = 1;
-            } else if (!strcasecmp(arg, "any")) {
-                any = 1;
             } else if (!strcasecmp(arg, "asc")) {
                 sort = SORT_ASC;
             } else if (!strcasecmp(arg, "desc")) {
                 sort = SORT_DESC;
             } else if (!strcasecmp(arg, "count") && (i+1) < remaining) {
                 if (getLongLongFromObjectOrReply(c, c->argv[base_args+i+1],
-                                                 &count, NULL) != C_OK) return;
+                    &count, NULL) != C_OK) return;
                 if (count <= 0) {
                     addReplyError(c,"COUNT must be > 0");
                     return;
@@ -594,66 +525,20 @@
                 i++;
             } else if (!strcasecmp(arg, "store") &&
                        (i+1) < remaining &&
-                       !(flags & RADIUS_NOSTORE) &&
-                       !(flags & GEOSEARCH))
+                       !(flags & RADIUS_NOSTORE))
             {
                 storekey = c->argv[base_args+i+1];
                 storedist = 0;
                 i++;
             } else if (!strcasecmp(arg, "storedist") &&
                        (i+1) < remaining &&
-                       !(flags & RADIUS_NOSTORE) &&
-                       !(flags & GEOSEARCH))
+                       !(flags & RADIUS_NOSTORE))
             {
                 storekey = c->argv[base_args+i+1];
                 storedist = 1;
                 i++;
-            } else if (!strcasecmp(arg, "storedist") &&
-                       (flags & GEOSEARCH) &&
-                       (flags & GEOSEARCHSTORE))
-            {
-                storedist = 1;
-            } else if (!strcasecmp(arg, "frommember") &&
-                      (i+1) < remaining &&
-                      flags & GEOSEARCH &&
-                      !fromloc)
-            {
-                if (longLatFromMember(zobj, c->argv[base_args+i+1], shape.xy) == C_ERR) {
-                    addReplyError(c, "could not decode requested zset member");
-                    return;
-                }
-                frommember = 1;
-                i++;
-            } else if (!strcasecmp(arg, "fromlonlat") &&
-                       (i+2) < remaining &&
-                       flags & GEOSEARCH &&
-                       !frommember)
-            {
-                if (extractLongLatOrReply(c, c->argv+base_args+i+1, shape.xy) == C_ERR) return;
-                fromloc = 1;
-                i += 2;
-            } else if (!strcasecmp(arg, "byradius") &&
-                       (i+2) < remaining &&
-                       flags & GEOSEARCH &&
-                       !bybox)
-            {
-                if (extractDistanceOrReply(c, c->argv+base_args+i+1, &shape.conversion, &shape.t.radius) != C_OK)
-                    return;
-                shape.type = CIRCULAR_TYPE;
-                byradius = 1;
-                i += 2;
-            } else if (!strcasecmp(arg, "bybox") &&
-                       (i+3) < remaining &&
-                       flags & GEOSEARCH &&
-                       !byradius)
-            {
-                if (extractBoxOrReply(c, c->argv+base_args+i+1, &shape.conversion, &shape.t.r.width,
-                        &shape.t.r.height) != C_OK) return;
-                shape.type = RECTANGLE_TYPE;
-                bybox = 1;
-                i += 3;
             } else {
-                addReplyErrorObject(c,shared.syntaxerr);
+                addReply(c, shared.syntaxerr);
                 return;
             }
         }
@@ -667,37 +552,17 @@
         return;
     }
 
-    if ((flags & GEOSEARCH) && !(frommember || fromloc)) {
-        addReplyErrorFormat(c,
-            "exactly one of FROMMEMBER or FROMLONLAT can be specified for %s",
-            (char *)c->argv[0]->ptr);
-        return;
-    }
-
-    if ((flags & GEOSEARCH) && !(byradius || bybox)) {
-        addReplyErrorFormat(c,
-            "exactly one of BYRADIUS and BYBOX can be specified for %s",
-            (char *)c->argv[0]->ptr);
-        return;
-    }
-
-    if (any && !count) {
-        addReplyErrorFormat(c, "the ANY argument requires COUNT argument");
-        return;
-    }
-
-    /* COUNT without ordering does not make much sense (we need to
-     * sort in order to return the closest N entries),
-     * force ASC ordering if COUNT was specified but no sorting was
-     * requested. Note that this is not needed for ANY option. */
-    if (count != 0 && sort == SORT_NONE && !any) sort = SORT_ASC;
+    /* COUNT without ordering does not make much sense, force ASC
+     * ordering if COUNT was specified but no sorting was requested. */
+    if (count != 0 && sort == SORT_NONE) sort = SORT_ASC;
 
     /* Get all neighbor geohash boxes for our radius search */
-    GeoHashRadius georadius = geohashCalculateAreasByShapeWGS84(&shape);
+    GeoHashRadius georadius =
+        geohashGetAreasByRadiusWGS84(xy[0], xy[1], radius_meters);
 
     /* Search the zset for all matching points */
     geoArray *ga = geoArrayCreate();
-    membersOfAllNeighbors(zobj, georadius, &shape, ga, any ? count : 0);
+    membersOfAllNeighbors(zobj, georadius, xy[0], xy[1], radius_meters, ga);
 
     /* If no matching results, the user gets an empty reply. */
     if (ga->used == 0 && storekey == NULL) {
@@ -712,20 +577,10 @@
     long option_length = 0;
 
     /* Process [optional] requested sorting */
-    if (sort != SORT_NONE) {
-        int (*sort_gp_callback)(const void *a, const void *b) = NULL;
-        if (sort == SORT_ASC) {
-            sort_gp_callback = sort_gp_asc;
-        } else if (sort == SORT_DESC) {
-            sort_gp_callback = sort_gp_desc;
-        }
-
-        if (returned_items == result_length) {
-            qsort(ga->array, result_length, sizeof(geoPoint), sort_gp_callback);
-        } else {
-            pqsort(ga->array, result_length, sizeof(geoPoint), sort_gp_callback,
-                0, (returned_items - 1));
-        }
+    if (sort == SORT_ASC) {
+        qsort(ga->array, result_length, sizeof(geoPoint), sort_gp_asc);
+    } else if (sort == SORT_DESC) {
+        qsort(ga->array, result_length, sizeof(geoPoint), sort_gp_desc);
     }
 
     if (storekey == NULL) {
@@ -752,7 +607,7 @@
         int i;
         for (i = 0; i < returned_items; i++) {
             geoPoint *gp = ga->array+i;
-            gp->dist /= shape.conversion; /* Fix according to unit. */
+            gp->dist /= conversion; /* Fix according to unit. */
 
             /* If we have options in option_length, return each sub-result
              * as a nested multi-bulk.  Add 1 to account for result value
@@ -790,7 +645,7 @@
         for (i = 0; i < returned_items; i++) {
             zskiplistNode *znode;
             geoPoint *gp = ga->array+i;
-            gp->dist /= shape.conversion; /* Fix according to unit. */
+            gp->dist /= conversion; /* Fix according to unit. */
             double score = storedist ? gp->dist : gp->score;
             size_t elelen = sdslen(gp->member);
 
@@ -804,7 +659,7 @@
             zsetConvertToZiplistIfNeeded(zobj,maxelelen);
             setKey(c,c->db,storekey,zobj);
             decrRefCount(zobj);
-            notifyKeyspaceEvent(NOTIFY_ZSET,flags & GEOSEARCH ? "geosearchstore" : "georadiusstore",storekey,
+            notifyKeyspaceEvent(NOTIFY_ZSET,"georadiusstore",storekey,
                                 c->db->id);
             server.dirty += returned_items;
         } else if (dbDelete(c->db,storekey)) {
@@ -819,30 +674,22 @@
 
 /* GEORADIUS wrapper function. */
 void georadiusCommand(client *c) {
-    georadiusGeneric(c, 1, RADIUS_COORDS);
+    georadiusGeneric(c, RADIUS_COORDS);
 }
 
 /* GEORADIUSBYMEMBER wrapper function. */
 void georadiusbymemberCommand(client *c) {
-    georadiusGeneric(c, 1, RADIUS_MEMBER);
+    georadiusGeneric(c, RADIUS_MEMBER);
 }
 
 /* GEORADIUS_RO wrapper function. */
 void georadiusroCommand(client *c) {
-    georadiusGeneric(c, 1, RADIUS_COORDS|RADIUS_NOSTORE);
+    georadiusGeneric(c, RADIUS_COORDS|RADIUS_NOSTORE);
 }
 
 /* GEORADIUSBYMEMBER_RO wrapper function. */
 void georadiusbymemberroCommand(client *c) {
-    georadiusGeneric(c, 1, RADIUS_MEMBER|RADIUS_NOSTORE);
-}
-
-void geosearchCommand(client *c) {
-    georadiusGeneric(c, 1, GEOSEARCH);
-}
-
-void geosearchstoreCommand(client *c) {
-    georadiusGeneric(c, 2, GEOSEARCH|GEOSEARCHSTORE);
+    georadiusGeneric(c, RADIUS_MEMBER|RADIUS_NOSTORE);
 }
 
 /* GEOHASH key ele1 ele2 ... eleN
@@ -855,7 +702,7 @@
 
     /* Look up the requested zset */
     robj *zobj = lookupKeyRead(c->db, c->argv[1]);
-    if (checkType(c, zobj, OBJ_ZSET)) return;
+    if (zobj && checkType(c, zobj, OBJ_ZSET)) return;
 
     /* Geohash elements one after the other, using a null bulk reply for
      * missing elements. */
@@ -916,7 +763,7 @@
 
     /* Look up the requested zset */
     robj *zobj = lookupKeyRead(c->db, c->argv[1]);
-    if (checkType(c, zobj, OBJ_ZSET)) return;
+    if (zobj && checkType(c, zobj, OBJ_ZSET)) return;
 
     /* Report elements one after the other, using a null bulk reply for
      * missing elements. */
@@ -952,7 +799,7 @@
         to_meter = extractUnitOrReply(c,c->argv[4]);
         if (to_meter < 0) return;
     } else if (c->argc > 5) {
-        addReplyErrorObject(c,shared.syntaxerr);
+        addReply(c,shared.syntaxerr);
         return;
     }
 
