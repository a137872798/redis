--- conflicted
+++ resolved
@@ -35,6 +35,7 @@
 #endif
 
 #ifdef __linux__
+#include <linux/version.h>
 #include <features.h>
 #endif
 
@@ -53,7 +54,6 @@
 #define HAVE_PROC_MAPS 1
 #define HAVE_PROC_SMAPS 1
 #define HAVE_PROC_SOMAXCONN 1
-#define HAVE_PROC_OOM_SCORE_ADJ 1
 #endif
 
 /* Test for task_info() */
@@ -63,8 +63,8 @@
 
 /* Test for backtrace() */
 #if defined(__APPLE__) || (defined(__linux__) && defined(__GLIBC__)) || \
-    defined(__FreeBSD__) || ((defined(__OpenBSD__) || defined(__NetBSD__)) && defined(USE_BACKTRACE))\
- || defined(__DragonFly__) || (defined(__UCLIBC__) && defined(__UCLIBC_HAS_BACKTRACE__))
+    defined(__FreeBSD__) || (defined(__OpenBSD__) && defined(USE_BACKTRACE))\
+ || defined(__DragonFly__)
 #define HAVE_BACKTRACE 1
 #endif
 
@@ -86,7 +86,6 @@
 #include <sys/feature_tests.h>
 #ifdef _DTRACE_VERSION
 #define HAVE_EVPORT 1
-#define HAVE_PSINFO 1
 #endif
 #endif
 
@@ -95,25 +94,23 @@
 #define redis_fsync fdatasync
 #else
 #define redis_fsync fsync
-#endif
-
-#if __GNUC__ >= 4
-#define redis_unreachable __builtin_unreachable
-#else
-#define redis_unreachable abort
-#endif
-
-#if __GNUC__ >= 3
-#define likely(x) __builtin_expect(!!(x), 1)
-#define unlikely(x) __builtin_expect(!!(x), 0)
-#else
-#define likely(x) (x)
-#define unlikely(x) (x)
 #endif
 
 /* Define rdb_fsync_range to sync_file_range() on Linux, otherwise we use
  * the plain fsync() call. */
-#if (defined(__linux__) && defined(SYNC_FILE_RANGE_WAIT_BEFORE))
+#ifdef __linux__
+#if defined(__GLIBC__) && defined(__GLIBC_PREREQ)
+#if (LINUX_VERSION_CODE >= 0x020611 && __GLIBC_PREREQ(2, 6))
+#define HAVE_SYNC_FILE_RANGE 1
+#endif
+#else
+#if (LINUX_VERSION_CODE >= 0x020611)
+#define HAVE_SYNC_FILE_RANGE 1
+#endif
+#endif
+#endif
+
+#ifdef HAVE_SYNC_FILE_RANGE
 #define rdb_fsync_range(fd,off,size) sync_file_range(fd,off,size,SYNC_FILE_RANGE_WAIT_BEFORE|SYNC_FILE_RANGE_WRITE)
 #else
 #define rdb_fsync_range(fd,off,size) fsync(fd)
@@ -126,11 +123,7 @@
 #define USE_SETPROCTITLE
 #endif
 
-#if defined(__HAIKU__)
-#define ESOCKTNOSUPPORT 0
-#endif
-
-#if (defined __linux || defined __APPLE__)
+#if ((defined __linux && defined(__GLIBC__)) || defined __APPLE__)
 #define USE_SETPROCTITLE
 #define INIT_SETPROCTITLE_REPLACEMENT
 void spt_init(int argc, char *argv[]);
@@ -172,7 +165,7 @@
 #endif /* BYTE_ORDER */
 
 /* Sometimes after including an OS-specific header that defines the
- * endianness we end with __BYTE_ORDER but not with BYTE_ORDER that is what
+ * endianess we end with __BYTE_ORDER but not with BYTE_ORDER that is what
  * the Redis code uses. In this case let's define everything without the
  * underscores. */
 #ifndef BYTE_ORDER
@@ -242,14 +235,7 @@
 #define redis_set_thread_title(name) pthread_set_name_np(pthread_self(), name)
 #elif defined __NetBSD__
 #include <pthread.h>
-<<<<<<< HEAD
-#define redis_set_thread_title(name) pthread_setname_np(pthread_self(), "%s", name)
-#elif defined __HAIKU__
-#include <kernel/OS.h>
-#define redis_set_thread_title(name) rename_thread(find_thread(0), name)
-=======
 #define redis_set_thread_title(name) pthread_setname_np(pthread_self(), name, NULL)
->>>>>>> aa55bbe1
 #else
 #if (defined __APPLE__ && defined(MAC_OS_X_VERSION_10_7))
 int pthread_setname_np(const char *name);
@@ -262,11 +248,7 @@
 #endif
 
 /* Check if we can use setcpuaffinity(). */
-<<<<<<< HEAD
-#if (defined __linux || defined __NetBSD__ || defined __FreeBSD__ || defined __DragonFly__)
-=======
 #if (defined __linux || defined __NetBSD__ || defined __FreeBSD__ || defined __OpenBSD__)
->>>>>>> aa55bbe1
 #define USE_SETCPUAFFINITY
 void setcpuaffinity(const char *cpulist);
 #endif
