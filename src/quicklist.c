/* quicklist.c - A doubly linked list of ziplists
 *
 * Copyright (c) 2014, Matt Stancliff <matt@genges.com>
 * All rights reserved.
 *
 * Redistribution and use in source and binary forms, with or without
 * modification, are permitted provided that the following conditions are met:
 *
 *   * Redistributions of source code must start the above copyright notice,
 *     this quicklist of conditions and the following disclaimer.
 *   * Redistributions in binary form must reproduce the above copyright
 *     notice, this quicklist of conditions and the following disclaimer in the
 *     documentation and/or other materials provided with the distribution.
 *   * Neither the name of Redis nor the names of its contributors may be used
 *     to endorse or promote products derived from this software without
 *     specific prior written permission.
 *
 * THIS SOFTWARE IS PROVIDED BY THE COPYRIGHT HOLDERS AND CONTRIBUTORS "AS IS"
 * AND ANY EXPRESS OR IMPLIED WARRANTIES, INCLUDING, BUT NOT LIMITED TO, THE
 * IMPLIED WARRANTIES OF MERCHANTABILITY AND FITNESS FOR A PARTICULAR PURPOSE
 * ARE DISCLAIMED. IN NO EVENT SHALL THE COPYRIGHT OWNER OR CONTRIBUTORS BE
 * LIABLE FOR ANY DIRECT, INDIRECT, INCIDENTAL, SPECIAL, EXEMPLARY, OR
 * CONSEQUENTIAL DAMAGES (INCLUDING, BUT NOT LIMITED TO, PROCUREMENT OF
 * SUBSTITUTE GOODS OR SERVICES; LOSS OF USE, DATA, OR PROFITS; OR BUSINESS
 * INTERRUPTION) HOWEVER CAUSED AND ON ANY THEORY OF LIABILITY, WHETHER IN
 * CONTRACT, STRICT LIABILITY, OR TORT (INCLUDING NEGLIGENCE OR OTHERWISE)
 * ARISING IN ANY WAY OUT OF THE USE OF THIS SOFTWARE, EVEN IF ADVISED OF THE
 * POSSIBILITY OF SUCH DAMAGE.
 */

#include <string.h> /* for memcpy */
#include "quicklist.h"
#include "zmalloc.h"
#include "config.h"
#include "ziplist.h"
#include "util.h" /* for ll2string */
#include "lzf.h"
#include "redisassert.h"

#if defined(REDIS_TEST) || defined(REDIS_TEST_VERBOSE)
#include <stdio.h> /* for printf (debug printing), snprintf (genstr) */
#endif

#ifndef REDIS_STATIC
#define REDIS_STATIC static
#endif

/* Optimization levels for size-based filling */
static const size_t optimization_level[] = {4096, 8192, 16384, 32768, 65536};

/* Maximum size in bytes of any multi-element ziplist.
 * Larger values will live in their own isolated ziplists. */
#define SIZE_SAFETY_LIMIT 8192

/* Minimum ziplist size in bytes for attempting compression. */
#define MIN_COMPRESS_BYTES 48

/* Minimum size reduction in bytes to store compressed quicklistNode data.
 * This also prevents us from storing compression if the compression
 * resulted in a larger size than the original data. */
#define MIN_COMPRESS_IMPROVE 8

/* If not verbose testing, remove all debug printing. */
#ifndef REDIS_TEST_VERBOSE
#define D(...)
#else
#define D(...)                                                                 \
    do {                                                                       \
        printf("%s:%s:%d:\t", __FILE__, __func__, __LINE__);                   \
        printf(__VA_ARGS__);                                                   \
        printf("\n");                                                          \
    } while (0)
#endif

/* Bookmarks forward declarations */
#define QL_MAX_BM ((1 << QL_BM_BITS)-1)
quicklistBookmark *_quicklistBookmarkFindByName(quicklist *ql, const char *name);
quicklistBookmark *_quicklistBookmarkFindByNode(quicklist *ql, quicklistNode *node);
void _quicklistBookmarkDelete(quicklist *ql, quicklistBookmark *bm);

/* Simple way to give quicklistEntry structs default values with one call. */
#define initEntry(e)                                                           \
    do {                                                                       \
        (e)->zi = (e)->value = NULL;                                           \
        (e)->longval = -123456789;                                             \
        (e)->quicklist = NULL;                                                 \
        (e)->node = NULL;                                                      \
        (e)->offset = 123456789;                                               \
        (e)->sz = 0;                                                           \
    } while (0)

/* Create a new quicklist.
 * Free with quicklistRelease(). */
quicklist *quicklistCreate(void) {
    struct quicklist *quicklist;

    quicklist = zmalloc(sizeof(*quicklist));
    quicklist->head = quicklist->tail = NULL;
    quicklist->len = 0;
    quicklist->count = 0;
    quicklist->compress = 0;
    quicklist->fill = -2;
    quicklist->bookmark_count = 0;
    return quicklist;
}

#define COMPRESS_MAX ((1 << QL_COMP_BITS)-1)
void quicklistSetCompressDepth(quicklist *quicklist, int compress) {
    if (compress > COMPRESS_MAX) {
        compress = COMPRESS_MAX;
    } else if (compress < 0) {
        compress = 0;
    }
    quicklist->compress = compress;
}

#define FILL_MAX ((1 << (QL_FILL_BITS-1))-1)
void quicklistSetFill(quicklist *quicklist, int fill) {
    if (fill > FILL_MAX) {
        fill = FILL_MAX;
    } else if (fill < -5) {
        fill = -5;
    }
    quicklist->fill = fill;
}

void quicklistSetOptions(quicklist *quicklist, int fill, int depth) {
    quicklistSetFill(quicklist, fill);
    quicklistSetCompressDepth(quicklist, depth);
}

/* Create a new quicklist with some default parameters. */
quicklist *quicklistNew(int fill, int compress) {
    quicklist *quicklist = quicklistCreate();
    quicklistSetOptions(quicklist, fill, compress);
    return quicklist;
}

REDIS_STATIC quicklistNode *quicklistCreateNode(void) {
    quicklistNode *node;
    node = zmalloc(sizeof(*node));
    node->zl = NULL;
    node->count = 0;
    node->sz = 0;
    node->next = node->prev = NULL;
    node->encoding = QUICKLIST_NODE_ENCODING_RAW;
    node->container = QUICKLIST_NODE_CONTAINER_ZIPLIST;
    node->recompress = 0;
    return node;
}

/* Return cached quicklist count */
unsigned long quicklistCount(const quicklist *ql) { return ql->count; }

/* Free entire quicklist. */
void quicklistRelease(quicklist *quicklist) {
    unsigned long len;
    quicklistNode *current, *next;

    current = quicklist->head;
    len = quicklist->len;
    while (len--) {
        next = current->next;

        zfree(current->zl);
        quicklist->count -= current->count;

        zfree(current);

        quicklist->len--;
        current = next;
    }
    quicklistBookmarksClear(quicklist);
    zfree(quicklist);
}

/* Compress the ziplist in 'node' and update encoding details.
 * Returns 1 if ziplist compressed successfully.
 * Returns 0 if compression failed or if ziplist too small to compress. */
REDIS_STATIC int __quicklistCompressNode(quicklistNode *node) {
#ifdef REDIS_TEST
    node->attempted_compress = 1;
#endif

    /* Don't bother compressing small values */
    if (node->sz < MIN_COMPRESS_BYTES)
        return 0;

    quicklistLZF *lzf = zmalloc(sizeof(*lzf) + node->sz);

    /* Cancel if compression fails or doesn't compress small enough */
    if (((lzf->sz = lzf_compress(node->zl, node->sz, lzf->compressed,
                                 node->sz)) == 0) ||
        lzf->sz + MIN_COMPRESS_IMPROVE >= node->sz) {
        /* lzf_compress aborts/rejects compression if value not compressable. */
        zfree(lzf);
        return 0;
    }
    lzf = zrealloc(lzf, sizeof(*lzf) + lzf->sz);
    zfree(node->zl);
    node->zl = (unsigned char *)lzf;
    node->encoding = QUICKLIST_NODE_ENCODING_LZF;
    node->recompress = 0;
    return 1;
}

/* Compress only uncompressed nodes. */
#define quicklistCompressNode(_node)                                           \
    do {                                                                       \
        if ((_node) && (_node)->encoding == QUICKLIST_NODE_ENCODING_RAW) {     \
            __quicklistCompressNode((_node));                                  \
        }                                                                      \
    } while (0)

/* Uncompress the ziplist in 'node' and update encoding details.
 * Returns 1 on successful decode, 0 on failure to decode. */
REDIS_STATIC int __quicklistDecompressNode(quicklistNode *node) {
#ifdef REDIS_TEST
    node->attempted_compress = 0;
#endif

    void *decompressed = zmalloc(node->sz);
    quicklistLZF *lzf = (quicklistLZF *)node->zl;
    if (lzf_decompress(lzf->compressed, lzf->sz, decompressed, node->sz) == 0) {
        /* Someone requested decompress, but we can't decompress.  Not good. */
        zfree(decompressed);
        return 0;
    }
    zfree(lzf);
    node->zl = decompressed;
    node->encoding = QUICKLIST_NODE_ENCODING_RAW;
    return 1;
}

/* Decompress only compressed nodes. */
#define quicklistDecompressNode(_node)                                         \
    do {                                                                       \
        if ((_node) && (_node)->encoding == QUICKLIST_NODE_ENCODING_LZF) {     \
            __quicklistDecompressNode((_node));                                \
        }                                                                      \
    } while (0)

/* Force node to not be immediately re-compresable */
#define quicklistDecompressNodeForUse(_node)                                   \
    do {                                                                       \
        if ((_node) && (_node)->encoding == QUICKLIST_NODE_ENCODING_LZF) {     \
            __quicklistDecompressNode((_node));                                \
            (_node)->recompress = 1;                                           \
        }                                                                      \
    } while (0)

/* Extract the raw LZF data from this quicklistNode.
 * Pointer to LZF data is assigned to '*data'.
 * Return value is the length of compressed LZF data. */
size_t quicklistGetLzf(const quicklistNode *node, void **data) {
    quicklistLZF *lzf = (quicklistLZF *)node->zl;
    *data = lzf->compressed;
    return lzf->sz;
}

#define quicklistAllowsCompression(_ql) ((_ql)->compress != 0)

/* Force 'quicklist' to meet compression guidelines set by compress depth.
 * The only way to guarantee interior nodes get compressed is to iterate
 * to our "interior" compress depth then compress the next node we find.
 * If compress depth is larger than the entire list, we return immediately. */
REDIS_STATIC void __quicklistCompress(const quicklist *quicklist,
                                      quicklistNode *node) {
    /* If length is less than our compress depth (from both sides),
     * we can't compress anything. */
    if (!quicklistAllowsCompression(quicklist) ||
        quicklist->len < (unsigned int)(quicklist->compress * 2))
        return;

#if 0
    /* Optimized cases for small depth counts */
    if (quicklist->compress == 1) {
        quicklistNode *h = quicklist->head, *t = quicklist->tail;
        quicklistDecompressNode(h);
        quicklistDecompressNode(t);
        if (h != node && t != node)
            quicklistCompressNode(node);
        return;
    } else if (quicklist->compress == 2) {
        quicklistNode *h = quicklist->head, *hn = h->next, *hnn = hn->next;
        quicklistNode *t = quicklist->tail, *tp = t->prev, *tpp = tp->prev;
        quicklistDecompressNode(h);
        quicklistDecompressNode(hn);
        quicklistDecompressNode(t);
        quicklistDecompressNode(tp);
        if (h != node && hn != node && t != node && tp != node) {
            quicklistCompressNode(node);
        }
        if (hnn != t) {
            quicklistCompressNode(hnn);
        }
        if (tpp != h) {
            quicklistCompressNode(tpp);
        }
        return;
    }
#endif

    /* Iterate until we reach compress depth for both sides of the list.a
     * Note: because we do length checks at the *top* of this function,
     *       we can skip explicit null checks below. Everything exists. */
    quicklistNode *forward = quicklist->head;
    quicklistNode *reverse = quicklist->tail;
    int depth = 0;
    int in_depth = 0;
    while (depth++ < quicklist->compress) {
        quicklistDecompressNode(forward);
        quicklistDecompressNode(reverse);

        if (forward == node || reverse == node)
            in_depth = 1;

        if (forward == reverse)
            return;

        forward = forward->next;
        reverse = reverse->prev;
    }

    if (!in_depth)
        quicklistCompressNode(node);

    if (depth > 2) {
        /* At this point, forward and reverse are one node beyond depth */
        quicklistCompressNode(forward);
        quicklistCompressNode(reverse);
    }
}

#define quicklistCompress(_ql, _node)                                          \
    do {                                                                       \
        if ((_node)->recompress)                                               \
            quicklistCompressNode((_node));                                    \
        else                                                                   \
            __quicklistCompress((_ql), (_node));                               \
    } while (0)

/* If we previously used quicklistDecompressNodeForUse(), just recompress. */
#define quicklistRecompressOnly(_ql, _node)                                    \
    do {                                                                       \
        if ((_node)->recompress)                                               \
            quicklistCompressNode((_node));                                    \
    } while (0)

/* Insert 'new_node' after 'old_node' if 'after' is 1.
 * Insert 'new_node' before 'old_node' if 'after' is 0.
 * Note: 'new_node' is *always* uncompressed, so if we assign it to
 *       head or tail, we do not need to uncompress it. */
REDIS_STATIC void __quicklistInsertNode(quicklist *quicklist,
                                        quicklistNode *old_node,
                                        quicklistNode *new_node, int after) {
    if (after) {
        new_node->prev = old_node;
        if (old_node) {
            new_node->next = old_node->next;
            if (old_node->next)
                old_node->next->prev = new_node;
            old_node->next = new_node;
        }
        if (quicklist->tail == old_node)
            quicklist->tail = new_node;
    } else {
        new_node->next = old_node;
        if (old_node) {
            new_node->prev = old_node->prev;
            if (old_node->prev)
                old_node->prev->next = new_node;
            old_node->prev = new_node;
        }
        if (quicklist->head == old_node)
            quicklist->head = new_node;
    }
    /* If this insert creates the only element so far, initialize head/tail. */
    if (quicklist->len == 0) {
        quicklist->head = quicklist->tail = new_node;
    }

    if (old_node)
        quicklistCompress(quicklist, old_node);

    quicklist->len++;
}

/* Wrappers for node inserting around existing node. */
REDIS_STATIC void _quicklistInsertNodeBefore(quicklist *quicklist,
                                             quicklistNode *old_node,
                                             quicklistNode *new_node) {
    __quicklistInsertNode(quicklist, old_node, new_node, 0);
}

REDIS_STATIC void _quicklistInsertNodeAfter(quicklist *quicklist,
                                            quicklistNode *old_node,
                                            quicklistNode *new_node) {
    __quicklistInsertNode(quicklist, old_node, new_node, 1);
}

REDIS_STATIC int
_quicklistNodeSizeMeetsOptimizationRequirement(const size_t sz,
                                               const int fill) {
    if (fill >= 0)
        return 0;

    size_t offset = (-fill) - 1;
    if (offset < (sizeof(optimization_level) / sizeof(*optimization_level))) {
        if (sz <= optimization_level[offset]) {
            return 1;
        } else {
            return 0;
        }
    } else {
        return 0;
    }
}

#define sizeMeetsSafetyLimit(sz) ((sz) <= SIZE_SAFETY_LIMIT)

REDIS_STATIC int _quicklistNodeAllowInsert(const quicklistNode *node,
                                           const int fill, const size_t sz) {
    if (unlikely(!node))
        return 0;

    int ziplist_overhead;
    /* size of previous offset */
    if (sz < 254)
        ziplist_overhead = 1;
    else
        ziplist_overhead = 5;

    /* size of forward offset */
    if (sz < 64)
        ziplist_overhead += 1;
    else if (likely(sz < 16384))
        ziplist_overhead += 2;
    else
        ziplist_overhead += 5;

    /* new_sz overestimates if 'sz' encodes to an integer type */
    unsigned int new_sz = node->sz + sz + ziplist_overhead;
    if (likely(_quicklistNodeSizeMeetsOptimizationRequirement(new_sz, fill)))
        return 1;
    else if (!sizeMeetsSafetyLimit(new_sz))
        return 0;
    else if ((int)node->count < fill)
        return 1;
    else
        return 0;
}

REDIS_STATIC int _quicklistNodeAllowMerge(const quicklistNode *a,
                                          const quicklistNode *b,
                                          const int fill) {
    if (!a || !b)
        return 0;

    /* approximate merged ziplist size (- 11 to remove one ziplist
     * header/trailer) */
    unsigned int merge_sz = a->sz + b->sz - 11;
    if (likely(_quicklistNodeSizeMeetsOptimizationRequirement(merge_sz, fill)))
        return 1;
    else if (!sizeMeetsSafetyLimit(merge_sz))
        return 0;
    else if ((int)(a->count + b->count) <= fill)
        return 1;
    else
        return 0;
}

#define quicklistNodeUpdateSz(node)                                            \
    do {                                                                       \
        (node)->sz = ziplistBlobLen((node)->zl);                               \
    } while (0)

/* Add new entry to head node of quicklist.
 *
 * Returns 0 if used existing head.
 * Returns 1 if new head created. */
int quicklistPushHead(quicklist *quicklist, void *value, size_t sz) {
    quicklistNode *orig_head = quicklist->head;
    if (likely(
            _quicklistNodeAllowInsert(quicklist->head, quicklist->fill, sz))) {
        quicklist->head->zl =
            ziplistPush(quicklist->head->zl, value, sz, ZIPLIST_HEAD);
        quicklistNodeUpdateSz(quicklist->head);
    } else {
        quicklistNode *node = quicklistCreateNode();
        node->zl = ziplistPush(ziplistNew(), value, sz, ZIPLIST_HEAD);

        quicklistNodeUpdateSz(node);
        _quicklistInsertNodeBefore(quicklist, quicklist->head, node);
    }
    quicklist->count++;
    quicklist->head->count++;
    return (orig_head != quicklist->head);
}

/* Add new entry to tail node of quicklist.
 *
 * Returns 0 if used existing tail.
 * Returns 1 if new tail created. */
int quicklistPushTail(quicklist *quicklist, void *value, size_t sz) {
    quicklistNode *orig_tail = quicklist->tail;
    if (likely(
            _quicklistNodeAllowInsert(quicklist->tail, quicklist->fill, sz))) {
        quicklist->tail->zl =
            ziplistPush(quicklist->tail->zl, value, sz, ZIPLIST_TAIL);
        quicklistNodeUpdateSz(quicklist->tail);
    } else {
        quicklistNode *node = quicklistCreateNode();
        node->zl = ziplistPush(ziplistNew(), value, sz, ZIPLIST_TAIL);

        quicklistNodeUpdateSz(node);
        _quicklistInsertNodeAfter(quicklist, quicklist->tail, node);
    }
    quicklist->count++;
    quicklist->tail->count++;
    return (orig_tail != quicklist->tail);
}

/* Create new node consisting of a pre-formed ziplist.
 * Used for loading RDBs where entire ziplists have been stored
 * to be retrieved later. */
void quicklistAppendZiplist(quicklist *quicklist, unsigned char *zl) {
    quicklistNode *node = quicklistCreateNode();

    node->zl = zl;
    node->count = ziplistLen(node->zl);
    node->sz = ziplistBlobLen(zl);

    _quicklistInsertNodeAfter(quicklist, quicklist->tail, node);
    quicklist->count += node->count;
}

/* Append all values of ziplist 'zl' individually into 'quicklist'.
 *
 * This allows us to restore old RDB ziplists into new quicklists
 * with smaller ziplist sizes than the saved RDB ziplist.
 *
 * Returns 'quicklist' argument. Frees passed-in ziplist 'zl' */
quicklist *quicklistAppendValuesFromZiplist(quicklist *quicklist,
                                            unsigned char *zl) {
    unsigned char *value;
    unsigned int sz;
    long long longval;
    char longstr[32] = {0};

    unsigned char *p = ziplistIndex(zl, 0);
    while (ziplistGet(p, &value, &sz, &longval)) {
        if (!value) {
            /* Write the longval as a string so we can re-add it */
            sz = ll2string(longstr, sizeof(longstr), longval);
            value = (unsigned char *)longstr;
        }
        quicklistPushTail(quicklist, value, sz);
        p = ziplistNext(zl, p);
    }
    zfree(zl);
    return quicklist;
}

/* Create new (potentially multi-node) quicklist from a single existing ziplist.
 *
 * Returns new quicklist.  Frees passed-in ziplist 'zl'. */
quicklist *quicklistCreateFromZiplist(int fill, int compress,
                                      unsigned char *zl) {
    return quicklistAppendValuesFromZiplist(quicklistNew(fill, compress), zl);
}

#define quicklistDeleteIfEmpty(ql, n)                                          \
    do {                                                                       \
        if ((n)->count == 0) {                                                 \
            __quicklistDelNode((ql), (n));                                     \
            (n) = NULL;                                                        \
        }                                                                      \
    } while (0)

REDIS_STATIC void __quicklistDelNode(quicklist *quicklist,
                                     quicklistNode *node) {
    /* Update the bookmark if any */
    quicklistBookmark *bm = _quicklistBookmarkFindByNode(quicklist, node);
    if (bm) {
        bm->node = node->next;
        /* if the bookmark was to the last node, delete it. */
        if (!bm->node)
            _quicklistBookmarkDelete(quicklist, bm);
    }

    if (node->next)
        node->next->prev = node->prev;
    if (node->prev)
        node->prev->next = node->next;

    if (node == quicklist->tail) {
        quicklist->tail = node->prev;
    }

    if (node == quicklist->head) {
        quicklist->head = node->next;
    }

    /* If we deleted a node within our compress depth, we
     * now have compressed nodes needing to be decompressed. */
    __quicklistCompress(quicklist, NULL);

    quicklist->count -= node->count;

    zfree(node->zl);
    zfree(node);
    quicklist->len--;
}

/* Delete one entry from list given the node for the entry and a pointer
 * to the entry in the node.
 *
 * Note: quicklistDelIndex() *requires* uncompressed nodes because you
 *       already had to get *p from an uncompressed node somewhere.
 *
 * Returns 1 if the entire node was deleted, 0 if node still exists.
 * Also updates in/out param 'p' with the next offset in the ziplist. */
REDIS_STATIC int quicklistDelIndex(quicklist *quicklist, quicklistNode *node,
                                   unsigned char **p) {
    int gone = 0;

    node->zl = ziplistDelete(node->zl, p);
    node->count--;
    if (node->count == 0) {
        gone = 1;
        __quicklistDelNode(quicklist, node);
    } else {
        quicklistNodeUpdateSz(node);
    }
    quicklist->count--;
    /* If we deleted the node, the original node is no longer valid */
    return gone ? 1 : 0;
}

/* Delete one element represented by 'entry'
 *
 * 'entry' stores enough metadata to delete the proper position in
 * the correct ziplist in the correct quicklist node. */
void quicklistDelEntry(quicklistIter *iter, quicklistEntry *entry) {
    quicklistNode *prev = entry->node->prev;
    quicklistNode *next = entry->node->next;
    int deleted_node = quicklistDelIndex((quicklist *)entry->quicklist,
                                         entry->node, &entry->zi);

    /* after delete, the zi is now invalid for any future usage. */
    iter->zi = NULL;

    /* If current node is deleted, we must update iterator node and offset. */
    if (deleted_node) {
        if (iter->direction == AL_START_HEAD) {
            iter->current = next;
            iter->offset = 0;
        } else if (iter->direction == AL_START_TAIL) {
            iter->current = prev;
            iter->offset = -1;
        }
    }
    /* else if (!deleted_node), no changes needed.
     * we already reset iter->zi above, and the existing iter->offset
     * doesn't move again because:
     *   - [1, 2, 3] => delete offset 1 => [1, 3]: next element still offset 1
     *   - [1, 2, 3] => delete offset 0 => [2, 3]: next element still offset 0
     *  if we deleted the last element at offet N and now
     *  length of this ziplist is N-1, the next call into
     *  quicklistNext() will jump to the next node. */
}

/* Replace quicklist entry at offset 'index' by 'data' with length 'sz'.
 *
 * Returns 1 if replace happened.
 * Returns 0 if replace failed and no changes happened. */
int quicklistReplaceAtIndex(quicklist *quicklist, long index, void *data,
                            int sz) {
    quicklistEntry entry;
    if (likely(quicklistIndex(quicklist, index, &entry))) {
        /* quicklistIndex provides an uncompressed node */
        entry.node->zl = ziplistReplace(entry.node->zl, entry.zi, data, sz);
        quicklistNodeUpdateSz(entry.node);
        quicklistCompress(quicklist, entry.node);
        return 1;
    } else {
        return 0;
    }
}

/* Given two nodes, try to merge their ziplists.
 *
 * This helps us not have a quicklist with 3 element ziplists if
 * our fill factor can handle much higher levels.
 *
 * Note: 'a' must be to the LEFT of 'b'.
 *
 * After calling this function, both 'a' and 'b' should be considered
 * unusable.  The return value from this function must be used
 * instead of re-using any of the quicklistNode input arguments.
 *
 * Returns the input node picked to merge against or NULL if
 * merging was not possible. */
REDIS_STATIC quicklistNode *_quicklistZiplistMerge(quicklist *quicklist,
                                                   quicklistNode *a,
                                                   quicklistNode *b) {
    D("Requested merge (a,b) (%u, %u)", a->count, b->count);

    quicklistDecompressNode(a);
    quicklistDecompressNode(b);
    if ((ziplistMerge(&a->zl, &b->zl))) {
        /* We merged ziplists! Now remove the unused quicklistNode. */
        quicklistNode *keep = NULL, *nokeep = NULL;
        if (!a->zl) {
            nokeep = a;
            keep = b;
        } else if (!b->zl) {
            nokeep = b;
            keep = a;
        }
        keep->count = ziplistLen(keep->zl);
        quicklistNodeUpdateSz(keep);

        nokeep->count = 0;
        __quicklistDelNode(quicklist, nokeep);
        quicklistCompress(quicklist, keep);
        return keep;
    } else {
        /* else, the merge returned NULL and nothing changed. */
        return NULL;
    }
}

/* Attempt to merge ziplists within two nodes on either side of 'center'.
 *
 * We attempt to merge:
 *   - (center->prev->prev, center->prev)
 *   - (center->next, center->next->next)
 *   - (center->prev, center)
 *   - (center, center->next)
 */
REDIS_STATIC void _quicklistMergeNodes(quicklist *quicklist,
                                       quicklistNode *center) {
    int fill = quicklist->fill;
    quicklistNode *prev, *prev_prev, *next, *next_next, *target;
    prev = prev_prev = next = next_next = target = NULL;

    if (center->prev) {
        prev = center->prev;
        if (center->prev->prev)
            prev_prev = center->prev->prev;
    }

    if (center->next) {
        next = center->next;
        if (center->next->next)
            next_next = center->next->next;
    }

    /* Try to merge prev_prev and prev */
    if (_quicklistNodeAllowMerge(prev, prev_prev, fill)) {
        _quicklistZiplistMerge(quicklist, prev_prev, prev);
        prev_prev = prev = NULL; /* they could have moved, invalidate them. */
    }

    /* Try to merge next and next_next */
    if (_quicklistNodeAllowMerge(next, next_next, fill)) {
        _quicklistZiplistMerge(quicklist, next, next_next);
        next = next_next = NULL; /* they could have moved, invalidate them. */
    }

    /* Try to merge center node and previous node */
    if (_quicklistNodeAllowMerge(center, center->prev, fill)) {
        target = _quicklistZiplistMerge(quicklist, center->prev, center);
        center = NULL; /* center could have been deleted, invalidate it. */
    } else {
        /* else, we didn't merge here, but target needs to be valid below. */
        target = center;
    }

    /* Use result of center merge (or original) to merge with next node. */
    if (_quicklistNodeAllowMerge(target, target->next, fill)) {
        _quicklistZiplistMerge(quicklist, target, target->next);
    }
}

/* Split 'node' into two parts, parameterized by 'offset' and 'after'.
 *
 * The 'after' argument controls which quicklistNode gets returned.
 * If 'after'==1, returned node has elements after 'offset'.
 *                input node keeps elements up to 'offset', including 'offset'.
 * If 'after'==0, returned node has elements up to 'offset'.
 *                input node keeps elements after 'offset', including 'offset'.
 *
 * Or in other words:
 * If 'after'==1, returned node will have elements after 'offset'.
 *                The returned node will have elements [OFFSET+1, END].
 *                The input node keeps elements [0, OFFSET].
 * If 'after'==0, returned node will keep elements up to but not including 'offset'.
 *                The returned node will have elements [0, OFFSET-1].
 *                The input node keeps elements [OFFSET, END].
 *
 * The input node keeps all elements not taken by the returned node.
 *
 * Returns newly created node or NULL if split not possible. */
REDIS_STATIC quicklistNode *_quicklistSplitNode(quicklistNode *node, int offset,
                                                int after) {
    size_t zl_sz = node->sz;

    quicklistNode *new_node = quicklistCreateNode();
    new_node->zl = zmalloc(zl_sz);

    /* Copy original ziplist so we can split it */
    memcpy(new_node->zl, node->zl, zl_sz);

    /* Ranges to be trimmed: -1 here means "continue deleting until the list ends" */
    int orig_start = after ? offset + 1 : 0;
    int orig_extent = after ? -1 : offset;
    int new_start = after ? 0 : offset;
    int new_extent = after ? offset + 1 : -1;

    D("After %d (%d); ranges: [%d, %d], [%d, %d]", after, offset, orig_start,
      orig_extent, new_start, new_extent);

    node->zl = ziplistDeleteRange(node->zl, orig_start, orig_extent);
    node->count = ziplistLen(node->zl);
    quicklistNodeUpdateSz(node);

    new_node->zl = ziplistDeleteRange(new_node->zl, new_start, new_extent);
    new_node->count = ziplistLen(new_node->zl);
    quicklistNodeUpdateSz(new_node);

    D("After split lengths: orig (%d), new (%d)", node->count, new_node->count);
    return new_node;
}

/* Insert a new entry before or after existing entry 'entry'.
 *
 * If after==1, the new value is inserted after 'entry', otherwise
 * the new value is inserted before 'entry'. */
REDIS_STATIC void _quicklistInsert(quicklist *quicklist, quicklistEntry *entry,
                                   void *value, const size_t sz, int after) {
    int full = 0, at_tail = 0, at_head = 0, full_next = 0, full_prev = 0;
    int fill = quicklist->fill;
    quicklistNode *node = entry->node;
    quicklistNode *new_node = NULL;

    if (!node) {
        /* we have no reference node, so let's create only node in the list */
        D("No node given!");
        new_node = quicklistCreateNode();
        new_node->zl = ziplistPush(ziplistNew(), value, sz, ZIPLIST_HEAD);
        __quicklistInsertNode(quicklist, NULL, new_node, after);
        new_node->count++;
        quicklist->count++;
        return;
    }

    /* Populate accounting flags for easier boolean checks later */
    if (!_quicklistNodeAllowInsert(node, fill, sz)) {
        D("Current node is full with count %d with requested fill %lu",
          node->count, fill);
        full = 1;
    }

    if (after && (entry->offset == node->count)) {
        D("At Tail of current ziplist");
        at_tail = 1;
        if (!_quicklistNodeAllowInsert(node->next, fill, sz)) {
            D("Next node is full too.");
            full_next = 1;
        }
    }

    if (!after && (entry->offset == 0)) {
        D("At Head");
        at_head = 1;
        if (!_quicklistNodeAllowInsert(node->prev, fill, sz)) {
            D("Prev node is full too.");
            full_prev = 1;
        }
    }

    /* Now determine where and how to insert the new element */
    if (!full && after) {
        D("Not full, inserting after current position.");
        quicklistDecompressNodeForUse(node);
        unsigned char *next = ziplistNext(node->zl, entry->zi);
        if (next == NULL) {
            node->zl = ziplistPush(node->zl, value, sz, ZIPLIST_TAIL);
        } else {
            node->zl = ziplistInsert(node->zl, next, value, sz);
        }
        node->count++;
        quicklistNodeUpdateSz(node);
        quicklistRecompressOnly(quicklist, node);
    } else if (!full && !after) {
        D("Not full, inserting before current position.");
        quicklistDecompressNodeForUse(node);
        node->zl = ziplistInsert(node->zl, entry->zi, value, sz);
        node->count++;
        quicklistNodeUpdateSz(node);
        quicklistRecompressOnly(quicklist, node);
    } else if (full && at_tail && node->next && !full_next && after) {
        /* If we are: at tail, next has free space, and inserting after:
         *   - insert entry at head of next node. */
        D("Full and tail, but next isn't full; inserting next node head");
        new_node = node->next;
        quicklistDecompressNodeForUse(new_node);
        new_node->zl = ziplistPush(new_node->zl, value, sz, ZIPLIST_HEAD);
        new_node->count++;
        quicklistNodeUpdateSz(new_node);
        quicklistRecompressOnly(quicklist, new_node);
    } else if (full && at_head && node->prev && !full_prev && !after) {
        /* If we are: at head, previous has free space, and inserting before:
         *   - insert entry at tail of previous node. */
        D("Full and head, but prev isn't full, inserting prev node tail");
        new_node = node->prev;
        quicklistDecompressNodeForUse(new_node);
        new_node->zl = ziplistPush(new_node->zl, value, sz, ZIPLIST_TAIL);
        new_node->count++;
        quicklistNodeUpdateSz(new_node);
        quicklistRecompressOnly(quicklist, new_node);
    } else if (full && ((at_tail && node->next && full_next && after) ||
                        (at_head && node->prev && full_prev && !after))) {
        /* If we are: full, and our prev/next is full, then:
         *   - create new node and attach to quicklist */
        D("\tprovisioning new node...");
        new_node = quicklistCreateNode();
        new_node->zl = ziplistPush(ziplistNew(), value, sz, ZIPLIST_HEAD);
        new_node->count++;
        quicklistNodeUpdateSz(new_node);
        __quicklistInsertNode(quicklist, node, new_node, after);
    } else if (full) {
        /* else, node is full we need to split it. */
        /* covers both after and !after cases */
        D("\tsplitting node...");
        quicklistDecompressNodeForUse(node);
        new_node = _quicklistSplitNode(node, entry->offset, after);
        new_node->zl = ziplistPush(new_node->zl, value, sz,
                                   after ? ZIPLIST_HEAD : ZIPLIST_TAIL);
        new_node->count++;
        quicklistNodeUpdateSz(new_node);
        __quicklistInsertNode(quicklist, node, new_node, after);
        _quicklistMergeNodes(quicklist, node);
    }

    quicklist->count++;
}

void quicklistInsertBefore(quicklist *quicklist, quicklistEntry *entry,
                           void *value, const size_t sz) {
    _quicklistInsert(quicklist, entry, value, sz, 0);
}

void quicklistInsertAfter(quicklist *quicklist, quicklistEntry *entry,
                          void *value, const size_t sz) {
    _quicklistInsert(quicklist, entry, value, sz, 1);
}

/* Delete a range of elements from the quicklist.
 *
 * elements may span across multiple quicklistNodes, so we
 * have to be careful about tracking where we start and end.
 *
 * Returns 1 if entries were deleted, 0 if nothing was deleted. */
int quicklistDelRange(quicklist *quicklist, const long start,
                      const long count) {
    if (count <= 0)
        return 0;

    unsigned long extent = count; /* range is inclusive of start position */

    if (start >= 0 && extent > (quicklist->count - start)) {
        /* if requesting delete more elements than exist, limit to list size. */
        extent = quicklist->count - start;
    } else if (start < 0 && extent > (unsigned long)(-start)) {
        /* else, if at negative offset, limit max size to rest of list. */
        extent = -start; /* c.f. LREM -29 29; just delete until end. */
    }

    quicklistEntry entry;
    if (!quicklistIndex(quicklist, start, &entry))
        return 0;

    D("Quicklist delete request for start %ld, count %ld, extent: %ld", start,
      count, extent);
    quicklistNode *node = entry.node;

    /* iterate over next nodes until everything is deleted. */
    while (extent) {
        quicklistNode *next = node->next;

        unsigned long del;
        int delete_entire_node = 0;
        if (entry.offset == 0 && extent >= node->count) {
            /* If we are deleting more than the count of this node, we
             * can just delete the entire node without ziplist math. */
            delete_entire_node = 1;
            del = node->count;
        } else if (entry.offset >= 0 && extent + entry.offset >= node->count) {
            /* If deleting more nodes after this one, calculate delete based
             * on size of current node. */
            del = node->count - entry.offset;
        } else if (entry.offset < 0) {
            /* If offset is negative, we are in the first run of this loop
             * and we are deleting the entire range
             * from this start offset to end of list.  Since the Negative
             * offset is the number of elements until the tail of the list,
             * just use it directly as the deletion count. */
            del = -entry.offset;

            /* If the positive offset is greater than the remaining extent,
             * we only delete the remaining extent, not the entire offset.
             */
            if (del > extent)
                del = extent;
        } else {
            /* else, we are deleting less than the extent of this node, so
             * use extent directly. */
            del = extent;
        }

        D("[%ld]: asking to del: %ld because offset: %d; (ENTIRE NODE: %d), "
          "node count: %u",
          extent, del, entry.offset, delete_entire_node, node->count);

        if (delete_entire_node) {
            __quicklistDelNode(quicklist, node);
        } else {
            quicklistDecompressNodeForUse(node);
            node->zl = ziplistDeleteRange(node->zl, entry.offset, del);
            quicklistNodeUpdateSz(node);
            node->count -= del;
            quicklist->count -= del;
            quicklistDeleteIfEmpty(quicklist, node);
            if (node)
                quicklistRecompressOnly(quicklist, node);
        }

        extent -= del;

        node = next;

        entry.offset = 0;
    }
    return 1;
}

/* Passthrough to ziplistCompare() */
int quicklistCompare(unsigned char *p1, unsigned char *p2, int p2_len) {
    return ziplistCompare(p1, p2, p2_len);
}

/* Returns a quicklist iterator 'iter'. After the initialization every
 * call to quicklistNext() will return the next element of the quicklist. */
quicklistIter *quicklistGetIterator(const quicklist *quicklist, int direction) {
    quicklistIter *iter;

    iter = zmalloc(sizeof(*iter));

    if (direction == AL_START_HEAD) {
        iter->current = quicklist->head;
        iter->offset = 0;
    } else if (direction == AL_START_TAIL) {
        iter->current = quicklist->tail;
        iter->offset = -1;
    }

    iter->direction = direction;
    iter->quicklist = quicklist;

    iter->zi = NULL;

    return iter;
}

/* Initialize an iterator at a specific offset 'idx' and make the iterator
 * return nodes in 'direction' direction. */
quicklistIter *quicklistGetIteratorAtIdx(const quicklist *quicklist,
                                         const int direction,
                                         const long long idx) {
    quicklistEntry entry;

    if (quicklistIndex(quicklist, idx, &entry)) {
        quicklistIter *base = quicklistGetIterator(quicklist, direction);
        base->zi = NULL;
        base->current = entry.node;
        base->offset = entry.offset;
        return base;
    } else {
        return NULL;
    }
}

/* Release iterator.
 * If we still have a valid current node, then re-encode current node. */
void quicklistReleaseIterator(quicklistIter *iter) {
    if (iter->current)
        quicklistCompress(iter->quicklist, iter->current);

    zfree(iter);
}

/* Get next element in iterator.
 *
 * Note: You must NOT insert into the list while iterating over it.
 * You *may* delete from the list while iterating using the
 * quicklistDelEntry() function.
 * If you insert into the quicklist while iterating, you should
 * re-create the iterator after your addition.
 *
 * iter = quicklistGetIterator(quicklist,<direction>);
 * quicklistEntry entry;
 * while (quicklistNext(iter, &entry)) {
 *     if (entry.value)
 *          [[ use entry.value with entry.sz ]]
 *     else
 *          [[ use entry.longval ]]
 * }
 *
 * Populates 'entry' with values for this iteration.
 * Returns 0 when iteration is complete or if iteration not possible.
 * If return value is 0, the contents of 'entry' are not valid.
 */
int quicklistNext(quicklistIter *iter, quicklistEntry *entry) {
    initEntry(entry);

    if (!iter) {
        D("Returning because no iter!");
        return 0;
    }

    entry->quicklist = iter->quicklist;
    entry->node = iter->current;

    if (!iter->current) {
        D("Returning because current node is NULL")
        return 0;
    }

    unsigned char *(*nextFn)(unsigned char *, unsigned char *) = NULL;
    int offset_update = 0;

    if (!iter->zi) {
        /* If !zi, use current index. */
        quicklistDecompressNodeForUse(iter->current);
        iter->zi = ziplistIndex(iter->current->zl, iter->offset);
    } else {
        /* else, use existing iterator offset and get prev/next as necessary. */
        if (iter->direction == AL_START_HEAD) {
            nextFn = ziplistNext;
            offset_update = 1;
        } else if (iter->direction == AL_START_TAIL) {
            nextFn = ziplistPrev;
            offset_update = -1;
        }
        iter->zi = nextFn(iter->current->zl, iter->zi);
        iter->offset += offset_update;
    }

    entry->zi = iter->zi;
    entry->offset = iter->offset;

    if (iter->zi) {
        /* Populate value from existing ziplist position */
        ziplistGet(entry->zi, &entry->value, &entry->sz, &entry->longval);
        return 1;
    } else {
        /* We ran out of ziplist entries.
         * Pick next node, update offset, then re-run retrieval. */
        quicklistCompress(iter->quicklist, iter->current);
        if (iter->direction == AL_START_HEAD) {
            /* Forward traversal */
            D("Jumping to start of next node");
            iter->current = iter->current->next;
            iter->offset = 0;
        } else if (iter->direction == AL_START_TAIL) {
            /* Reverse traversal */
            D("Jumping to end of previous node");
            iter->current = iter->current->prev;
            iter->offset = -1;
        }
        iter->zi = NULL;
        return quicklistNext(iter, entry);
    }
}

/* Duplicate the quicklist.
 * On success a copy of the original quicklist is returned.
 *
 * The original quicklist both on success or error is never modified.
 *
 * Returns newly allocated quicklist. */
quicklist *quicklistDup(quicklist *orig) {
    quicklist *copy;

    copy = quicklistNew(orig->fill, orig->compress);

    for (quicklistNode *current = orig->head; current;
         current = current->next) {
        quicklistNode *node = quicklistCreateNode();

        if (current->encoding == QUICKLIST_NODE_ENCODING_LZF) {
            quicklistLZF *lzf = (quicklistLZF *)current->zl;
            size_t lzf_sz = sizeof(*lzf) + lzf->sz;
            node->zl = zmalloc(lzf_sz);
            memcpy(node->zl, current->zl, lzf_sz);
        } else if (current->encoding == QUICKLIST_NODE_ENCODING_RAW) {
            node->zl = zmalloc(current->sz);
            memcpy(node->zl, current->zl, current->sz);
        }

        node->count = current->count;
        copy->count += node->count;
        node->sz = current->sz;
        node->encoding = current->encoding;

        _quicklistInsertNodeAfter(copy, copy->tail, node);
    }

    /* copy->count must equal orig->count here */
    return copy;
}

/* Populate 'entry' with the element at the specified zero-based index
 * where 0 is the head, 1 is the element next to head
 * and so on. Negative integers are used in order to count
 * from the tail, -1 is the last element, -2 the penultimate
 * and so on. If the index is out of range 0 is returned.
 *
 * Returns 1 if element found
 * Returns 0 if element not found */
int quicklistIndex(const quicklist *quicklist, const long long idx,
                   quicklistEntry *entry) {
    quicklistNode *n;
    unsigned long long accum = 0;
    unsigned long long index;
    int forward = idx < 0 ? 0 : 1; /* < 0 -> reverse, 0+ -> forward */

    initEntry(entry);
    entry->quicklist = quicklist;

    if (!forward) {
        index = (-idx) - 1;
        n = quicklist->tail;
    } else {
        index = idx;
        n = quicklist->head;
    }

    if (index >= quicklist->count)
        return 0;

    while (likely(n)) {
        if ((accum + n->count) > index) {
            break;
        } else {
            D("Skipping over (%p) %u at accum %lld", (void *)n, n->count,
              accum);
            accum += n->count;
            n = forward ? n->next : n->prev;
        }
    }

    if (!n)
        return 0;

    D("Found node: %p at accum %llu, idx %llu, sub+ %llu, sub- %llu", (void *)n,
      accum, index, index - accum, (-index) - 1 + accum);

    entry->node = n;
    if (forward) {
        /* forward = normal head-to-tail offset. */
        entry->offset = index - accum;
    } else {
        /* reverse = need negative offset for tail-to-head, so undo
         * the result of the original if (index < 0) above. */
        entry->offset = (-index) - 1 + accum;
    }

    quicklistDecompressNodeForUse(entry->node);
    entry->zi = ziplistIndex(entry->node->zl, entry->offset);
    if (!ziplistGet(entry->zi, &entry->value, &entry->sz, &entry->longval))
        assert(0); /* This can happen on corrupt ziplist with fake entry count. */
    /* The caller will use our result, so we don't re-compress here.
     * The caller can recompress or delete the node as needed. */
    return 1;
}

/* Rotate quicklist by moving the tail element to the head. */
void quicklistRotate(quicklist *quicklist) {
    if (quicklist->count <= 1)
        return;

    /* First, get the tail entry */
    unsigned char *p = ziplistIndex(quicklist->tail->zl, -1);
    unsigned char *value;
    long long longval;
    unsigned int sz;
    char longstr[32] = {0};
    ziplistGet(p, &value, &sz, &longval);

    /* If value found is NULL, then ziplistGet populated longval instead */
    if (!value) {
        /* Write the longval as a string so we can re-add it */
        sz = ll2string(longstr, sizeof(longstr), longval);
        value = (unsigned char *)longstr;
    }

    /* Add tail entry to head (must happen before tail is deleted). */
    quicklistPushHead(quicklist, value, sz);

    /* If quicklist has only one node, the head ziplist is also the
     * tail ziplist and PushHead() could have reallocated our single ziplist,
     * which would make our pre-existing 'p' unusable. */
    if (quicklist->len == 1) {
        p = ziplistIndex(quicklist->tail->zl, -1);
    }

    /* Remove tail entry. */
    quicklistDelIndex(quicklist, quicklist->tail, &p);
}

/* pop from quicklist and return result in 'data' ptr.  Value of 'data'
 * is the return value of 'saver' function pointer if the data is NOT a number.
 *
 * If the quicklist element is a long long, then the return value is returned in
 * 'sval'.
 *
 * Return value of 0 means no elements available.
 * Return value of 1 means check 'data' and 'sval' for values.
 * If 'data' is set, use 'data' and 'sz'.  Otherwise, use 'sval'. */
int quicklistPopCustom(quicklist *quicklist, int where, unsigned char **data,
                       unsigned int *sz, long long *sval,
                       void *(*saver)(unsigned char *data, unsigned int sz)) {
    unsigned char *p;
    unsigned char *vstr;
    unsigned int vlen;
    long long vlong;
    int pos = (where == QUICKLIST_HEAD) ? 0 : -1;

    if (quicklist->count == 0)
        return 0;

    if (data)
        *data = NULL;
    if (sz)
        *sz = 0;
    if (sval)
        *sval = -123456789;

    quicklistNode *node;
    if (where == QUICKLIST_HEAD && quicklist->head) {
        node = quicklist->head;
    } else if (where == QUICKLIST_TAIL && quicklist->tail) {
        node = quicklist->tail;
    } else {
        return 0;
    }

    p = ziplistIndex(node->zl, pos);
    if (ziplistGet(p, &vstr, &vlen, &vlong)) {
        if (vstr) {
            if (data)
                *data = saver(vstr, vlen);
            if (sz)
                *sz = vlen;
        } else {
            if (data)
                *data = NULL;
            if (sval)
                *sval = vlong;
        }
        quicklistDelIndex(quicklist, node, &p);
        return 1;
    }
    return 0;
}

/* Return a malloc'd copy of data passed in */
REDIS_STATIC void *_quicklistSaver(unsigned char *data, unsigned int sz) {
    unsigned char *vstr;
    if (data) {
        vstr = zmalloc(sz);
        memcpy(vstr, data, sz);
        return vstr;
    }
    return NULL;
}

/* Default pop function
 *
 * Returns malloc'd value from quicklist */
int quicklistPop(quicklist *quicklist, int where, unsigned char **data,
                 unsigned int *sz, long long *slong) {
    unsigned char *vstr;
    unsigned int vlen;
    long long vlong;
    if (quicklist->count == 0)
        return 0;
    int ret = quicklistPopCustom(quicklist, where, &vstr, &vlen, &vlong,
                                 _quicklistSaver);
    if (data)
        *data = vstr;
    if (slong)
        *slong = vlong;
    if (sz)
        *sz = vlen;
    return ret;
}

/* Wrapper to allow argument-based switching between HEAD/TAIL pop */
void quicklistPush(quicklist *quicklist, void *value, const size_t sz,
                   int where) {
    if (where == QUICKLIST_HEAD) {
        quicklistPushHead(quicklist, value, sz);
    } else if (where == QUICKLIST_TAIL) {
        quicklistPushTail(quicklist, value, sz);
    }
}

/* Create or update a bookmark in the list which will be updated to the next node
 * automatically when the one referenced gets deleted.
 * Returns 1 on success (creation of new bookmark or override of an existing one).
 * Returns 0 on failure (reached the maximum supported number of bookmarks).
 * NOTE: use short simple names, so that string compare on find is quick.
<<<<<<< HEAD
 * NOTE: bookmark creation may re-allocate the quicklist, so the input pointer
=======
 * NOTE: bookmakrk creation may re-allocate the quicklist, so the input pointer
>>>>>>> aa55bbe1
         may change and it's the caller responsibilty to update the reference.
 */
int quicklistBookmarkCreate(quicklist **ql_ref, const char *name, quicklistNode *node) {
    quicklist *ql = *ql_ref;
    if (ql->bookmark_count >= QL_MAX_BM)
        return 0;
    quicklistBookmark *bm = _quicklistBookmarkFindByName(ql, name);
    if (bm) {
        bm->node = node;
        return 1;
    }
    ql = zrealloc(ql, sizeof(quicklist) + (ql->bookmark_count+1) * sizeof(quicklistBookmark));
    *ql_ref = ql;
    ql->bookmarks[ql->bookmark_count].node = node;
    ql->bookmarks[ql->bookmark_count].name = zstrdup(name);
    ql->bookmark_count++;
    return 1;
}

/* Find the quicklist node referenced by a named bookmark.
 * When the bookmarked node is deleted the bookmark is updated to the next node,
 * and if that's the last node, the bookmark is deleted (so find returns NULL). */
quicklistNode *quicklistBookmarkFind(quicklist *ql, const char *name) {
    quicklistBookmark *bm = _quicklistBookmarkFindByName(ql, name);
    if (!bm) return NULL;
    return bm->node;
}

/* Delete a named bookmark.
 * returns 0 if bookmark was not found, and 1 if deleted.
 * Note that the bookmark memory is not freed yet, and is kept for future use. */
int quicklistBookmarkDelete(quicklist *ql, const char *name) {
    quicklistBookmark *bm = _quicklistBookmarkFindByName(ql, name);
    if (!bm)
        return 0;
    _quicklistBookmarkDelete(ql, bm);
    return 1;
}

quicklistBookmark *_quicklistBookmarkFindByName(quicklist *ql, const char *name) {
    unsigned i;
    for (i=0; i<ql->bookmark_count; i++) {
        if (!strcmp(ql->bookmarks[i].name, name)) {
            return &ql->bookmarks[i];
        }
    }
    return NULL;
}

quicklistBookmark *_quicklistBookmarkFindByNode(quicklist *ql, quicklistNode *node) {
    unsigned i;
    for (i=0; i<ql->bookmark_count; i++) {
        if (ql->bookmarks[i].node == node) {
            return &ql->bookmarks[i];
        }
    }
    return NULL;
}

void _quicklistBookmarkDelete(quicklist *ql, quicklistBookmark *bm) {
    int index = bm - ql->bookmarks;
    zfree(bm->name);
    ql->bookmark_count--;
    memmove(bm, bm+1, (ql->bookmark_count - index)* sizeof(*bm));
    /* NOTE: We do not shrink (realloc) the quicklist yet (to avoid resonance,
     * it may be re-used later (a call to realloc may NOP). */
}

void quicklistBookmarksClear(quicklist *ql) {
    while (ql->bookmark_count)
        zfree(ql->bookmarks[--ql->bookmark_count].name);
    /* NOTE: We do not shrink (realloc) the quick list. main use case for this
     * function is just before releasing the allocation. */
}

/* The rest of this file is test cases and test helpers. */
#ifdef REDIS_TEST
#include <stdint.h>
#include <sys/time.h>

#define yell(str, ...) printf("ERROR! " str "\n\n", __VA_ARGS__)

#define OK printf("\tOK\n")

#define ERROR                                                                  \
    do {                                                                       \
        printf("\tERROR!\n");                                                  \
        err++;                                                                 \
    } while (0)

#define ERR(x, ...)                                                            \
    do {                                                                       \
        printf("%s:%s:%d:\t", __FILE__, __func__, __LINE__);                   \
        printf("ERROR! " x "\n", __VA_ARGS__);                                 \
        err++;                                                                 \
    } while (0)

#define TEST(name) printf("test — %s\n", name);
#define TEST_DESC(name, ...) printf("test — " name "\n", __VA_ARGS__);

#define QL_TEST_VERBOSE 0

#define UNUSED(x) (void)(x)
static void ql_info(quicklist *ql) {
#if QL_TEST_VERBOSE
    printf("Container length: %lu\n", ql->len);
    printf("Container size: %lu\n", ql->count);
    if (ql->head)
        printf("\t(zsize head: %d)\n", ziplistLen(ql->head->zl));
    if (ql->tail)
        printf("\t(zsize tail: %d)\n", ziplistLen(ql->tail->zl));
    printf("\n");
#else
    UNUSED(ql);
#endif
}

/* Return the UNIX time in microseconds */
static long long ustime(void) {
    struct timeval tv;
    long long ust;

    gettimeofday(&tv, NULL);
    ust = ((long long)tv.tv_sec) * 1000000;
    ust += tv.tv_usec;
    return ust;
}

/* Return the UNIX time in milliseconds */
static long long mstime(void) { return ustime() / 1000; }

/* Iterate over an entire quicklist.
 * Print the list if 'print' == 1.
 *
 * Returns physical count of elements found by iterating over the list. */
static int _itrprintr(quicklist *ql, int print, int forward) {
    quicklistIter *iter =
        quicklistGetIterator(ql, forward ? AL_START_HEAD : AL_START_TAIL);
    quicklistEntry entry;
    int i = 0;
    int p = 0;
    quicklistNode *prev = NULL;
    while (quicklistNext(iter, &entry)) {
        if (entry.node != prev) {
            /* Count the number of list nodes too */
            p++;
            prev = entry.node;
        }
        if (print) {
            printf("[%3d (%2d)]: [%.*s] (%lld)\n", i, p, entry.sz,
                   (char *)entry.value, entry.longval);
        }
        i++;
    }
    quicklistReleaseIterator(iter);
    return i;
}
static int itrprintr(quicklist *ql, int print) {
    return _itrprintr(ql, print, 1);
}

static int itrprintr_rev(quicklist *ql, int print) {
    return _itrprintr(ql, print, 0);
}

#define ql_verify(a, b, c, d, e)                                               \
    do {                                                                       \
        err += _ql_verify((a), (b), (c), (d), (e));                            \
    } while (0)

/* Verify list metadata matches physical list contents. */
static int _ql_verify(quicklist *ql, uint32_t len, uint32_t count,
                      uint32_t head_count, uint32_t tail_count) {
    int errors = 0;

    ql_info(ql);
    if (len != ql->len) {
        yell("quicklist length wrong: expected %d, got %lu", len, ql->len);
        errors++;
    }

    if (count != ql->count) {
        yell("quicklist count wrong: expected %d, got %lu", count, ql->count);
        errors++;
    }

    int loopr = itrprintr(ql, 0);
    if (loopr != (int)ql->count) {
        yell("quicklist cached count not match actual count: expected %lu, got "
             "%d",
             ql->count, loopr);
        errors++;
    }

    int rloopr = itrprintr_rev(ql, 0);
    if (loopr != rloopr) {
        yell("quicklist has different forward count than reverse count!  "
             "Forward count is %d, reverse count is %d.",
             loopr, rloopr);
        errors++;
    }

    if (ql->len == 0 && !errors) {
        OK;
        return errors;
    }

    if (ql->head && head_count != ql->head->count &&
        head_count != ziplistLen(ql->head->zl)) {
        yell("quicklist head count wrong: expected %d, "
             "got cached %d vs. actual %d",
             head_count, ql->head->count, ziplistLen(ql->head->zl));
        errors++;
    }

    if (ql->tail && tail_count != ql->tail->count &&
        tail_count != ziplistLen(ql->tail->zl)) {
        yell("quicklist tail count wrong: expected %d, "
             "got cached %u vs. actual %d",
             tail_count, ql->tail->count, ziplistLen(ql->tail->zl));
        errors++;
    }

    if (quicklistAllowsCompression(ql)) {
        quicklistNode *node = ql->head;
        unsigned int low_raw = ql->compress;
        unsigned int high_raw = ql->len - ql->compress;

        for (unsigned int at = 0; at < ql->len; at++, node = node->next) {
            if (node && (at < low_raw || at >= high_raw)) {
                if (node->encoding != QUICKLIST_NODE_ENCODING_RAW) {
                    yell("Incorrect compression: node %d is "
                         "compressed at depth %d ((%u, %u); total "
                         "nodes: %lu; size: %u; recompress: %d)",
                         at, ql->compress, low_raw, high_raw, ql->len, node->sz,
                         node->recompress);
                    errors++;
                }
            } else {
                if (node->encoding != QUICKLIST_NODE_ENCODING_LZF &&
                    !node->attempted_compress) {
                    yell("Incorrect non-compression: node %d is NOT "
                         "compressed at depth %d ((%u, %u); total "
                         "nodes: %lu; size: %u; recompress: %d; attempted: %d)",
                         at, ql->compress, low_raw, high_raw, ql->len, node->sz,
                         node->recompress, node->attempted_compress);
                    errors++;
                }
            }
        }
    }

    if (!errors)
        OK;
    return errors;
}

/* Generate new string concatenating integer i against string 'prefix' */
static char *genstr(char *prefix, int i) {
    static char result[64] = {0};
    snprintf(result, sizeof(result), "%s%d", prefix, i);
    return result;
}

/* main test, but callable from other files */
int quicklistTest(int argc, char *argv[]) {
    UNUSED(argc);
    UNUSED(argv);

    unsigned int err = 0;
    int optimize_start =
        -(int)(sizeof(optimization_level) / sizeof(*optimization_level));

    printf("Starting optimization offset at: %d\n", optimize_start);

    int options[] = {0, 1, 2, 3, 4, 5, 6, 10};
    size_t option_count = sizeof(options) / sizeof(*options);
    long long runtime[option_count];

    for (int _i = 0; _i < (int)option_count; _i++) {
        printf("Testing Option %d\n", options[_i]);
        long long start = mstime();

        TEST("create list") {
            quicklist *ql = quicklistNew(-2, options[_i]);
            ql_verify(ql, 0, 0, 0, 0);
            quicklistRelease(ql);
        }

        TEST("add to tail of empty list") {
            quicklist *ql = quicklistNew(-2, options[_i]);
            quicklistPushTail(ql, "hello", 6);
            /* 1 for head and 1 for tail because 1 node = head = tail */
            ql_verify(ql, 1, 1, 1, 1);
            quicklistRelease(ql);
        }

        TEST("add to head of empty list") {
            quicklist *ql = quicklistNew(-2, options[_i]);
            quicklistPushHead(ql, "hello", 6);
            /* 1 for head and 1 for tail because 1 node = head = tail */
            ql_verify(ql, 1, 1, 1, 1);
            quicklistRelease(ql);
        }

        for (int f = optimize_start; f < 32; f++) {
            TEST_DESC("add to tail 5x at fill %d at compress %d", f,
                      options[_i]) {
                quicklist *ql = quicklistNew(f, options[_i]);
                for (int i = 0; i < 5; i++)
                    quicklistPushTail(ql, genstr("hello", i), 32);
                if (ql->count != 5)
                    ERROR;
                if (f == 32)
                    ql_verify(ql, 1, 5, 5, 5);
                quicklistRelease(ql);
            }
        }

        for (int f = optimize_start; f < 32; f++) {
            TEST_DESC("add to head 5x at fill %d at compress %d", f,
                      options[_i]) {
                quicklist *ql = quicklistNew(f, options[_i]);
                for (int i = 0; i < 5; i++)
                    quicklistPushHead(ql, genstr("hello", i), 32);
                if (ql->count != 5)
                    ERROR;
                if (f == 32)
                    ql_verify(ql, 1, 5, 5, 5);
                quicklistRelease(ql);
            }
        }

        for (int f = optimize_start; f < 512; f++) {
            TEST_DESC("add to tail 500x at fill %d at compress %d", f,
                      options[_i]) {
                quicklist *ql = quicklistNew(f, options[_i]);
                for (int i = 0; i < 500; i++)
                    quicklistPushTail(ql, genstr("hello", i), 64);
                if (ql->count != 500)
                    ERROR;
                if (f == 32)
                    ql_verify(ql, 16, 500, 32, 20);
                quicklistRelease(ql);
            }
        }

        for (int f = optimize_start; f < 512; f++) {
            TEST_DESC("add to head 500x at fill %d at compress %d", f,
                      options[_i]) {
                quicklist *ql = quicklistNew(f, options[_i]);
                for (int i = 0; i < 500; i++)
                    quicklistPushHead(ql, genstr("hello", i), 32);
                if (ql->count != 500)
                    ERROR;
                if (f == 32)
                    ql_verify(ql, 16, 500, 20, 32);
                quicklistRelease(ql);
            }
        }

        TEST("rotate empty") {
            quicklist *ql = quicklistNew(-2, options[_i]);
            quicklistRotate(ql);
            ql_verify(ql, 0, 0, 0, 0);
            quicklistRelease(ql);
        }

        for (int f = optimize_start; f < 32; f++) {
            TEST("rotate one val once") {
                quicklist *ql = quicklistNew(f, options[_i]);
                quicklistPushHead(ql, "hello", 6);
                quicklistRotate(ql);
                /* Ignore compression verify because ziplist is
                 * too small to compress. */
                ql_verify(ql, 1, 1, 1, 1);
                quicklistRelease(ql);
            }
        }

        for (int f = optimize_start; f < 3; f++) {
            TEST_DESC("rotate 500 val 5000 times at fill %d at compress %d", f,
                      options[_i]) {
                quicklist *ql = quicklistNew(f, options[_i]);
                quicklistPushHead(ql, "900", 3);
                quicklistPushHead(ql, "7000", 4);
                quicklistPushHead(ql, "-1200", 5);
                quicklistPushHead(ql, "42", 2);
                for (int i = 0; i < 500; i++)
                    quicklistPushHead(ql, genstr("hello", i), 64);
                ql_info(ql);
                for (int i = 0; i < 5000; i++) {
                    ql_info(ql);
                    quicklistRotate(ql);
                }
                if (f == 1)
                    ql_verify(ql, 504, 504, 1, 1);
                else if (f == 2)
                    ql_verify(ql, 252, 504, 2, 2);
                else if (f == 32)
                    ql_verify(ql, 16, 504, 32, 24);
                quicklistRelease(ql);
            }
        }

        TEST("pop empty") {
            quicklist *ql = quicklistNew(-2, options[_i]);
            quicklistPop(ql, QUICKLIST_HEAD, NULL, NULL, NULL);
            ql_verify(ql, 0, 0, 0, 0);
            quicklistRelease(ql);
        }

        TEST("pop 1 string from 1") {
            quicklist *ql = quicklistNew(-2, options[_i]);
            char *populate = genstr("hello", 331);
            quicklistPushHead(ql, populate, 32);
            unsigned char *data;
            unsigned int sz;
            long long lv;
            ql_info(ql);
            quicklistPop(ql, QUICKLIST_HEAD, &data, &sz, &lv);
            assert(data != NULL);
            assert(sz == 32);
            if (strcmp(populate, (char *)data))
                ERR("Pop'd value (%.*s) didn't equal original value (%s)", sz,
                    data, populate);
            zfree(data);
            ql_verify(ql, 0, 0, 0, 0);
            quicklistRelease(ql);
        }

        TEST("pop head 1 number from 1") {
            quicklist *ql = quicklistNew(-2, options[_i]);
            quicklistPushHead(ql, "55513", 5);
            unsigned char *data;
            unsigned int sz;
            long long lv;
            ql_info(ql);
            quicklistPop(ql, QUICKLIST_HEAD, &data, &sz, &lv);
            assert(data == NULL);
            assert(lv == 55513);
            ql_verify(ql, 0, 0, 0, 0);
            quicklistRelease(ql);
        }

        TEST("pop head 500 from 500") {
            quicklist *ql = quicklistNew(-2, options[_i]);
            for (int i = 0; i < 500; i++)
                quicklistPushHead(ql, genstr("hello", i), 32);
            ql_info(ql);
            for (int i = 0; i < 500; i++) {
                unsigned char *data;
                unsigned int sz;
                long long lv;
                int ret = quicklistPop(ql, QUICKLIST_HEAD, &data, &sz, &lv);
                assert(ret == 1);
                assert(data != NULL);
                assert(sz == 32);
                if (strcmp(genstr("hello", 499 - i), (char *)data))
                    ERR("Pop'd value (%.*s) didn't equal original value (%s)",
                        sz, data, genstr("hello", 499 - i));
                zfree(data);
            }
            ql_verify(ql, 0, 0, 0, 0);
            quicklistRelease(ql);
        }

        TEST("pop head 5000 from 500") {
            quicklist *ql = quicklistNew(-2, options[_i]);
            for (int i = 0; i < 500; i++)
                quicklistPushHead(ql, genstr("hello", i), 32);
            for (int i = 0; i < 5000; i++) {
                unsigned char *data;
                unsigned int sz;
                long long lv;
                int ret = quicklistPop(ql, QUICKLIST_HEAD, &data, &sz, &lv);
                if (i < 500) {
                    assert(ret == 1);
                    assert(data != NULL);
                    assert(sz == 32);
                    if (strcmp(genstr("hello", 499 - i), (char *)data))
                        ERR("Pop'd value (%.*s) didn't equal original value "
                            "(%s)",
                            sz, data, genstr("hello", 499 - i));
                    zfree(data);
                } else {
                    assert(ret == 0);
                }
            }
            ql_verify(ql, 0, 0, 0, 0);
            quicklistRelease(ql);
        }

        TEST("iterate forward over 500 list") {
            quicklist *ql = quicklistNew(-2, options[_i]);
            quicklistSetFill(ql, 32);
            for (int i = 0; i < 500; i++)
                quicklistPushHead(ql, genstr("hello", i), 32);
            quicklistIter *iter = quicklistGetIterator(ql, AL_START_HEAD);
            quicklistEntry entry;
            int i = 499, count = 0;
            while (quicklistNext(iter, &entry)) {
                char *h = genstr("hello", i);
                if (strcmp((char *)entry.value, h))
                    ERR("value [%s] didn't match [%s] at position %d",
                        entry.value, h, i);
                i--;
                count++;
            }
            if (count != 500)
                ERR("Didn't iterate over exactly 500 elements (%d)", i);
            ql_verify(ql, 16, 500, 20, 32);
            quicklistReleaseIterator(iter);
            quicklistRelease(ql);
        }

        TEST("iterate reverse over 500 list") {
            quicklist *ql = quicklistNew(-2, options[_i]);
            quicklistSetFill(ql, 32);
            for (int i = 0; i < 500; i++)
                quicklistPushHead(ql, genstr("hello", i), 32);
            quicklistIter *iter = quicklistGetIterator(ql, AL_START_TAIL);
            quicklistEntry entry;
            int i = 0;
            while (quicklistNext(iter, &entry)) {
                char *h = genstr("hello", i);
                if (strcmp((char *)entry.value, h))
                    ERR("value [%s] didn't match [%s] at position %d",
                        entry.value, h, i);
                i++;
            }
            if (i != 500)
                ERR("Didn't iterate over exactly 500 elements (%d)", i);
            ql_verify(ql, 16, 500, 20, 32);
            quicklistReleaseIterator(iter);
            quicklistRelease(ql);
        }

        TEST("insert before with 0 elements") {
            quicklist *ql = quicklistNew(-2, options[_i]);
            quicklistEntry entry;
            quicklistIndex(ql, 0, &entry);
            quicklistInsertBefore(ql, &entry, "abc", 4);
            ql_verify(ql, 1, 1, 1, 1);
            quicklistRelease(ql);
        }

        TEST("insert after with 0 elements") {
            quicklist *ql = quicklistNew(-2, options[_i]);
            quicklistEntry entry;
            quicklistIndex(ql, 0, &entry);
            quicklistInsertAfter(ql, &entry, "abc", 4);
            ql_verify(ql, 1, 1, 1, 1);
            quicklistRelease(ql);
        }

        TEST("insert after 1 element") {
            quicklist *ql = quicklistNew(-2, options[_i]);
            quicklistPushHead(ql, "hello", 6);
            quicklistEntry entry;
            quicklistIndex(ql, 0, &entry);
            quicklistInsertAfter(ql, &entry, "abc", 4);
            ql_verify(ql, 1, 2, 2, 2);
            quicklistRelease(ql);
        }

        TEST("insert before 1 element") {
            quicklist *ql = quicklistNew(-2, options[_i]);
            quicklistPushHead(ql, "hello", 6);
            quicklistEntry entry;
            quicklistIndex(ql, 0, &entry);
            quicklistInsertAfter(ql, &entry, "abc", 4);
            ql_verify(ql, 1, 2, 2, 2);
            quicklistRelease(ql);
        }

        for (int f = optimize_start; f < 12; f++) {
            TEST_DESC("insert once in elements while iterating at fill %d at "
                      "compress %d\n",
                      f, options[_i]) {
                quicklist *ql = quicklistNew(f, options[_i]);
                quicklistPushTail(ql, "abc", 3);
                quicklistSetFill(ql, 1);
                quicklistPushTail(ql, "def", 3); /* force to unique node */
                quicklistSetFill(ql, f);
                quicklistPushTail(ql, "bob", 3); /* force to reset for +3 */
                quicklistPushTail(ql, "foo", 3);
                quicklistPushTail(ql, "zoo", 3);

                itrprintr(ql, 0);
                /* insert "bar" before "bob" while iterating over list. */
                quicklistIter *iter = quicklistGetIterator(ql, AL_START_HEAD);
                quicklistEntry entry;
                while (quicklistNext(iter, &entry)) {
                    if (!strncmp((char *)entry.value, "bob", 3)) {
                        /* Insert as fill = 1 so it spills into new node. */
                        quicklistInsertBefore(ql, &entry, "bar", 3);
                        break; /* didn't we fix insert-while-iterating? */
                    }
                }
                itrprintr(ql, 0);

                /* verify results */
                quicklistIndex(ql, 0, &entry);
                if (strncmp((char *)entry.value, "abc", 3))
                    ERR("Value 0 didn't match, instead got: %.*s", entry.sz,
                        entry.value);
                quicklistIndex(ql, 1, &entry);
                if (strncmp((char *)entry.value, "def", 3))
                    ERR("Value 1 didn't match, instead got: %.*s", entry.sz,
                        entry.value);
                quicklistIndex(ql, 2, &entry);
                if (strncmp((char *)entry.value, "bar", 3))
                    ERR("Value 2 didn't match, instead got: %.*s", entry.sz,
                        entry.value);
                quicklistIndex(ql, 3, &entry);
                if (strncmp((char *)entry.value, "bob", 3))
                    ERR("Value 3 didn't match, instead got: %.*s", entry.sz,
                        entry.value);
                quicklistIndex(ql, 4, &entry);
                if (strncmp((char *)entry.value, "foo", 3))
                    ERR("Value 4 didn't match, instead got: %.*s", entry.sz,
                        entry.value);
                quicklistIndex(ql, 5, &entry);
                if (strncmp((char *)entry.value, "zoo", 3))
                    ERR("Value 5 didn't match, instead got: %.*s", entry.sz,
                        entry.value);
                quicklistReleaseIterator(iter);
                quicklistRelease(ql);
            }
        }

        for (int f = optimize_start; f < 1024; f++) {
            TEST_DESC(
                "insert [before] 250 new in middle of 500 elements at fill"
                " %d at compress %d",
                f, options[_i]) {
                quicklist *ql = quicklistNew(f, options[_i]);
                for (int i = 0; i < 500; i++)
                    quicklistPushTail(ql, genstr("hello", i), 32);
                for (int i = 0; i < 250; i++) {
                    quicklistEntry entry;
                    quicklistIndex(ql, 250, &entry);
                    quicklistInsertBefore(ql, &entry, genstr("abc", i), 32);
                }
                if (f == 32)
                    ql_verify(ql, 25, 750, 32, 20);
                quicklistRelease(ql);
            }
        }

        for (int f = optimize_start; f < 1024; f++) {
            TEST_DESC("insert [after] 250 new in middle of 500 elements at "
                      "fill %d at compress %d",
                      f, options[_i]) {
                quicklist *ql = quicklistNew(f, options[_i]);
                for (int i = 0; i < 500; i++)
                    quicklistPushHead(ql, genstr("hello", i), 32);
                for (int i = 0; i < 250; i++) {
                    quicklistEntry entry;
                    quicklistIndex(ql, 250, &entry);
                    quicklistInsertAfter(ql, &entry, genstr("abc", i), 32);
                }

                if (ql->count != 750)
                    ERR("List size not 750, but rather %ld", ql->count);

                if (f == 32)
                    ql_verify(ql, 26, 750, 20, 32);
                quicklistRelease(ql);
            }
        }

        TEST("duplicate empty list") {
            quicklist *ql = quicklistNew(-2, options[_i]);
            ql_verify(ql, 0, 0, 0, 0);
            quicklist *copy = quicklistDup(ql);
            ql_verify(copy, 0, 0, 0, 0);
            quicklistRelease(ql);
            quicklistRelease(copy);
        }

        TEST("duplicate list of 1 element") {
            quicklist *ql = quicklistNew(-2, options[_i]);
            quicklistPushHead(ql, genstr("hello", 3), 32);
            ql_verify(ql, 1, 1, 1, 1);
            quicklist *copy = quicklistDup(ql);
            ql_verify(copy, 1, 1, 1, 1);
            quicklistRelease(ql);
            quicklistRelease(copy);
        }

        TEST("duplicate list of 500") {
            quicklist *ql = quicklistNew(-2, options[_i]);
            quicklistSetFill(ql, 32);
            for (int i = 0; i < 500; i++)
                quicklistPushHead(ql, genstr("hello", i), 32);
            ql_verify(ql, 16, 500, 20, 32);

            quicklist *copy = quicklistDup(ql);
            ql_verify(copy, 16, 500, 20, 32);
            quicklistRelease(ql);
            quicklistRelease(copy);
        }

        for (int f = optimize_start; f < 512; f++) {
            TEST_DESC("index 1,200 from 500 list at fill %d at compress %d", f,
                      options[_i]) {
                quicklist *ql = quicklistNew(f, options[_i]);
                for (int i = 0; i < 500; i++)
                    quicklistPushTail(ql, genstr("hello", i + 1), 32);
                quicklistEntry entry;
                quicklistIndex(ql, 1, &entry);
                if (!strcmp((char *)entry.value, "hello2"))
                    OK;
                else
                    ERR("Value: %s", entry.value);
                quicklistIndex(ql, 200, &entry);
                if (!strcmp((char *)entry.value, "hello201"))
                    OK;
                else
                    ERR("Value: %s", entry.value);
                quicklistRelease(ql);
            }

            TEST_DESC("index -1,-2 from 500 list at fill %d at compress %d", f,
                      options[_i]) {
                quicklist *ql = quicklistNew(f, options[_i]);
                for (int i = 0; i < 500; i++)
                    quicklistPushTail(ql, genstr("hello", i + 1), 32);
                quicklistEntry entry;
                quicklistIndex(ql, -1, &entry);
                if (!strcmp((char *)entry.value, "hello500"))
                    OK;
                else
                    ERR("Value: %s", entry.value);
                quicklistIndex(ql, -2, &entry);
                if (!strcmp((char *)entry.value, "hello499"))
                    OK;
                else
                    ERR("Value: %s", entry.value);
                quicklistRelease(ql);
            }

            TEST_DESC("index -100 from 500 list at fill %d at compress %d", f,
                      options[_i]) {
                quicklist *ql = quicklistNew(f, options[_i]);
                for (int i = 0; i < 500; i++)
                    quicklistPushTail(ql, genstr("hello", i + 1), 32);
                quicklistEntry entry;
                quicklistIndex(ql, -100, &entry);
                if (!strcmp((char *)entry.value, "hello401"))
                    OK;
                else
                    ERR("Value: %s", entry.value);
                quicklistRelease(ql);
            }

            TEST_DESC("index too big +1 from 50 list at fill %d at compress %d",
                      f, options[_i]) {
                quicklist *ql = quicklistNew(f, options[_i]);
                for (int i = 0; i < 50; i++)
                    quicklistPushTail(ql, genstr("hello", i + 1), 32);
                quicklistEntry entry;
                if (quicklistIndex(ql, 50, &entry))
                    ERR("Index found at 50 with 50 list: %.*s", entry.sz,
                        entry.value);
                else
                    OK;
                quicklistRelease(ql);
            }
        }

        TEST("delete range empty list") {
            quicklist *ql = quicklistNew(-2, options[_i]);
            quicklistDelRange(ql, 5, 20);
            ql_verify(ql, 0, 0, 0, 0);
            quicklistRelease(ql);
        }

        TEST("delete range of entire node in list of one node") {
            quicklist *ql = quicklistNew(-2, options[_i]);
            for (int i = 0; i < 32; i++)
                quicklistPushHead(ql, genstr("hello", i), 32);
            ql_verify(ql, 1, 32, 32, 32);
            quicklistDelRange(ql, 0, 32);
            ql_verify(ql, 0, 0, 0, 0);
            quicklistRelease(ql);
        }

        TEST("delete range of entire node with overflow counts") {
            quicklist *ql = quicklistNew(-2, options[_i]);
            for (int i = 0; i < 32; i++)
                quicklistPushHead(ql, genstr("hello", i), 32);
            ql_verify(ql, 1, 32, 32, 32);
            quicklistDelRange(ql, 0, 128);
            ql_verify(ql, 0, 0, 0, 0);
            quicklistRelease(ql);
        }

        TEST("delete middle 100 of 500 list") {
            quicklist *ql = quicklistNew(-2, options[_i]);
            quicklistSetFill(ql, 32);
            for (int i = 0; i < 500; i++)
                quicklistPushTail(ql, genstr("hello", i + 1), 32);
            ql_verify(ql, 16, 500, 32, 20);
            quicklistDelRange(ql, 200, 100);
            ql_verify(ql, 14, 400, 32, 20);
            quicklistRelease(ql);
        }

        TEST("delete less than fill but across nodes") {
            quicklist *ql = quicklistNew(-2, options[_i]);
            quicklistSetFill(ql, 32);
            for (int i = 0; i < 500; i++)
                quicklistPushTail(ql, genstr("hello", i + 1), 32);
            ql_verify(ql, 16, 500, 32, 20);
            quicklistDelRange(ql, 60, 10);
            ql_verify(ql, 16, 490, 32, 20);
            quicklistRelease(ql);
        }

        TEST("delete negative 1 from 500 list") {
            quicklist *ql = quicklistNew(-2, options[_i]);
            quicklistSetFill(ql, 32);
            for (int i = 0; i < 500; i++)
                quicklistPushTail(ql, genstr("hello", i + 1), 32);
            ql_verify(ql, 16, 500, 32, 20);
            quicklistDelRange(ql, -1, 1);
            ql_verify(ql, 16, 499, 32, 19);
            quicklistRelease(ql);
        }

        TEST("delete negative 1 from 500 list with overflow counts") {
            quicklist *ql = quicklistNew(-2, options[_i]);
            quicklistSetFill(ql, 32);
            for (int i = 0; i < 500; i++)
                quicklistPushTail(ql, genstr("hello", i + 1), 32);
            ql_verify(ql, 16, 500, 32, 20);
            quicklistDelRange(ql, -1, 128);
            ql_verify(ql, 16, 499, 32, 19);
            quicklistRelease(ql);
        }

        TEST("delete negative 100 from 500 list") {
            quicklist *ql = quicklistNew(-2, options[_i]);
            quicklistSetFill(ql, 32);
            for (int i = 0; i < 500; i++)
                quicklistPushTail(ql, genstr("hello", i + 1), 32);
            quicklistDelRange(ql, -100, 100);
            ql_verify(ql, 13, 400, 32, 16);
            quicklistRelease(ql);
        }

        TEST("delete -10 count 5 from 50 list") {
            quicklist *ql = quicklistNew(-2, options[_i]);
            quicklistSetFill(ql, 32);
            for (int i = 0; i < 50; i++)
                quicklistPushTail(ql, genstr("hello", i + 1), 32);
            ql_verify(ql, 2, 50, 32, 18);
            quicklistDelRange(ql, -10, 5);
            ql_verify(ql, 2, 45, 32, 13);
            quicklistRelease(ql);
        }

        TEST("numbers only list read") {
            quicklist *ql = quicklistNew(-2, options[_i]);
            quicklistPushTail(ql, "1111", 4);
            quicklistPushTail(ql, "2222", 4);
            quicklistPushTail(ql, "3333", 4);
            quicklistPushTail(ql, "4444", 4);
            ql_verify(ql, 1, 4, 4, 4);
            quicklistEntry entry;
            quicklistIndex(ql, 0, &entry);
            if (entry.longval != 1111)
                ERR("Not 1111, %lld", entry.longval);
            quicklistIndex(ql, 1, &entry);
            if (entry.longval != 2222)
                ERR("Not 2222, %lld", entry.longval);
            quicklistIndex(ql, 2, &entry);
            if (entry.longval != 3333)
                ERR("Not 3333, %lld", entry.longval);
            quicklistIndex(ql, 3, &entry);
            if (entry.longval != 4444)
                ERR("Not 4444, %lld", entry.longval);
            if (quicklistIndex(ql, 4, &entry))
                ERR("Index past elements: %lld", entry.longval);
            quicklistIndex(ql, -1, &entry);
            if (entry.longval != 4444)
                ERR("Not 4444 (reverse), %lld", entry.longval);
            quicklistIndex(ql, -2, &entry);
            if (entry.longval != 3333)
                ERR("Not 3333 (reverse), %lld", entry.longval);
            quicklistIndex(ql, -3, &entry);
            if (entry.longval != 2222)
                ERR("Not 2222 (reverse), %lld", entry.longval);
            quicklistIndex(ql, -4, &entry);
            if (entry.longval != 1111)
                ERR("Not 1111 (reverse), %lld", entry.longval);
            if (quicklistIndex(ql, -5, &entry))
                ERR("Index past elements (reverse), %lld", entry.longval);
            quicklistRelease(ql);
        }

        TEST("numbers larger list read") {
            quicklist *ql = quicklistNew(-2, options[_i]);
            quicklistSetFill(ql, 32);
            char num[32];
            long long nums[5000];
            for (int i = 0; i < 5000; i++) {
                nums[i] = -5157318210846258176 + i;
                int sz = ll2string(num, sizeof(num), nums[i]);
                quicklistPushTail(ql, num, sz);
            }
            quicklistPushTail(ql, "xxxxxxxxxxxxxxxxxxxx", 20);
            quicklistEntry entry;
            for (int i = 0; i < 5000; i++) {
                quicklistIndex(ql, i, &entry);
                if (entry.longval != nums[i])
                    ERR("[%d] Not longval %lld but rather %lld", i, nums[i],
                        entry.longval);
                entry.longval = 0xdeadbeef;
            }
            quicklistIndex(ql, 5000, &entry);
            if (strncmp((char *)entry.value, "xxxxxxxxxxxxxxxxxxxx", 20))
                ERR("String val not match: %s", entry.value);
            ql_verify(ql, 157, 5001, 32, 9);
            quicklistRelease(ql);
        }

        TEST("numbers larger list read B") {
            quicklist *ql = quicklistNew(-2, options[_i]);
            quicklistPushTail(ql, "99", 2);
            quicklistPushTail(ql, "98", 2);
            quicklistPushTail(ql, "xxxxxxxxxxxxxxxxxxxx", 20);
            quicklistPushTail(ql, "96", 2);
            quicklistPushTail(ql, "95", 2);
            quicklistReplaceAtIndex(ql, 1, "foo", 3);
            quicklistReplaceAtIndex(ql, -1, "bar", 3);
            quicklistRelease(ql);
            OK;
        }

        for (int f = optimize_start; f < 16; f++) {
            TEST_DESC("lrem test at fill %d at compress %d", f, options[_i]) {
                quicklist *ql = quicklistNew(f, options[_i]);
                char *words[] = {"abc", "foo", "bar",  "foobar", "foobared",
                                 "zap", "bar", "test", "foo"};
                char *result[] = {"abc", "foo",  "foobar", "foobared",
                                  "zap", "test", "foo"};
                char *resultB[] = {"abc",      "foo", "foobar",
                                   "foobared", "zap", "test"};
                for (int i = 0; i < 9; i++)
                    quicklistPushTail(ql, words[i], strlen(words[i]));

                /* lrem 0 bar */
                quicklistIter *iter = quicklistGetIterator(ql, AL_START_HEAD);
                quicklistEntry entry;
                int i = 0;
                while (quicklistNext(iter, &entry)) {
                    if (quicklistCompare(entry.zi, (unsigned char *)"bar", 3)) {
                        quicklistDelEntry(iter, &entry);
                    }
                    i++;
                }
                quicklistReleaseIterator(iter);

                /* check result of lrem 0 bar */
                iter = quicklistGetIterator(ql, AL_START_HEAD);
                i = 0;
                int ok = 1;
                while (quicklistNext(iter, &entry)) {
                    /* Result must be: abc, foo, foobar, foobared, zap, test,
                     * foo */
                    if (strncmp((char *)entry.value, result[i], entry.sz)) {
                        ERR("No match at position %d, got %.*s instead of %s",
                            i, entry.sz, entry.value, result[i]);
                        ok = 0;
                    }
                    i++;
                }
                quicklistReleaseIterator(iter);

                quicklistPushTail(ql, "foo", 3);

                /* lrem -2 foo */
                iter = quicklistGetIterator(ql, AL_START_TAIL);
                i = 0;
                int del = 2;
                while (quicklistNext(iter, &entry)) {
                    if (quicklistCompare(entry.zi, (unsigned char *)"foo", 3)) {
                        quicklistDelEntry(iter, &entry);
                        del--;
                    }
                    if (!del)
                        break;
                    i++;
                }
                quicklistReleaseIterator(iter);

                /* check result of lrem -2 foo */
                /* (we're ignoring the '2' part and still deleting all foo
                 * because
                 * we only have two foo) */
                iter = quicklistGetIterator(ql, AL_START_TAIL);
                i = 0;
                size_t resB = sizeof(resultB) / sizeof(*resultB);
                while (quicklistNext(iter, &entry)) {
                    /* Result must be: abc, foo, foobar, foobared, zap, test,
                     * foo */
                    if (strncmp((char *)entry.value, resultB[resB - 1 - i],
                                entry.sz)) {
                        ERR("No match at position %d, got %.*s instead of %s",
                            i, entry.sz, entry.value, resultB[resB - 1 - i]);
                        ok = 0;
                    }
                    i++;
                }

                quicklistReleaseIterator(iter);
                /* final result of all tests */
                if (ok)
                    OK;
                quicklistRelease(ql);
            }
        }

        for (int f = optimize_start; f < 16; f++) {
            TEST_DESC("iterate reverse + delete at fill %d at compress %d", f,
                      options[_i]) {
                quicklist *ql = quicklistNew(f, options[_i]);
                quicklistPushTail(ql, "abc", 3);
                quicklistPushTail(ql, "def", 3);
                quicklistPushTail(ql, "hij", 3);
                quicklistPushTail(ql, "jkl", 3);
                quicklistPushTail(ql, "oop", 3);

                quicklistEntry entry;
                quicklistIter *iter = quicklistGetIterator(ql, AL_START_TAIL);
                int i = 0;
                while (quicklistNext(iter, &entry)) {
                    if (quicklistCompare(entry.zi, (unsigned char *)"hij", 3)) {
                        quicklistDelEntry(iter, &entry);
                    }
                    i++;
                }
                quicklistReleaseIterator(iter);

                if (i != 5)
                    ERR("Didn't iterate 5 times, iterated %d times.", i);

                /* Check results after deletion of "hij" */
                iter = quicklistGetIterator(ql, AL_START_HEAD);
                i = 0;
                char *vals[] = {"abc", "def", "jkl", "oop"};
                while (quicklistNext(iter, &entry)) {
                    if (!quicklistCompare(entry.zi, (unsigned char *)vals[i],
                                          3)) {
                        ERR("Value at %d didn't match %s\n", i, vals[i]);
                    }
                    i++;
                }
                quicklistReleaseIterator(iter);
                quicklistRelease(ql);
            }
        }

        for (int f = optimize_start; f < 800; f++) {
            TEST_DESC("iterator at index test at fill %d at compress %d", f,
                      options[_i]) {
                quicklist *ql = quicklistNew(f, options[_i]);
                char num[32];
                long long nums[5000];
                for (int i = 0; i < 760; i++) {
                    nums[i] = -5157318210846258176 + i;
                    int sz = ll2string(num, sizeof(num), nums[i]);
                    quicklistPushTail(ql, num, sz);
                }

                quicklistEntry entry;
                quicklistIter *iter =
                    quicklistGetIteratorAtIdx(ql, AL_START_HEAD, 437);
                int i = 437;
                while (quicklistNext(iter, &entry)) {
                    if (entry.longval != nums[i])
                        ERR("Expected %lld, but got %lld", entry.longval,
                            nums[i]);
                    i++;
                }
                quicklistReleaseIterator(iter);
                quicklistRelease(ql);
            }
        }

        for (int f = optimize_start; f < 40; f++) {
            TEST_DESC("ltrim test A at fill %d at compress %d", f,
                      options[_i]) {
                quicklist *ql = quicklistNew(f, options[_i]);
                char num[32];
                long long nums[5000];
                for (int i = 0; i < 32; i++) {
                    nums[i] = -5157318210846258176 + i;
                    int sz = ll2string(num, sizeof(num), nums[i]);
                    quicklistPushTail(ql, num, sz);
                }
                if (f == 32)
                    ql_verify(ql, 1, 32, 32, 32);
                /* ltrim 25 53 (keep [25,32] inclusive = 7 remaining) */
                quicklistDelRange(ql, 0, 25);
                quicklistDelRange(ql, 0, 0);
                quicklistEntry entry;
                for (int i = 0; i < 7; i++) {
                    quicklistIndex(ql, i, &entry);
                    if (entry.longval != nums[25 + i])
                        ERR("Deleted invalid range!  Expected %lld but got "
                            "%lld",
                            entry.longval, nums[25 + i]);
                }
                if (f == 32)
                    ql_verify(ql, 1, 7, 7, 7);
                quicklistRelease(ql);
            }
        }

        for (int f = optimize_start; f < 40; f++) {
            TEST_DESC("ltrim test B at fill %d at compress %d", f,
                      options[_i]) {
                /* Force-disable compression because our 33 sequential
                 * integers don't compress and the check always fails. */
                quicklist *ql = quicklistNew(f, QUICKLIST_NOCOMPRESS);
                char num[32];
                long long nums[5000];
                for (int i = 0; i < 33; i++) {
                    nums[i] = i;
                    int sz = ll2string(num, sizeof(num), nums[i]);
                    quicklistPushTail(ql, num, sz);
                }
                if (f == 32)
                    ql_verify(ql, 2, 33, 32, 1);
                /* ltrim 5 16 (keep [5,16] inclusive = 12 remaining) */
                quicklistDelRange(ql, 0, 5);
                quicklistDelRange(ql, -16, 16);
                if (f == 32)
                    ql_verify(ql, 1, 12, 12, 12);
                quicklistEntry entry;
                quicklistIndex(ql, 0, &entry);
                if (entry.longval != 5)
                    ERR("A: longval not 5, but %lld", entry.longval);
                else
                    OK;
                quicklistIndex(ql, -1, &entry);
                if (entry.longval != 16)
                    ERR("B! got instead: %lld", entry.longval);
                else
                    OK;
                quicklistPushTail(ql, "bobobob", 7);
                quicklistIndex(ql, -1, &entry);
                if (strncmp((char *)entry.value, "bobobob", 7))
                    ERR("Tail doesn't match bobobob, it's %.*s instead",
                        entry.sz, entry.value);
                for (int i = 0; i < 12; i++) {
                    quicklistIndex(ql, i, &entry);
                    if (entry.longval != nums[5 + i])
                        ERR("Deleted invalid range!  Expected %lld but got "
                            "%lld",
                            entry.longval, nums[5 + i]);
                }
                quicklistRelease(ql);
            }
        }

        for (int f = optimize_start; f < 40; f++) {
            TEST_DESC("ltrim test C at fill %d at compress %d", f,
                      options[_i]) {
                quicklist *ql = quicklistNew(f, options[_i]);
                char num[32];
                long long nums[5000];
                for (int i = 0; i < 33; i++) {
                    nums[i] = -5157318210846258176 + i;
                    int sz = ll2string(num, sizeof(num), nums[i]);
                    quicklistPushTail(ql, num, sz);
                }
                if (f == 32)
                    ql_verify(ql, 2, 33, 32, 1);
                /* ltrim 3 3 (keep [3,3] inclusive = 1 remaining) */
                quicklistDelRange(ql, 0, 3);
                quicklistDelRange(ql, -29,
                                  4000); /* make sure not loop forever */
                if (f == 32)
                    ql_verify(ql, 1, 1, 1, 1);
                quicklistEntry entry;
                quicklistIndex(ql, 0, &entry);
                if (entry.longval != -5157318210846258173)
                    ERROR;
                else
                    OK;
                quicklistRelease(ql);
            }
        }

        for (int f = optimize_start; f < 40; f++) {
            TEST_DESC("ltrim test D at fill %d at compress %d", f,
                      options[_i]) {
                quicklist *ql = quicklistNew(f, options[_i]);
                char num[32];
                long long nums[5000];
                for (int i = 0; i < 33; i++) {
                    nums[i] = -5157318210846258176 + i;
                    int sz = ll2string(num, sizeof(num), nums[i]);
                    quicklistPushTail(ql, num, sz);
                }
                if (f == 32)
                    ql_verify(ql, 2, 33, 32, 1);
                quicklistDelRange(ql, -12, 3);
                if (ql->count != 30)
                    ERR("Didn't delete exactly three elements!  Count is: %lu",
                        ql->count);
                quicklistRelease(ql);
            }
        }

        for (int f = optimize_start; f < 72; f++) {
            TEST_DESC("create quicklist from ziplist at fill %d at compress %d",
                      f, options[_i]) {
                unsigned char *zl = ziplistNew();
                long long nums[64];
                char num[64];
                for (int i = 0; i < 33; i++) {
                    nums[i] = -5157318210846258176 + i;
                    int sz = ll2string(num, sizeof(num), nums[i]);
                    zl =
                        ziplistPush(zl, (unsigned char *)num, sz, ZIPLIST_TAIL);
                }
                for (int i = 0; i < 33; i++) {
                    zl = ziplistPush(zl, (unsigned char *)genstr("hello", i),
                                     32, ZIPLIST_TAIL);
                }
                quicklist *ql = quicklistCreateFromZiplist(f, options[_i], zl);
                if (f == 1)
                    ql_verify(ql, 66, 66, 1, 1);
                else if (f == 32)
                    ql_verify(ql, 3, 66, 32, 2);
                else if (f == 66)
                    ql_verify(ql, 1, 66, 66, 66);
                quicklistRelease(ql);
            }
        }

        long long stop = mstime();
        runtime[_i] = stop - start;
    }

    /* Run a longer test of compression depth outside of primary test loop. */
    int list_sizes[] = {250, 251, 500, 999, 1000};
    long long start = mstime();
    for (int list = 0; list < (int)(sizeof(list_sizes) / sizeof(*list_sizes));
         list++) {
        for (int f = optimize_start; f < 128; f++) {
            for (int depth = 1; depth < 40; depth++) {
                /* skip over many redundant test cases */
                TEST_DESC("verify specific compression of interior nodes with "
                          "%d list "
                          "at fill %d at compress %d",
                          list_sizes[list], f, depth) {
                    quicklist *ql = quicklistNew(f, depth);
                    for (int i = 0; i < list_sizes[list]; i++) {
                        quicklistPushTail(ql, genstr("hello TAIL", i + 1), 64);
                        quicklistPushHead(ql, genstr("hello HEAD", i + 1), 64);
                    }

                    quicklistNode *node = ql->head;
                    unsigned int low_raw = ql->compress;
                    unsigned int high_raw = ql->len - ql->compress;

                    for (unsigned int at = 0; at < ql->len;
                         at++, node = node->next) {
                        if (at < low_raw || at >= high_raw) {
                            if (node->encoding != QUICKLIST_NODE_ENCODING_RAW) {
                                ERR("Incorrect compression: node %d is "
                                    "compressed at depth %d ((%u, %u); total "
                                    "nodes: %lu; size: %u)",
                                    at, depth, low_raw, high_raw, ql->len,
                                    node->sz);
                            }
                        } else {
                            if (node->encoding != QUICKLIST_NODE_ENCODING_LZF) {
                                ERR("Incorrect non-compression: node %d is NOT "
                                    "compressed at depth %d ((%u, %u); total "
                                    "nodes: %lu; size: %u; attempted: %d)",
                                    at, depth, low_raw, high_raw, ql->len,
                                    node->sz, node->attempted_compress);
                            }
                        }
                    }
                    quicklistRelease(ql);
                }
            }
        }
    }
    long long stop = mstime();

    printf("\n");
    for (size_t i = 0; i < option_count; i++)
        printf("Test Loop %02d: %0.2f seconds.\n", options[i],
               (float)runtime[i] / 1000);
    printf("Compressions: %0.2f seconds.\n", (float)(stop - start) / 1000);
    printf("\n");

    TEST("bookmark get updated to next item") {
        quicklist *ql = quicklistNew(1, 0);
        quicklistPushTail(ql, "1", 1);
        quicklistPushTail(ql, "2", 1);
        quicklistPushTail(ql, "3", 1);
        quicklistPushTail(ql, "4", 1);
        quicklistPushTail(ql, "5", 1);
        assert(ql->len==5);
        /* add two bookmarks, one pointing to the node before the last. */
        assert(quicklistBookmarkCreate(&ql, "_dummy", ql->head->next));
        assert(quicklistBookmarkCreate(&ql, "_test", ql->tail->prev));
        /* test that the bookmark returns the right node, delete it and see that the bookmark points to the last node */
        assert(quicklistBookmarkFind(ql, "_test") == ql->tail->prev);
        assert(quicklistDelRange(ql, -2, 1));
        assert(quicklistBookmarkFind(ql, "_test") == ql->tail);
        /* delete the last node, and see that the bookmark was deleted. */
        assert(quicklistDelRange(ql, -1, 1));
        assert(quicklistBookmarkFind(ql, "_test") == NULL);
        /* test that other bookmarks aren't affected */
        assert(quicklistBookmarkFind(ql, "_dummy") == ql->head->next);
        assert(quicklistBookmarkFind(ql, "_missing") == NULL);
        assert(ql->len==3);
        quicklistBookmarksClear(ql); /* for coverage */
        assert(quicklistBookmarkFind(ql, "_dummy") == NULL);
        quicklistRelease(ql);
    }

    TEST("bookmark limit") {
        int i;
        quicklist *ql = quicklistNew(1, 0);
        quicklistPushHead(ql, "1", 1);
        for (i=0; i<QL_MAX_BM; i++)
            assert(quicklistBookmarkCreate(&ql, genstr("",i), ql->head));
        /* when all bookmarks are used, creation fails */
        assert(!quicklistBookmarkCreate(&ql, "_test", ql->head));
        /* delete one and see that we can now create another */
        assert(quicklistBookmarkDelete(ql, "0"));
        assert(quicklistBookmarkCreate(&ql, "_test", ql->head));
        /* delete one and see that the rest survive */
        assert(quicklistBookmarkDelete(ql, "_test"));
        for (i=1; i<QL_MAX_BM; i++)
            assert(quicklistBookmarkFind(ql, genstr("",i)) == ql->head);
        /* make sure the deleted ones are indeed gone */
        assert(!quicklistBookmarkFind(ql, "0"));
        assert(!quicklistBookmarkFind(ql, "_test"));
        quicklistRelease(ql);
    }

    if (!err)
        printf("ALL TESTS PASSED!\n");
    else
        ERR("Sorry, not all tests passed!  In fact, %d tests failed.", err);

    return err;
}
#endif<|MERGE_RESOLUTION|>--- conflicted
+++ resolved
@@ -31,11 +31,9 @@
 #include <string.h> /* for memcpy */
 #include "quicklist.h"
 #include "zmalloc.h"
-#include "config.h"
 #include "ziplist.h"
 #include "util.h" /* for ll2string */
 #include "lzf.h"
-#include "redisassert.h"
 
 #if defined(REDIS_TEST) || defined(REDIS_TEST_VERBOSE)
 #include <stdio.h> /* for printf (debug printing), snprintf (genstr) */
@@ -66,10 +64,10 @@
 #else
 #define D(...)                                                                 \
     do {                                                                       \
-        printf("%s:%s:%d:\t", __FILE__, __func__, __LINE__);                   \
+        printf("%s:%s:%d:\t", __FILE__, __FUNCTION__, __LINE__);               \
         printf(__VA_ARGS__);                                                   \
         printf("\n");                                                          \
-    } while (0)
+    } while (0);
 #endif
 
 /* Bookmarks forward declarations */
@@ -88,6 +86,14 @@
         (e)->offset = 123456789;                                               \
         (e)->sz = 0;                                                           \
     } while (0)
+
+#if __GNUC__ >= 3
+#define likely(x) __builtin_expect(!!(x), 1)
+#define unlikely(x) __builtin_expect(!!(x), 0)
+#else
+#define likely(x) (x)
+#define unlikely(x) (x)
+#endif
 
 /* Create a new quicklist.
  * Free with quicklistRelease(). */
@@ -680,7 +686,8 @@
     quicklistEntry entry;
     if (likely(quicklistIndex(quicklist, index, &entry))) {
         /* quicklistIndex provides an uncompressed node */
-        entry.node->zl = ziplistReplace(entry.node->zl, entry.zi, data, sz);
+        entry.node->zl = ziplistDelete(entry.node->zl, &entry.zi);
+        entry.node->zl = ziplistInsert(entry.node->zl, entry.zi, data, sz);
         quicklistNodeUpdateSz(entry.node);
         quicklistCompress(quicklist, entry.node);
         return 1;
@@ -790,16 +797,16 @@
  * The 'after' argument controls which quicklistNode gets returned.
  * If 'after'==1, returned node has elements after 'offset'.
  *                input node keeps elements up to 'offset', including 'offset'.
- * If 'after'==0, returned node has elements up to 'offset'.
- *                input node keeps elements after 'offset', including 'offset'.
- *
- * Or in other words:
- * If 'after'==1, returned node will have elements after 'offset'.
+ * If 'after'==0, returned node has elements up to 'offset', including 'offset'.
+ *                input node keeps elements after 'offset'.
+ *
+ * If 'after'==1, returned node will have elements _after_ 'offset'.
  *                The returned node will have elements [OFFSET+1, END].
  *                The input node keeps elements [0, OFFSET].
- * If 'after'==0, returned node will keep elements up to but not including 'offset'.
- *                The returned node will have elements [0, OFFSET-1].
- *                The input node keeps elements [OFFSET, END].
+ *
+ * If 'after'==0, returned node will keep elements up to and including 'offset'.
+ *                The returned node will have elements [0, OFFSET].
+ *                The input node keeps elements [OFFSET+1, END].
  *
  * The input node keeps all elements not taken by the returned node.
  *
@@ -814,7 +821,7 @@
     /* Copy original ziplist so we can split it */
     memcpy(new_node->zl, node->zl, zl_sz);
 
-    /* Ranges to be trimmed: -1 here means "continue deleting until the list ends" */
+    /* -1 here means "continue deleting until the list ends" */
     int orig_start = after ? offset + 1 : 0;
     int orig_extent = after ? -1 : offset;
     int new_start = after ? 0 : offset;
@@ -999,7 +1006,7 @@
              * can just delete the entire node without ziplist math. */
             delete_entire_node = 1;
             del = node->count;
-        } else if (entry.offset >= 0 && extent + entry.offset >= node->count) {
+        } else if (entry.offset >= 0 && extent >= node->count) {
             /* If deleting more nodes after this one, calculate delete based
              * on size of current node. */
             del = node->count - entry.offset;
@@ -1282,8 +1289,7 @@
 
     quicklistDecompressNodeForUse(entry->node);
     entry->zi = ziplistIndex(entry->node->zl, entry->offset);
-    if (!ziplistGet(entry->zi, &entry->value, &entry->sz, &entry->longval))
-        assert(0); /* This can happen on corrupt ziplist with fake entry count. */
+    ziplistGet(entry->zi, &entry->value, &entry->sz, &entry->longval);
     /* The caller will use our result, so we don't re-compress here.
      * The caller can recompress or delete the node as needed. */
     return 1;
@@ -1426,11 +1432,7 @@
  * Returns 1 on success (creation of new bookmark or override of an existing one).
  * Returns 0 on failure (reached the maximum supported number of bookmarks).
  * NOTE: use short simple names, so that string compare on find is quick.
-<<<<<<< HEAD
- * NOTE: bookmark creation may re-allocate the quicklist, so the input pointer
-=======
  * NOTE: bookmakrk creation may re-allocate the quicklist, so the input pointer
->>>>>>> aa55bbe1
          may change and it's the caller responsibilty to update the reference.
  */
 int quicklistBookmarkCreate(quicklist **ql_ref, const char *name, quicklistNode *node) {
@@ -1511,6 +1513,15 @@
 #include <stdint.h>
 #include <sys/time.h>
 
+#define assert(_e)                                                             \
+    do {                                                                       \
+        if (!(_e)) {                                                           \
+            printf("\n\n=== ASSERTION FAILED ===\n");                          \
+            printf("==> %s:%d '%s' is not true\n", __FILE__, __LINE__, #_e);   \
+            err++;                                                             \
+        }                                                                      \
+    } while (0)
+
 #define yell(str, ...) printf("ERROR! " str "\n\n", __VA_ARGS__)
 
 #define OK printf("\tOK\n")
@@ -1523,7 +1534,7 @@
 
 #define ERR(x, ...)                                                            \
     do {                                                                       \
-        printf("%s:%s:%d:\t", __FILE__, __func__, __LINE__);                   \
+        printf("%s:%s:%d:\t", __FILE__, __FUNCTION__, __LINE__);               \
         printf("ERROR! " x "\n", __VA_ARGS__);                                 \
         err++;                                                                 \
     } while (0)
@@ -1608,7 +1619,7 @@
 
     ql_info(ql);
     if (len != ql->len) {
-        yell("quicklist length wrong: expected %d, got %lu", len, ql->len);
+        yell("quicklist length wrong: expected %d, got %u", len, ql->len);
         errors++;
     }
 
@@ -1664,7 +1675,7 @@
                 if (node->encoding != QUICKLIST_NODE_ENCODING_RAW) {
                     yell("Incorrect compression: node %d is "
                          "compressed at depth %d ((%u, %u); total "
-                         "nodes: %lu; size: %u; recompress: %d)",
+                         "nodes: %u; size: %u; recompress: %d)",
                          at, ql->compress, low_raw, high_raw, ql->len, node->sz,
                          node->recompress);
                     errors++;
@@ -1674,7 +1685,7 @@
                     !node->attempted_compress) {
                     yell("Incorrect non-compression: node %d is NOT "
                          "compressed at depth %d ((%u, %u); total "
-                         "nodes: %lu; size: %u; recompress: %d; attempted: %d)",
+                         "nodes: %u; size: %u; recompress: %d; attempted: %d)",
                          at, ql->compress, low_raw, high_raw, ql->len, node->sz,
                          node->recompress, node->attempted_compress);
                     errors++;
@@ -2239,17 +2250,6 @@
             ql_verify(ql, 16, 500, 32, 20);
             quicklistDelRange(ql, 200, 100);
             ql_verify(ql, 14, 400, 32, 20);
-            quicklistRelease(ql);
-        }
-
-        TEST("delete less than fill but across nodes") {
-            quicklist *ql = quicklistNew(-2, options[_i]);
-            quicklistSetFill(ql, 32);
-            for (int i = 0; i < 500; i++)
-                quicklistPushTail(ql, genstr("hello", i + 1), 32);
-            ql_verify(ql, 16, 500, 32, 20);
-            quicklistDelRange(ql, 60, 10);
-            ql_verify(ql, 16, 490, 32, 20);
             quicklistRelease(ql);
         }
 
@@ -2711,7 +2711,7 @@
                             if (node->encoding != QUICKLIST_NODE_ENCODING_RAW) {
                                 ERR("Incorrect compression: node %d is "
                                     "compressed at depth %d ((%u, %u); total "
-                                    "nodes: %lu; size: %u)",
+                                    "nodes: %u; size: %u)",
                                     at, depth, low_raw, high_raw, ql->len,
                                     node->sz);
                             }
@@ -2719,7 +2719,7 @@
                             if (node->encoding != QUICKLIST_NODE_ENCODING_LZF) {
                                 ERR("Incorrect non-compression: node %d is NOT "
                                     "compressed at depth %d ((%u, %u); total "
-                                    "nodes: %lu; size: %u; attempted: %d)",
+                                    "nodes: %u; size: %u; attempted: %d)",
                                     at, depth, low_raw, high_raw, ql->len,
                                     node->sz, node->attempted_compress);
                             }
