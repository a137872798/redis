--- conflicted
+++ resolved
@@ -30,37 +30,22 @@
 #include "server.h"
 #include <unistd.h>
 
-typedef struct {
-    size_t keys;
-    size_t cow;
-    double progress;
-    childInfoType information_type; /* Type of information */
-} child_info_data;
-
 /* Open a child-parent channel used in order to move information about the
  * RDB / AOF saving process from the child to the parent (for instance
- * the amount of copy on write memory used)
- * 开启一个父子进程的管道
- * */
+ * the amount of copy on write memory used) */
 void openChildInfoPipe(void) {
-    // 为child_info_pipe 中的2个元素 打开通道 [0]是读通道 [1]是写通道
-    // 返回-1代表开启通道失败
     if (pipe(server.child_info_pipe) == -1) {
         /* On error our two file descriptors should be still set to -1,
-         * but we call anyway closeChildInfoPipe() since can't hurt. */
+         * but we call anyway cloesChildInfoPipe() since can't hurt. */
         closeChildInfoPipe();
-        // 将通道设置成非阻塞模式 设置失败则关闭管道
     } else if (anetNonBlock(NULL,server.child_info_pipe[0]) != ANET_OK) {
         closeChildInfoPipe();
     } else {
-        // 正常开启通道 并成功设置成非阻塞模式后触发该方法
-        server.child_info_nread = 0;
+        memset(&server.child_info_data,0,sizeof(server.child_info_data));
     }
 }
 
-/* Close the pipes opened with openChildInfoPipe().
- * 当通道开启失败 通过pipe数组中的句柄关闭通道 同时将通道重置成-1
- * */
+/* Close the pipes opened with openChildInfoPipe(). */
 void closeChildInfoPipe(void) {
     if (server.child_info_pipe[0] != -1 ||
         server.child_info_pipe[1] != -1)
@@ -69,91 +54,24 @@
         close(server.child_info_pipe[1]);
         server.child_info_pipe[0] = -1;
         server.child_info_pipe[1] = -1;
-        server.child_info_nread = 0;
     }
 }
 
-/* Send save data to parent. */
-void sendChildInfoGeneric(childInfoType info_type, size_t keys, double progress, char *pname) {
+/* Send COW data to parent. The child should call this function after populating
+ * the corresponding fields it want to sent (according to the process type). */
+void sendChildInfo(int ptype) {
     if (server.child_info_pipe[1] == -1) return;
-
-    child_info_data data = {0}; /* zero everything, including padding to sattisfy valgrind */
-    data.information_type = info_type;
-    data.keys = keys;
-    data.cow = zmalloc_get_private_dirty(-1);
-    data.progress = progress;
-
-    if (data.cow) {
-        serverLog((info_type == CHILD_INFO_TYPE_CURRENT_INFO) ? LL_VERBOSE : LL_NOTICE,
-                  "%s: %zu MB of memory used by copy-on-write",
-                  pname, data.cow/(1024*1024));
-    }
-
-    ssize_t wlen = sizeof(data);
-
-    if (write(server.child_info_pipe[1], &data, wlen) != wlen) {
+    server.child_info_data.magic = CHILD_INFO_MAGIC;
+    server.child_info_data.process_type = ptype;
+    ssize_t wlen = sizeof(server.child_info_data);
+    if (write(server.child_info_pipe[1],&server.child_info_data,wlen) != wlen) {
         /* Nothing to do on error, this will be detected by the other side. */
     }
 }
 
-/* Update Child info. */
-void updateChildInfo(childInfoType information_type, size_t cow, size_t keys, double progress) {
-    if (information_type == CHILD_INFO_TYPE_CURRENT_INFO) {
-        server.stat_current_cow_bytes = cow;
-        server.stat_current_save_keys_processed = keys;
-        if (progress != -1) server.stat_module_progress = progress;
-    } else if (information_type == CHILD_INFO_TYPE_AOF_COW_SIZE) {
-        server.stat_aof_cow_bytes = cow;
-    } else if (information_type == CHILD_INFO_TYPE_RDB_COW_SIZE) {
-        server.stat_rdb_cow_bytes = cow;
-    } else if (information_type == CHILD_INFO_TYPE_MODULE_COW_SIZE) {
-        server.stat_module_cow_bytes = cow;
-    }
-}
-
-/* Read child info data from the pipe.
- * if complete data read into the buffer, 
- * data is stored into *buffer, and returns 1.
- * otherwise, the partial data is left in the buffer, waiting for the next read, and returns 0. */
-int readChildInfo(childInfoType *information_type, size_t *cow, size_t *keys, double* progress) {
-    /* We are using here a static buffer in combination with the server.child_info_nread to handle short reads */
-    static child_info_data buffer;
-    ssize_t wlen = sizeof(buffer);
-
-    /* Do not overlap */
-    if (server.child_info_nread == wlen) server.child_info_nread = 0;
-
-    int nread = read(server.child_info_pipe[0], (char *)&buffer + server.child_info_nread, wlen - server.child_info_nread);
-    if (nread > 0) {
-        server.child_info_nread += nread;
-    }
-
-    /* We have complete child info */
-    if (server.child_info_nread == wlen) {
-        *information_type = buffer.information_type;
-        *cow = buffer.cow;
-        *keys = buffer.keys;
-        *progress = buffer.progress;
-        return 1;
-    } else {
-        return 0;
-    }
-}
-
-/* Receive info data from child. */
+/* Receive COW data from parent. */
 void receiveChildInfo(void) {
     if (server.child_info_pipe[0] == -1) return;
-<<<<<<< HEAD
-
-    size_t cow;
-    size_t keys;
-    double progress;
-    childInfoType information_type;
-
-    /* Drain the pipe and update child info so that we get the final message. */
-    while (readChildInfo(&information_type, &cow, &keys, &progress)) {
-        updateChildInfo(information_type, cow, keys, progress);
-=======
     ssize_t wlen = sizeof(server.child_info_data);
     if (read(server.child_info_pipe[0],&server.child_info_data,wlen) == wlen &&
         server.child_info_data.magic == CHILD_INFO_MAGIC)
@@ -165,6 +83,5 @@
         } else if (server.child_info_data.process_type == CHILD_TYPE_MODULE) {
             server.stat_module_cow_bytes = server.child_info_data.cow_size;
         }
->>>>>>> f86385f7
     }
 }