--- conflicted
+++ resolved
@@ -24,7 +24,7 @@
 # to customize a few per-server settings.  Include files can include
 # other files, so use this wisely.
 #
-# Note that option "include" won't be rewritten by command "CONFIG REWRITE"
+# Notice option "include" won't be rewritten by command "CONFIG REWRITE"
 # from admin or Redis Sentinel. Since Redis always uses the last processed
 # line as value of a configuration directive, you'd better put includes
 # at the beginning of this file to avoid overwriting config change at runtime.
@@ -46,33 +46,27 @@
 ################################## NETWORK #####################################
 
 # By default, if no "bind" configuration directive is specified, Redis listens
-# for connections from all available network interfaces on the host machine.
+# for connections from all the network interfaces available on the server.
 # It is possible to listen to just one or multiple selected interfaces using
 # the "bind" configuration directive, followed by one or more IP addresses.
-# Each address can be prefixed by "-", which means that redis will not fail to
-# start if the address is not available. Being not available only refers to
-# addresses that does not correspond to any network interfece. Addresses that
-# are already in use will always fail, and unsupported protocols will always BE
-# silently skipped.
 #
 # Examples:
 #
-# bind 192.168.1.100 10.0.0.1     # listens on two specific IPv4 addresses
-# bind 127.0.0.1 ::1              # listens on loopback IPv4 and IPv6
-# bind * -::*                     # like the default, all available interfaces
+# bind 192.168.1.100 10.0.0.1
+# bind 127.0.0.1 ::1
 #
 # ~~~ WARNING ~~~ If the computer running Redis is directly exposed to the
 # internet, binding to all the interfaces is dangerous and will expose the
 # instance to everybody on the internet. So by default we uncomment the
-# following bind directive, that will force Redis to listen only on the
-# IPv4 and IPv6 (if available) loopback interface addresses (this means Redis
-# will only be able to accept client connections from the same host that it is
-# running on).
+# following bind directive, that will force Redis to listen only into
+# the IPv4 loopback interface address (this means Redis will be able to
+# accept connections only from clients running into the same computer it
+# is running).
 #
 # IF YOU ARE SURE YOU WANT YOUR INSTANCE TO LISTEN TO ALL THE INTERFACES
-# JUST COMMENT OUT THE FOLLOWING LINE.
+# JUST COMMENT THE FOLLOWING LINE.
 # ~~~~~~~~~~~~~~~~~~~~~~~~~~~~~~~~~~~~~~~~~~~~~~~~~~~~~~~~~~~~~~~~~~~~~~~~
-bind 127.0.0.1 -::1
+bind 127.0.0.1
 
 # Protected mode is a layer of security protection, in order to avoid that
 # Redis instances left open on the internet are accessed and exploited.
@@ -99,8 +93,8 @@
 
 # TCP listen() backlog.
 #
-# In high requests-per-second environments you need a high backlog in order
-# to avoid slow clients connection issues. Note that the Linux kernel
+# In high requests-per-second environments you need an high backlog in order
+# to avoid slow clients connections issues. Note that the Linux kernel
 # will silently truncate it to the value of /proc/sys/net/core/somaxconn so
 # make sure to raise both the value of somaxconn and tcp_max_syn_backlog
 # in order to get the desired effect.
@@ -112,7 +106,7 @@
 # incoming connections. There is no default, so Redis will not listen
 # on a unix socket when not specified.
 #
-# unixsocket /run/redis.sock
+# unixsocket /tmp/redis.sock
 # unixsocketperm 700
 
 # Close the connection after a client is idle for N seconds (0 to disable)
@@ -124,8 +118,8 @@
 # of communication. This is useful for two reasons:
 #
 # 1) Detect dead peers.
-# 2) Force network equipment in the middle to consider the connection to be
-#    alive.
+# 2) Take the connection alive from the point of view of network
+#    equipment in the middle.
 #
 # On Linux, the specified value (in seconds) is the period used to send ACKs.
 # Note that to close the connection the double of the time is needed.
@@ -150,21 +144,6 @@
 #
 # tls-cert-file redis.crt 
 # tls-key-file redis.key
-<<<<<<< HEAD
-
-# Normally Redis uses the same certificate for both server functions (accepting
-# connections) and client functions (replicating from a master, establishing
-# cluster bus connections, etc.).
-#
-# Sometimes certificates are issued with attributes that designate them as
-# client-only or server-only certificates. In that case it may be desired to use
-# different certificates for incoming (server) and outgoing (client)
-# connections. To do that, use the following directives:
-#
-# tls-client-cert-file client.crt
-# tls-client-key-file client.key
-=======
->>>>>>> aa55bbe1
 
 # Configure a DH parameters file to enable Diffie-Hellman (DH) key exchange:
 #
@@ -180,18 +159,9 @@
 # By default, clients (including replica servers) on a TLS port are required
 # to authenticate using valid client side certificates.
 #
-<<<<<<< HEAD
-# If "no" is specified, client certificates are not required and not accepted.
-# If "optional" is specified, client certificates are accepted and must be
-# valid if provided, but are not required.
+# It is possible to disable authentication using this directive.
 #
 # tls-auth-clients no
-# tls-auth-clients optional
-=======
-# It is possible to disable authentication using this directive.
-#
-# tls-auth-clients no
->>>>>>> aa55bbe1
 
 # By default, a Redis replica does not attempt to establish a TLS connection
 # with its master.
@@ -205,19 +175,10 @@
 #
 # tls-cluster yes
 
-<<<<<<< HEAD
-# By default, only TLSv1.2 and TLSv1.3 are enabled and it is highly recommended
-# that older formally deprecated versions are kept disabled to reduce the attack surface.
-# You can explicitly specify TLS versions to support.
-# Allowed values are case insensitive and include "TLSv1", "TLSv1.1", "TLSv1.2",
-# "TLSv1.3" (OpenSSL >= 1.1.1) or any combination.
-# To enable only TLSv1.2 and TLSv1.3, use:
-=======
 # Explicitly specify TLS versions to support. Allowed values are case insensitive
 # and include "TLSv1", "TLSv1.1", "TLSv1.2", "TLSv1.3" (OpenSSL >= 1.1.1) 
->>>>>>> aa55bbe1
-#
-# tls-protocols "TLSv1.2 TLSv1.3"
+#
+# tls-protocols TLSv1.2
 
 # Configure allowed ciphers.  See the ciphers(1ssl) manpage for more information
 # about the syntax of this string.
@@ -236,50 +197,23 @@
 # preference. By default, the server follows the client's preference.
 #
 # tls-prefer-server-ciphers yes
-<<<<<<< HEAD
-
-# By default, TLS session caching is enabled to allow faster and less expensive
-# reconnections by clients that support it. Use the following directive to disable
-# caching.
-#
-# tls-session-caching no
-
-# Change the default number of TLS sessions cached. A zero value sets the cache
-# to unlimited size. The default size is 20480.
-#
-# tls-session-cache-size 5000
-
-# Change the default timeout of cached TLS sessions. The default timeout is 300
-# seconds.
-#
-# tls-session-cache-timeout 60
-=======
->>>>>>> aa55bbe1
 
 ################################# GENERAL #####################################
 
 # By default Redis does not run as a daemon. Use 'yes' if you need it.
 # Note that Redis will write a pid file in /var/run/redis.pid when daemonized.
-# When Redis is supervised by upstart or systemd, this parameter has no impact.
 daemonize no
 
 # If you run Redis from upstart or systemd, Redis can interact with your
 # supervision tree. Options:
 #   supervised no      - no supervision interaction
 #   supervised upstart - signal upstart by putting Redis into SIGSTOP mode
-#                        requires "expect stop" in your upstart job config
 #   supervised systemd - signal systemd by writing READY=1 to $NOTIFY_SOCKET
-#                        on startup, and updating Redis status on a regular
-#                        basis.
 #   supervised auto    - detect upstart or systemd method based on
 #                        UPSTART_JOB or NOTIFY_SOCKET environment variables
 # Note: these supervision methods only signal "process is ready."
-#       They do not enable continuous pings back to your supervisor.
-#
-# The default is "no". To run under upstart/systemd, you can simply uncomment
-# the line below:
-#
-# supervised auto
+#       They do not enable continuous liveness pings back to your supervisor.
+supervised no
 
 # If a pid file is specified, Redis writes it where specified at startup
 # and removes it at exit.
@@ -290,9 +224,6 @@
 #
 # Creating a pid file is best effort: if Redis is not able to create it
 # nothing bad happens, the server will start and run normally.
-#
-# Note that on modern Linux systems "/run/redis.pid" is more conforming
-# and should be used instead.
 pidfile /var/run/redis_6379.pid
 
 # Specify the server verbosity level.
@@ -318,76 +249,44 @@
 # Specify the syslog facility. Must be USER or between LOCAL0-LOCAL7.
 # syslog-facility local0
 
-# To disable the built in crash log, which will possibly produce cleaner core
-# dumps when they are needed, uncomment the following:
-#
-# crash-log-enabled no
-
-# To disable the fast memory check that's run as part of the crash log, which
-# will possibly let redis terminate sooner, uncomment the following:
-#
-# crash-memcheck-enabled no
-
 # Set the number of databases. The default database is DB 0, you can select
 # a different one on a per-connection basis using SELECT <dbid> where
 # dbid is a number between 0 and 'databases'-1
 databases 16
 
 # By default Redis shows an ASCII art logo only when started to log to the
-# standard output and if the standard output is a TTY and syslog logging is
-# disabled. Basically this means that normally a logo is displayed only in
-# interactive sessions.
+# standard output and if the standard output is a TTY. Basically this means
+# that normally a logo is displayed only in interactive sessions.
 #
 # However it is possible to force the pre-4.0 behavior and always show a
 # ASCII art logo in startup logs by setting the following option to yes.
-always-show-logo no
-
-# By default, Redis modifies the process title (as seen in 'top' and 'ps') to
-# provide some runtime information. It is possible to disable this and leave
-# the process name as executed by setting the following to no.
-set-proc-title yes
-
-# When changing the process title, Redis uses the following template to construct
-# the modified title.
-#
-# Template variables are specified in curly brackets. The following variables are
-# supported:
-#
-# {title}           Name of process as executed if parent, or type of child process.
-# {listen-addr}     Bind address or '*' followed by TCP or TLS port listening on, or
-#                   Unix socket if only that's available.
-# {server-mode}     Special mode, i.e. "[sentinel]" or "[cluster]".
-# {port}            TCP port listening on, or 0.
-# {tls-port}        TLS port listening on, or 0.
-# {unixsocket}      Unix domain socket listening on, or "".
-# {config-file}     Name of configuration file used.
-#
-proc-title-template "{title} {listen-addr} {server-mode}"
+always-show-logo yes
 
 ################################ SNAPSHOTTING  ################################
-
-# Save the DB to disk.
-#
-# save <seconds> <changes>
-#
-# Redis will save the DB if both the given number of seconds and the given
-# number of write operations against the DB occurred.
-#
-# Snapshotting can be completely disabled with a single empty string argument
-# as in following example:
-#
-# save ""
-#
-# Unless specified otherwise, by default Redis will save the DB:
-#   * After 3600 seconds (an hour) if at least 1 key changed
-#   * After 300 seconds (5 minutes) if at least 100 keys changed
-#   * After 60 seconds if at least 10000 keys changed
-#
-# You can set these explicitly by uncommenting the three following lines.
-#
-# save 3600 1
-# save 300 100
-# save 60 10000
+#
+# Save the DB on disk:
+#
+#   save <seconds> <changes>
+#
+#   Will save the DB if both the given number of seconds and the given
+#   number of write operations against the DB occurred.
+#
+#   In the example below the behaviour will be to save:
+#   after 900 sec (15 min) if at least 1 key changed
+#   after 300 sec (5 min) if at least 10 keys changed
+#   after 60 sec if at least 10000 keys changed
+#
+#   Note: you can disable saving completely by commenting out all "save" lines.
+#
+#   It is also possible to remove all the previously configured save
+#   points by adding a save directive with a single empty string argument
+#   like in the following example:
+#
+#   save ""
+
+save 900 1
+save 300 10
+save 60 10000
 
 # By default Redis will stop accepting writes if RDB snapshots are enabled
 # (at least one save point) and the latest background save failed.
@@ -405,7 +304,7 @@
 stop-writes-on-bgsave-error yes
 
 # Compress string objects using LZF when dump .rdb databases?
-# By default compression is enabled as it's almost always a win.
+# For default that's set to 'yes' as it's almost always a win.
 # If you want to save some CPU in the saving child set it to 'no' but
 # the dataset will likely be bigger if you have compressible values or keys.
 rdbcompression yes
@@ -418,21 +317,6 @@
 # RDB files created with checksum disabled have a checksum of zero that will
 # tell the loading code to skip the check.
 rdbchecksum yes
-
-# Enables or disables full sanitation checks for ziplist and listpack etc when
-# loading an RDB or RESTORE payload. This reduces the chances of a assertion or
-# crash later on while processing commands.
-# Options:
-#   no         - Never perform full sanitation
-#   yes        - Always perform full sanitation
-#   clients    - Perform full sanitation only for user connections.
-#                Excludes: RDB files, RESTORE commands received from the master
-#                connection, and client connections which have the
-#                skip-sanitize-payload ACL flag.
-# The default should be 'clients' but since it currently affects cluster
-# resharding via MIGRATE, it is temporarily set to 'no' by default.
-#
-# sanitize-dump-payload no
 
 # The filename where to dump the DB
 dbfilename dump.rdb
@@ -508,11 +392,11 @@
 #    still reply to client requests, possibly with out of date data, or the
 #    data set may just be empty if this is the first synchronization.
 #
-# 2) If replica-serve-stale-data is set to 'no' the replica will reply with
-#    an error "SYNC with master in progress" to all commands except:
-#    INFO, REPLICAOF, AUTH, PING, SHUTDOWN, REPLCONF, ROLE, CONFIG, SUBSCRIBE,
-#    UNSUBSCRIBE, PSUBSCRIBE, PUNSUBSCRIBE, PUBLISH, PUBSUB, COMMAND, POST,
-#    HOST and LATENCY.
+# 2) if replica-serve-stale-data is set to 'no' the replica will reply with
+#    an error "SYNC with master in progress" to all the kind of commands
+#    but to INFO, replicaOF, AUTH, PING, SHUTDOWN, REPLCONF, ROLE, CONFIG,
+#    SUBSCRIBE, UNSUBSCRIBE, PSUBSCRIBE, PUNSUBSCRIBE, PUBLISH, PUBSUB,
+#    COMMAND, POST, HOST: and LATENCY.
 #
 replica-serve-stale-data yes
 
@@ -578,12 +462,12 @@
 # does not immediately store an RDB on disk, it may cause data loss during
 # failovers. RDB diskless load + Redis modules not handling I/O reads may also
 # cause Redis to abort in case of I/O errors during the initial synchronization
-# stage with the master. Use only if you know what you are doing.
+# stage with the master. Use only if your do what you are doing.
 # -----------------------------------------------------------------------------
 #
 # Replica can load the RDB it reads from the replication link directly from the
 # socket, or store the RDB to a file and read that file after it was completely
-# received from the master.
+# recived from the master.
 #
 # In many cases the disk is slower than the network, and storing and loading
 # the RDB file may increase replication time (and even increase the master's
@@ -613,8 +497,7 @@
 #
 # It is important to make sure that this value is greater than the value
 # specified for repl-ping-replica-period otherwise a timeout will be detected
-# every time there is low traffic between the master and the replica. The default
-# value is 60 seconds.
+# every time there is low traffic between the master and the replica.
 #
 # repl-timeout 60
 
@@ -639,21 +522,21 @@
 # partial resync is enough, just passing the portion of data the replica
 # missed while disconnected.
 #
-# The bigger the replication backlog, the longer the replica can endure the
-# disconnect and later be able to perform a partial resynchronization.
-#
-# The backlog is only allocated if there is at least one replica connected.
+# The bigger the replication backlog, the longer the time the replica can be
+# disconnected and later be able to perform a partial resynchronization.
+#
+# The backlog is only allocated once there is at least a replica connected.
 #
 # repl-backlog-size 1mb
 
-# After a master has no connected replicas for some time, the backlog will be
-# freed. The following option configures the amount of seconds that need to
-# elapse, starting from the time the last replica disconnected, for the backlog
-# buffer to be freed.
+# After a master has no longer connected replicas for some time, the backlog
+# will be freed. The following option configures the amount of seconds that
+# need to elapse, starting from the time the last replica disconnected, for
+# the backlog buffer to be freed.
 #
 # Note that replicas never free the backlog for timeout, since they may be
 # promoted to masters later, and should be able to correctly "partially
-# resynchronize" with other replicas: hence they should always accumulate backlog.
+# resynchronize" with the replicas: hence they should always accumulate backlog.
 #
 # A value of 0 means to never release the backlog.
 #
@@ -703,8 +586,8 @@
 # Another place where this info is available is in the output of the
 # "ROLE" command of a master.
 #
-# The listed IP address and port normally reported by a replica is
-# obtained in the following way:
+# The listed IP and address normally reported by a replica is obtained
+# in the following way:
 #
 #   IP: The address is auto detected by checking the peer address
 #   of the socket used by the replica to connect with the master.
@@ -714,7 +597,7 @@
 #   listen for connections.
 #
 # However when port forwarding or Network Address Translation (NAT) is
-# used, the replica may actually be reachable via different IP and port
+# used, the replica may be actually reachable via different IP and port
 # pairs. The following two options can be used by a replica in order to
 # report to its master a specific set of IP and port, so that both INFO
 # and ROLE will report those values.
@@ -729,9 +612,9 @@
 
 # Redis implements server assisted support for client side caching of values.
 # This is implemented using an invalidation table that remembers, using
-# a radix key indexed by key name, what clients have which keys. In turn
+# 16 millions of slots, what clients may have certain subsets of keys. In turn
 # this is used in order to send invalidation messages to clients. Please
-# check this page to understand more about the feature:
+# to understand more about the feature check this page:
 #
 #   https://redis.io/topics/client-side-caching
 #
@@ -763,7 +646,7 @@
 
 ################################## SECURITY ###################################
 
-# Warning: since Redis is pretty fast, an outside user can try up to
+# Warning: since Redis is pretty fast an outside user can try up to
 # 1 million passwords per second against a modern box. This means that you
 # should use very strong passwords, otherwise they will be very easy to break.
 # Note that because the password is really a shared secret between the client
@@ -787,14 +670,12 @@
 # AUTH (or the HELLO command AUTH option) in order to be authenticated and
 # start to work.
 #
-# The ACL rules that describe what a user can do are the following:
+# The ACL rules that describe what an user can do are the following:
 #
 #  on           Enable the user: it is possible to authenticate as this user.
 #  off          Disable the user: it's no longer possible to authenticate
 #               with this user, however the already authenticated connections
 #               will still work.
-#  skip-sanitize-payload    RESTORE dump-payload sanitation is skipped.
-#  sanitize-payload         RESTORE dump-payload is sanitized (default).
 #  +<command>   Allow the execution of that command
 #  -<command>   Disallow the execution of that command
 #  +@<category> Allow the execution of all the commands in such category
@@ -817,12 +698,7 @@
 #               It is possible to specify multiple patterns.
 #  allkeys      Alias for ~*
 #  resetkeys    Flush the list of allowed keys patterns.
-#  &<pattern>   Add a glob-style pattern of Pub/Sub channels that can be
-#               accessed by the user. It is possible to specify multiple channel
-#               patterns.
-#  allchannels  Alias for &*
-#  resetchannels            Flush the list of allowed channel patterns.
-#  ><password>  Add this password to the list of valid password for the user.
+#  ><password>  Add this passowrd to the list of valid password for the user.
 #               For example >mypass will add "mypass" to the list.
 #               This directive clears the "nopass" flag (see later).
 #  <<password>  Remove this password from the list of valid passwords.
@@ -868,21 +744,16 @@
 #
 # The ACL Log tracks failed commands and authentication events associated
 # with ACLs. The ACL Log is useful to troubleshoot failed commands blocked 
-<<<<<<< HEAD
-# by ACLs. The ACL Log is stored in memory. You can reclaim memory with 
-# ACL LOG RESET. Define the maximum entry length of the ACL Log below.
-=======
 # by ACLs. The ACL Log is stored in and consumes memory. There is no limit
 # to its length.You can reclaim memory with ACL LOG RESET or set a maximum
 # length below.
->>>>>>> aa55bbe1
 acllog-max-len 128
 
 # Using an external ACL file
 #
 # Instead of configuring users here in this file, it is possible to use
 # a stand-alone file just listing users. The two methods cannot be mixed:
-# if you configure users here and at the same time you activate the external
+# if you configure users here and at the same time you activate the exteranl
 # ACL file, the server will refuse to start.
 #
 # The format of the external ACL user file is exactly the same as the
@@ -890,37 +761,13 @@
 #
 # aclfile /etc/redis/users.acl
 
-# IMPORTANT NOTE: starting with Redis 6 "requirepass" is just a compatibility
+# IMPORTANT NOTE: starting with Redis 6 "requirepass" is just a compatiblity
 # layer on top of the new ACL system. The option effect will be just setting
 # the password for the default user. Clients will still authenticate using
 # AUTH <password> as usually, or more explicitly with AUTH default <password>
 # if they follow the new protocol: both will work.
 #
-# The requirepass is not compatable with aclfile option and the ACL LOAD
-# command, these will cause requirepass to be ignored.
-#
 # requirepass foobared
-
-# New users are initialized with restrictive permissions by default, via the
-# equivalent of this ACL rule 'off resetkeys -@all'. Starting with Redis 6.2, it
-# is possible to manage access to Pub/Sub channels with ACL rules as well. The
-# default Pub/Sub channels permission if new users is controlled by the 
-# acl-pubsub-default configuration directive, which accepts one of these values:
-#
-# allchannels: grants access to all Pub/Sub channels
-# resetchannels: revokes access to all Pub/Sub channels
-#
-# To ensure backward compatibility while upgrading Redis 6.0, acl-pubsub-default
-# defaults to the 'allchannels' permission.
-#
-# Future compatibility note: it is very likely that in a future version of Redis
-# the directive's default of 'allchannels' will be changed to 'resetchannels' in
-# order to provide better out-of-the-box Pub/Sub security. Therefore, it is
-# recommended that you explicitly define Pub/Sub permissions for all users
-# rather then rely on implicit default values. Once you've set explicit
-# Pub/Sub for all exisitn users, you should uncomment the following line.
-#
-# acl-pubsub-default resetchannels
 
 # Command renaming (DEPRECATED).
 #
@@ -957,11 +804,6 @@
 #
 # Once the limit is reached Redis will close all the new connections sending
 # an error 'max number of clients reached'.
-#
-# IMPORTANT: When Redis Cluster is used, the max number of connections is also
-# shared with the cluster bus: every node in the cluster will use two
-# connections, one incoming and another outgoing. It is important to size the
-# limit accordingly in case of very large clusters.
 #
 # maxclients 10000
 
@@ -1010,12 +852,14 @@
 # Both LRU, LFU and volatile-ttl are implemented using approximated
 # randomized algorithms.
 #
-# Note: with any of the above policies, when there are no suitable keys for
-# eviction, Redis will return an error on write operations that require
-# more memory. These are usually commands that create new keys, add data or
-# modify existing keys. A few examples are: SET, INCR, HSET, LPUSH, SUNIONSTORE,
-# SORT (due to the STORE argument), and EXEC (if the transaction includes any
-# command that requires memory).
+# Note: with any of the above policies, Redis will return an error on write
+#       operations, when there are no suitable keys for eviction.
+#
+#       At the date of writing these commands are: set setnx setex append
+#       incr decr rpush lpush rpushx lpushx linsert lset rpoplpush sadd
+#       sinter sinterstore sunion sunionstore sdiff sdiffstore zadd zincrby
+#       zunionstore zinterstore hset hsetnx hmset hincrby incrby decrby
+#       getset mset msetnx exec sort
 #
 # The default is:
 #
@@ -1023,22 +867,14 @@
 
 # LRU, LFU and minimal TTL algorithms are not precise algorithms but approximated
 # algorithms (in order to save memory), so you can tune it for speed or
-# accuracy. By default Redis will check five keys and pick the one that was
-# used least recently, you can change the sample size using the following
+# accuracy. For default Redis will check five keys and pick the one that was
+# used less recently, you can change the sample size using the following
 # configuration directive.
 #
 # The default of 5 produces good enough results. 10 Approximates very closely
 # true LRU but costs more CPU. 3 is faster but not very accurate.
 #
 # maxmemory-samples 5
-
-# Eviction processing is designed to function well with the default setting.
-# If there is an unusually large amount of write traffic, this value may need to
-# be increased.  Decreasing this value may reduce latency at the risk of 
-# eviction processing effectiveness
-#   0 = minimum latency, 10 = default, 100 = process without regard to latency
-#
-# maxmemory-eviction-tenacity 10
 
 # Starting from Redis 5, by default a replica will ignore its maxmemory setting
 # (unless it is promoted to master after a failover or manually). It means
@@ -1072,8 +908,8 @@
 # it is possible to increase the expire "effort" that is normally set to
 # "1", to a greater value, up to the value "10". At its maximum value the
 # system will use more CPU, longer cycles (and technically may introduce
-# more latency), and will tolerate less already expired keys still present
-# in the system. It's a tradeoff between memory, CPU and latency.
+# more latency), and will tollerate less already expired keys still present
+# in the system. It's a tradeoff betweeen memory, CPU and latecy.
 #
 # active-expire-effort 1
 
@@ -1133,16 +969,6 @@
 
 lazyfree-lazy-user-del no
 
-<<<<<<< HEAD
-# FLUSHDB, FLUSHALL, and SCRIPT FLUSH support both asynchronous and synchronous
-# deletion, which can be controlled by passing the [SYNC|ASYNC] flags into the
-# commands. When neither flag is passed, this directive will be used to determine
-# if the data should be deleted asynchronously.
-
-lazyfree-lazy-user-flush no
-
-=======
->>>>>>> aa55bbe1
 ################################ THREADED I/O #################################
 
 # Redis is mostly single threaded, however there are certain threaded
@@ -1151,11 +977,7 @@
 #
 # Now it is also possible to handle Redis clients socket reads and writes
 # in different I/O threads. Since especially writing is so slow, normally
-<<<<<<< HEAD
-# Redis users use pipelining in order to speed up the Redis performances per
-=======
 # Redis users use pipelining in order to speedup the Redis performances per
->>>>>>> aa55bbe1
 # core, and spawn multiple instances in order to scale more. Using I/O
 # threads it is possible to easily speedup two times Redis without resorting
 # to pipelining nor sharding of the instance.
@@ -1173,11 +995,7 @@
 #
 # io-threads 4
 #
-<<<<<<< HEAD
-# Setting io-threads to 1 will just use the main thread as usual.
-=======
 # Setting io-threads to 1 will just use the main thread as usually.
->>>>>>> aa55bbe1
 # When I/O threads are enabled, we only use threads for writes, that is
 # to thread the write(2) syscall and transfer the client buffers to the
 # socket. However it is also possible to enable threading of reads and
@@ -1194,59 +1012,9 @@
 #
 # NOTE 2: If you want to test the Redis speedup using redis-benchmark, make
 # sure you also run the benchmark itself in threaded mode, using the
-<<<<<<< HEAD
-# --threads option to match the number of Redis threads, otherwise you'll not
-# be able to notice the improvements.
-
-############################ KERNEL OOM CONTROL ##############################
-
-# On Linux, it is possible to hint the kernel OOM killer on what processes
-# should be killed first when out of memory.
-#
-# Enabling this feature makes Redis actively control the oom_score_adj value
-# for all its processes, depending on their role. The default scores will
-# attempt to have background child processes killed before all others, and
-# replicas killed before masters.
-#
-# Redis supports three options:
-#
-# no:       Don't make changes to oom-score-adj (default).
-# yes:      Alias to "relative" see below.
-# absolute: Values in oom-score-adj-values are written as is to the kernel.
-# relative: Values are used relative to the initial value of oom_score_adj when
-#           the server starts and are then clamped to a range of -1000 to 1000.
-#           Because typically the initial value is 0, they will often match the
-#           absolute values.
-oom-score-adj no
-
-# When oom-score-adj is used, this directive controls the specific values used
-# for master, replica and background child processes. Values range -2000 to
-# 2000 (higher means more likely to be killed).
-#
-# Unprivileged processes (not root, and without CAP_SYS_RESOURCE capabilities)
-# can freely increase their value, but not decrease it below its initial
-# settings. This means that setting oom-score-adj to "relative" and setting the
-# oom-score-adj-values to positive values will always succeed.
-oom-score-adj-values 0 200 800
-
-
-#################### KERNEL transparent hugepage CONTROL ######################
-
-# Usually the kernel Transparent Huge Pages control is set to "madvise" or
-# or "never" by default (/sys/kernel/mm/transparent_hugepage/enabled), in which
-# case this config has no effect. On systems in which it is set to "always",
-# redis will attempt to disable it specifically for the redis process in order
-# to avoid latency problems specifically with fork(2) and CoW.
-# If for some reason you prefer to keep it enabled, you can set this config to
-# "no" and the kernel global to "always".
-
-disable-thp yes
-
-=======
 # --threads option to match the number of Redis theads, otherwise you'll not
 # be able to notice the improvements.
 
->>>>>>> aa55bbe1
 ############################## APPEND ONLY MODE ###############################
 
 # By default Redis asynchronously dumps the dataset on disk. This mode is
@@ -1371,8 +1139,8 @@
 #
 #   [RDB file][AOF tail]
 #
-# When loading, Redis recognizes that the AOF file starts with the "REDIS"
-# string and loads the prefixed RDB file, then continues loading the AOF
+# When loading Redis recognizes that the AOF file starts with the "REDIS"
+# string and loads the prefixed RDB file, and continues loading the AOF
 # tail.
 aof-use-rdb-preamble yes
 
@@ -1386,7 +1154,7 @@
 #
 # When a long running script exceeds the maximum execution time only the
 # SCRIPT KILL and SHUTDOWN NOSAVE commands are available. The first can be
-# used to stop a script that did not yet call any write commands. The second
+# used to stop a script that did not yet called write commands. The second
 # is the only way to shut down the server in the case a write command was
 # already issued by the script but the user doesn't want to wait for the natural
 # termination of the script.
@@ -1412,7 +1180,7 @@
 
 # Cluster node timeout is the amount of milliseconds a node must be unreachable
 # for it to be considered in failure state.
-# Most other internal time limits are a multiple of the node timeout.
+# Most other internal time limits are multiple of the node timeout.
 #
 # cluster-node-timeout 15000
 
@@ -1439,18 +1207,18 @@
 # the failover if, since the last interaction with the master, the time
 # elapsed is greater than:
 #
-#   (node-timeout * cluster-replica-validity-factor) + repl-ping-replica-period
-#
-# So for example if node-timeout is 30 seconds, and the cluster-replica-validity-factor
+#   (node-timeout * replica-validity-factor) + repl-ping-replica-period
+#
+# So for example if node-timeout is 30 seconds, and the replica-validity-factor
 # is 10, and assuming a default repl-ping-replica-period of 10 seconds, the
 # replica will not try to failover if it was not able to talk with the master
 # for longer than 310 seconds.
 #
-# A large cluster-replica-validity-factor may allow replicas with too old data to failover
+# A large replica-validity-factor may allow replicas with too old data to failover
 # a master, while a too small value may prevent the cluster from being able to
 # elect a replica at all.
 #
-# For maximum availability, it is possible to set the cluster-replica-validity-factor
+# For maximum availability, it is possible to set the replica-validity-factor
 # to a value of 0, which means, that replicas will always try to failover the
 # master regardless of the last time they interacted with the master.
 # (However they'll always try to apply a delay proportional to their
@@ -1481,7 +1249,7 @@
 # cluster-migration-barrier 1
 
 # By default Redis Cluster nodes stop accepting queries if they detect there
-# is at least a hash slot uncovered (no available node is serving it).
+# is at least an hash slot uncovered (no available node is serving it).
 # This way if the cluster is partially down (for example a range of hash slots
 # are no longer covered) all the cluster becomes, eventually, unavailable.
 # It automatically returns available as soon as all the slots are covered again.
@@ -1494,7 +1262,7 @@
 # cluster-require-full-coverage yes
 
 # This option, when set to yes, prevents replicas from trying to failover its
-# master during master failures. However the replica can still perform a
+# master during master failures. However the master can still perform a
 # manual failover, if forced to do so.
 #
 # This is useful in different scenarios, especially in the case of multiple
@@ -1536,7 +1304,7 @@
 # * cluster-announce-port
 # * cluster-announce-bus-port
 #
-# Each instructs the node about its address, client port, and cluster message
+# Each instruct the node about its address, client port, and cluster message
 # bus port. The information is then published in the header of the bus packets
 # so that other nodes will be able to correctly map the address of the node
 # publishing the information.
@@ -1547,7 +1315,7 @@
 # Note that when remapped, the bus port may not be at the fixed offset of
 # clients port + 10000, so you can specify any port and bus-port depending
 # on how they get remapped. If the bus-port is not set, a fixed offset of
-# 10000 will be used as usual.
+# 10000 will be used as usually.
 #
 # Example:
 #
@@ -1676,7 +1444,7 @@
 # two kind of inline requests that were anyway illegal: an empty request
 # or any request that starts with "/" (there are no Redis commands starting
 # with such a slash). Normal RESP2/RESP3 requests are completely out of the
-# path of the Gopher protocol implementation and are served as usual as well.
+# path of the Gopher protocol implementation and are served as usually as well.
 #
 # If you open a connection to Redis when Gopher is enabled and send it
 # a string like "/foo", if there is a key named "/foo" it is served via the
@@ -1700,11 +1468,8 @@
 #
 # So use the 'requirepass' option to protect your instance.
 #
-# Note that Gopher is not currently supported when 'io-threads-do-reads'
-# is enabled.
-#
-# To enable Gopher support, uncomment the following line and set the option
-# from no (the default) to yes.
+# To enable Gopher support uncomment the following line and set
+# the option from no (the default) to yes.
 #
 # gopher-enabled no
 
@@ -1780,7 +1545,7 @@
 # maximum number of items it may contain before switching to a new node when
 # appending new stream entries. If any of the following settings are set to
 # zero, the limit is ignored, so for instance it is possible to set just a
-# max entries limit by setting max-bytes to 0 and max-entries to the desired
+# max entires limit by setting max-bytes to 0 and max-entries to the desired
 # value.
 stream-node-max-bytes 4096
 stream-node-max-entries 100
@@ -1851,8 +1616,8 @@
 # client-query-buffer-limit 1gb
 
 # In the Redis protocol, bulk requests, that are, elements representing single
-# strings, are normally limited to 512 mb. However you can change this limit
-# here, but must be 1mb or greater
+# strings, are normally limited ot 512 mb. However you can change this limit
+# here.
 #
 # proto-max-bulk-len 512mb
 
@@ -1880,7 +1645,7 @@
 #
 # Since the default HZ value by default is conservatively set to 10, Redis
 # offers, and enables by default, the ability to use an adaptive HZ value
-# which will temporarily raise when there are many connected clients.
+# which will temporary raise when there are many connected clients.
 #
 # When dynamic HZ is enabled, the actual configured HZ will be used
 # as a baseline, but multiples of the configured HZ value will be actually
@@ -1947,7 +1712,7 @@
 # for the key counter to be divided by two (or decremented if it has a value
 # less <= 10).
 #
-# The default value for the lfu-decay-time is 1. A special value of 0 means to
+# The default value for the lfu-decay-time is 1. A Special value of 0 means to
 # decay the counter every time it happens to be scanned.
 #
 # lfu-log-factor 10
@@ -1967,7 +1732,7 @@
 # restart is needed in order to lower the fragmentation, or at least to flush
 # away all the data and create it again. However thanks to this feature
 # implemented by Oran Agra for Redis 4.0 this process can happen at runtime
-# in a "hot" way, while the server is running.
+# in an "hot" way, while the server is running.
 #
 # Basically when the fragmentation is over a certain level (see the
 # configuration options below) Redis will start to create new copies of the
@@ -2043,15 +1808,4 @@
 # aof_rewrite_cpulist 8-11
 #
 # Set bgsave child process to cpu affinity 1,10,11
-<<<<<<< HEAD
-# bgsave_cpulist 1,10-11
-
-# In some cases redis will emit warnings and even refuse to start if it detects
-# that the system is in bad state, it is possible to suppress these warnings
-# by setting the following config which takes a space delimited list of warnings
-# to suppress
-#
-# ignore-warnings ARM64-COW-BUG
-=======
-# bgsave_cpulist 1,10-11
->>>>>>> aa55bbe1
+# bgsave_cpulist 1,10-11