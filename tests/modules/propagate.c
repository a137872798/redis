--- conflicted
+++ resolved
@@ -51,23 +51,10 @@
     RedisModule_Replicate(ctx,"INCR","c","timer");
     times++;
 
-    if (times < 3)
+    if (times < 10)
         RedisModule_CreateTimer(ctx,100,timerHandler,NULL);
     else
         times = 0;
-}
-
-int propagateTestTimerCommand(RedisModuleCtx *ctx, RedisModuleString **argv, int argc)
-{
-    REDISMODULE_NOT_USED(argv);
-    REDISMODULE_NOT_USED(argc);
-
-    RedisModuleTimerID timer_id =
-        RedisModule_CreateTimer(ctx,100,timerHandler,NULL);
-    REDISMODULE_NOT_USED(timer_id);
-
-    RedisModule_ReplyWithSimpleString(ctx,"OK");
-    return REDISMODULE_OK;
 }
 
 /* The thread entry point. */
@@ -75,7 +62,7 @@
     REDISMODULE_NOT_USED(arg);
     RedisModuleCtx *ctx = RedisModule_GetThreadSafeContext(NULL);
     RedisModule_SelectDb(ctx,9); /* Tests ran in database number 9. */
-    for (int i = 0; i < 3; i++) {
+    for (int i = 0; i < 10; i++) {
         RedisModule_ThreadSafeContextLock(ctx);
         RedisModule_Replicate(ctx,"INCR","c","a-from-thread");
         RedisModule_Replicate(ctx,"INCR","c","b-from-thread");
@@ -85,10 +72,14 @@
     return NULL;
 }
 
-int propagateTestThreadCommand(RedisModuleCtx *ctx, RedisModuleString **argv, int argc)
+int propagateTestCommand(RedisModuleCtx *ctx, RedisModuleString **argv, int argc)
 {
     REDISMODULE_NOT_USED(argv);
     REDISMODULE_NOT_USED(argc);
+
+    RedisModuleTimerID timer_id =
+        RedisModule_CreateTimer(ctx,100,timerHandler,NULL);
+    REDISMODULE_NOT_USED(timer_id);
 
     pthread_t tid;
     if (pthread_create(&tid,NULL,threadMain,NULL) != 0)
@@ -99,11 +90,7 @@
     return REDISMODULE_OK;
 }
 
-<<<<<<< HEAD
-int propagateTestSimpleCommand(RedisModuleCtx *ctx, RedisModuleString **argv, int argc)
-=======
 int propagateTest2Command(RedisModuleCtx *ctx, RedisModuleString **argv, int argc)
->>>>>>> aa55bbe1
 {
     REDISMODULE_NOT_USED(argv);
     REDISMODULE_NOT_USED(argc);
@@ -115,11 +102,7 @@
     return REDISMODULE_OK;
 }
 
-<<<<<<< HEAD
-int propagateTestMixedCommand(RedisModuleCtx *ctx, RedisModuleString **argv, int argc)
-=======
 int propagateTest3Command(RedisModuleCtx *ctx, RedisModuleString **argv, int argc)
->>>>>>> aa55bbe1
 {
     REDISMODULE_NOT_USED(argv);
     REDISMODULE_NOT_USED(argc);
@@ -146,25 +129,11 @@
     if (RedisModule_Init(ctx,"propagate-test",1,REDISMODULE_APIVER_1)
             == REDISMODULE_ERR) return REDISMODULE_ERR;
 
-    if (RedisModule_CreateCommand(ctx,"propagate-test.timer",
-                propagateTestTimerCommand,
+    if (RedisModule_CreateCommand(ctx,"propagate-test",
+                propagateTestCommand,
                 "",1,1,1) == REDISMODULE_ERR)
             return REDISMODULE_ERR;
 
-    if (RedisModule_CreateCommand(ctx,"propagate-test.thread",
-                propagateTestThreadCommand,
-                "",1,1,1) == REDISMODULE_ERR)
-            return REDISMODULE_ERR;
-
-<<<<<<< HEAD
-    if (RedisModule_CreateCommand(ctx,"propagate-test.simple",
-                propagateTestSimpleCommand,
-                "",1,1,1) == REDISMODULE_ERR)
-            return REDISMODULE_ERR;
-
-    if (RedisModule_CreateCommand(ctx,"propagate-test.mixed",
-                propagateTestMixedCommand,
-=======
     if (RedisModule_CreateCommand(ctx,"propagate-test-2",
                 propagateTest2Command,
                 "",1,1,1) == REDISMODULE_ERR)
@@ -172,7 +141,6 @@
 
     if (RedisModule_CreateCommand(ctx,"propagate-test-3",
                 propagateTest3Command,
->>>>>>> aa55bbe1
                 "",1,1,1) == REDISMODULE_ERR)
             return REDISMODULE_ERR;
 
