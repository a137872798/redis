--- conflicted
+++ resolved
@@ -209,153 +209,19 @@
         set e
     } {*not an integer*}
 
-    test {SET with EX with big integer should report an error} {
-        catch {r set foo bar EX 10000000000000000} e
-        set e
-    } {ERR invalid expire time in set}
-
-    test {SET with EX with smallest integer should report an error} {
-        catch {r SET foo bar EX -9999999999999999} e
-        set e
-    } {ERR invalid expire time in set}
-
-    test {GETEX with big integer should report an error} {
-        r set foo bar
-        catch {r GETEX foo EX 10000000000000000} e
-        set e
-    } {ERR invalid expire time in getex}
-
-    test {GETEX with smallest integer should report an error} {
-        r set foo bar
-        catch {r GETEX foo EX -9999999999999999} e
-        set e
-    } {ERR invalid expire time in getex}
-
-    test {EXPIRE with big integer overflows when converted to milliseconds} {
-        r set foo bar
-        catch {r EXPIRE foo 10000000000000000} e
-        set e
-    } {ERR invalid expire time in expire}
-
-    test {PEXPIRE with big integer overflow when basetime is added} {
-        r set foo bar
-        catch {r PEXPIRE foo 9223372036854770000} e
-        set e
-    } {ERR invalid expire time in pexpire}
-
-    test {EXPIRE with big negative integer} {
-        r set foo bar
-        catch {r EXPIRE foo -9999999999999999} e
-        assert_match {ERR invalid expire time in expire} $e
-        r ttl foo
-    } {-1}
-
-    test {PEXPIREAT with big integer works} {
-        r set foo bar
-        r PEXPIREAT foo 9223372036854770000
-    } {1}
-
-    test {PEXPIREAT with big negative integer works} {
-        r set foo bar
-        r PEXPIREAT foo -9223372036854770000
-        r ttl foo
-    } {-2}
-
-    test {EXPIRE and SET/GETEX EX/PX/EXAT/PXAT option, TTL should not be reset after loadaof} {
-        # This test makes sure that expire times are propagated as absolute
-        # times to the AOF file and not as relative time, so that when the AOF
-        # is reloaded the TTLs are not being shifted forward to the future.
-        # We want the time to logically pass when the server is restarted!
-
+    test {SET - use EX/PX option, TTL should not be reseted after loadaof} {
         r config set appendonly yes
-        r set foo1 bar EX 100
-        r set foo2 bar PX 100000
-        r set foo3 bar
-        r set foo4 bar
-        r expire foo3 100
-        r pexpire foo4 100000
-        r setex foo5 100 bar
-        r psetex foo6 100000 bar
-        r set foo7 bar EXAT [expr [clock seconds] + 100]
-        r set foo8 bar PXAT [expr [clock milliseconds] + 100000]
-        r set foo9 bar
-        r getex foo9 EX 100
-        r set foo10 bar
-        r getex foo10 PX 100000
-        r set foo11 bar
-        r getex foo11 EXAT [expr [clock seconds] + 100]
-        r set foo12 bar
-        r getex foo12 PXAT [expr [clock milliseconds] + 100000]
-
+        r set foo bar EX 100
         after 2000
         r debug loadaof
-        assert_range [r ttl foo1] 90 98
-        assert_range [r ttl foo2] 90 98
-        assert_range [r ttl foo3] 90 98
-        assert_range [r ttl foo4] 90 98
-        assert_range [r ttl foo5] 90 98
-        assert_range [r ttl foo6] 90 98
-        assert_range [r ttl foo7] 90 98
-        assert_range [r ttl foo8] 90 98
-        assert_range [r ttl foo9] 90 98
-        assert_range [r ttl foo10] 90 98
-        assert_range [r ttl foo11] 90 98
-        assert_range [r ttl foo12] 90 98
-    }
-
-    test {EXPIRE relative and absolute propagation to replicas} {
-        # Make sure that relative and absolute expire commands are propagated
-        # "as is" to replicas.
-        # We want replicas to honor the same high level contract of expires that
-        # the master has, that is, we want the time to be counted logically
-        # starting from the moment the write was received. This usually provides
-        # the most coherent behavior from the point of view of the external
-        # users, with TTLs that are similar from the POV of the external observer.
-        #
-        # This test is here to stop some innocent / eager optimization or cleanup
-        # from doing the wrong thing without proper discussion, see:
-        # https://github.com/redis/redis/pull/5171#issuecomment-409553266
-
-        set repl [attach_to_replication_stream]
-        r set foo1 bar ex 200
-        r set foo1 bar px 100000
-        r set foo1 bar exat [expr [clock seconds]+100]
-        r set foo1 bar pxat [expr [clock milliseconds]+10000]
-        r setex foo1 100 bar
-        r psetex foo1 100000 bar
-        r set foo2 bar
-        r expire foo2 100
-        r pexpire foo2 100000
-        r set foo3 bar
-        r expireat foo3 [expr [clock seconds]+100]
-        r pexpireat foo3 [expr [clock seconds]*1000+100000]
-        r expireat foo3 [expr [clock seconds]-100]
-        r set foo4 bar
-        r getex foo4 ex 200
-        r getex foo4 px 200000
-        r getex foo4 exat [expr [clock seconds]+100]
-        r getex foo4 pxat [expr [clock milliseconds]+10000]
-        assert_replication_stream $repl {
-            {select *}
-            {set foo1 bar PX 200000}
-            {set foo1 bar PX 100000}
-            {set foo1 bar PXAT *}
-            {set foo1 bar PXAT *}
-            {set foo1 bar PX 100000}
-            {set foo1 bar PX 100000}
-            {set foo2 bar}
-            {expire foo2 100}
-            {pexpire foo2 100000}
-            {set foo3 bar}
-            {expireat foo3 *}
-            {pexpireat foo3 *}
-            {del foo3}
-            {set foo4 bar}
-            {pexpire foo4 200000}
-            {pexpire foo4 200000}
-            {pexpireat foo4 *}
-            {pexpireat foo4 *}
-        }
+        set ttl [r ttl foo]
+        assert {$ttl <= 98 && $ttl > 90}
+
+        r set foo bar PX 100000
+        after 2000
+        r debug loadaof
+        set ttl [r ttl foo]
+        assert {$ttl <= 98 && $ttl > 90}
     }
 
     test {SET command will remove expire} {
@@ -380,35 +246,4 @@
         set ttl [r ttl foo]
         assert {$ttl <= 98 && $ttl > 90}
     }
-<<<<<<< HEAD
-
-    test {GETEX use of PERSIST option should remove TTL} {
-       r set foo bar EX 100
-       r getex foo PERSIST
-       r ttl foo
-    } {-1}
-
-    test {GETEX use of PERSIST option should remove TTL after loadaof} {
-       r set foo bar EX 100
-       r getex foo PERSIST
-       after 2000
-       r debug loadaof
-       r ttl foo
-    } {-1}
-
-    test {GETEX propagate as to replica as PERSIST, DEL, or nothing} {
-       set repl [attach_to_replication_stream]
-       r set foo bar EX 100
-       r getex foo PERSIST
-       r getex foo
-       r getex foo exat [expr [clock seconds]-100]
-       assert_replication_stream $repl {
-           {select *}
-           {set foo bar PX 100000}
-           {persist foo}
-           {del foo}
-        }
-    }
-=======
->>>>>>> f86385f7
 }