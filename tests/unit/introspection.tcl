start_server {tags {"introspection"}} {
    test {CLIENT LIST} {
        r client list
    } {*addr=*:* fd=* age=* idle=* flags=N db=9 sub=0 psub=0 multi=-1 qbuf=26 qbuf-free=* argv-mem=* obl=0 oll=0 omem=0 tot-mem=* events=r cmd=client*}
<<<<<<< HEAD

    test {CLIENT LIST with IDs} {
        set myid [r client id]
        set cl [split [r client list id $myid] "\r\n"]
        assert_match "id=$myid*" [lindex $cl 0]
    }

    test {CLIENT INFO} {
        r client info
    } {*addr=*:* fd=* age=* idle=* flags=N db=9 sub=0 psub=0 multi=-1 qbuf=26 qbuf-free=* argv-mem=* obl=0 oll=0 omem=0 tot-mem=* events=r cmd=client*}
=======
>>>>>>> f86385f7

    test {MONITOR can log executed commands} {
        set rd [redis_deferring_client]
        $rd monitor
        assert_match {*OK*} [$rd read]
        r set foo bar
        r get foo
        list [$rd read] [$rd read]
    } {*"set" "foo"*"get" "foo"*}

    test {MONITOR can log commands issued by the scripting engine} {
        set rd [redis_deferring_client]
        $rd monitor
        $rd read ;# Discard the OK
        r eval {redis.call('set',KEYS[1],ARGV[1])} 1 foo bar
        assert_match {*eval*} [$rd read]
        assert_match {*lua*"set"*"foo"*"bar"*} [$rd read]
    }

    test {CLIENT GETNAME should return NIL if name is not assigned} {
        r client getname
    } {}

    test {CLIENT LIST shows empty fields for unassigned names} {
        r client list
    } {*name= *}

    test {CLIENT SETNAME does not accept spaces} {
        catch {r client setname "foo bar"} e
        set e
    } {ERR*}

    test {CLIENT SETNAME can assign a name to this connection} {
        assert_equal [r client setname myname] {OK}
        r client list
    } {*name=myname*}

    test {CLIENT SETNAME can change the name of an existing connection} {
        assert_equal [r client setname someothername] {OK}
        r client list
    } {*name=someothername*}

    test {After CLIENT SETNAME, connection can still be closed} {
        set rd [redis_deferring_client]
        $rd client setname foobar
        assert_equal [$rd read] "OK"
        assert_match {*foobar*} [r client list]
        $rd close
        # Now the client should no longer be listed
        wait_for_condition 50 100 {
            [string match {*foobar*} [r client list]] == 0
        } else {
            fail "Client still listed in CLIENT LIST after SETNAME."
        }
    }

    test {CONFIG save params special case handled properly} {
        # No "save" keyword - defaults should apply
        start_server {config "minimal.conf"} {
            assert_match [r config get save] {save {3600 1 300 100 60 10000}}
        }

        # First "save" keyword overrides defaults
        start_server {config "minimal.conf" overrides {save {100 100}}} {
            # Defaults
            assert_match [r config get save] {save {100 100}}
        }
    }

    test {CONFIG sanity} {
        # Do CONFIG GET, CONFIG SET and then CONFIG GET again
        # Skip immutable configs, one with no get, and other complicated configs
        set skip_configs {
            rdbchecksum
            daemonize
            io-threads-do-reads
            tcp-backlog
            always-show-logo
            syslog-enabled
            cluster-enabled
            aclfile
            unixsocket
            pidfile
            syslog-ident
            appendfilename
            supervised
            syslog-facility
            databases
<<<<<<< HEAD
=======
            port
            tls-port
>>>>>>> f86385f7
            io-threads
            logfile
            unixsocketperm
            slaveof
            requirepass
            server_cpulist
            bio_cpulist
            aof_rewrite_cpulist
            bgsave_cpulist
            set-proc-title
        }

        if {!$::tls} {
            append skip_configs {
                tls-prefer-server-ciphers
                tls-session-cache-timeout
                tls-session-cache-size
                tls-session-caching
                tls-cert-file
                tls-key-file
                tls-client-cert-file
                tls-client-key-file
                tls-dh-params-file
                tls-ca-cert-file
                tls-ca-cert-dir
                tls-protocols
                tls-ciphers
                tls-ciphersuites
                tls-port
            }
        }

        if {!$::tls} {
            append skip_configs {
                tls-prefer-server-ciphers
                tls-session-cache-timeout
                tls-session-cache-size
                tls-session-caching
                tls-cert-file
                tls-key-file
                tls-dh-params-file
                tls-ca-cert-file
                tls-ca-cert-dir
                tls-protocols
                tls-ciphers
                tls-ciphersuites
            }
        }

        set configs {}
        foreach {k v} [r config get *] {
            if {[lsearch $skip_configs $k] != -1} {
                continue
            }
            dict set configs $k $v
            # try to set the config to the same value it already has
            r config set $k $v
        }

        set newconfigs {}
        foreach {k v} [r config get *] {
            if {[lsearch $skip_configs $k] != -1} {
                continue
            }
            dict set newconfigs $k $v
        }

        dict for {k v} $configs {
            set vv [dict get $newconfigs $k]
            if {$v != $vv} {
                fail "config $k mismatch, expecting $v but got $vv"
            }

        }
    }

    # Do a force-all config rewrite and make sure we're able to parse
    # it.
    test {CONFIG REWRITE sanity} {
        # Capture state of config before
        set configs {}
        foreach {k v} [r config get *] {
            dict set configs $k $v
        }

        # Rewrite entire configuration, restart and confirm the
        # server is able to parse it and start.
        assert_equal [r debug config-rewrite-force-all] "OK"
<<<<<<< HEAD
        restart_server 0 true false
=======
        restart_server 0 0
>>>>>>> f86385f7
        assert_equal [r ping] "PONG"

        # Verify no changes were introduced
        dict for {k v} $configs {
            assert_equal $v [lindex [r config get $k] 1]
        }
    }

    # Config file at this point is at a wierd state, and includes all
    # known keywords. Might be a good idea to avoid adding tests here.
}<|MERGE_RESOLUTION|>--- conflicted
+++ resolved
@@ -2,19 +2,6 @@
     test {CLIENT LIST} {
         r client list
     } {*addr=*:* fd=* age=* idle=* flags=N db=9 sub=0 psub=0 multi=-1 qbuf=26 qbuf-free=* argv-mem=* obl=0 oll=0 omem=0 tot-mem=* events=r cmd=client*}
-<<<<<<< HEAD
-
-    test {CLIENT LIST with IDs} {
-        set myid [r client id]
-        set cl [split [r client list id $myid] "\r\n"]
-        assert_match "id=$myid*" [lindex $cl 0]
-    }
-
-    test {CLIENT INFO} {
-        r client info
-    } {*addr=*:* fd=* age=* idle=* flags=N db=9 sub=0 psub=0 multi=-1 qbuf=26 qbuf-free=* argv-mem=* obl=0 oll=0 omem=0 tot-mem=* events=r cmd=client*}
-=======
->>>>>>> f86385f7
 
     test {MONITOR can log executed commands} {
         set rd [redis_deferring_client]
@@ -71,19 +58,6 @@
         }
     }
 
-    test {CONFIG save params special case handled properly} {
-        # No "save" keyword - defaults should apply
-        start_server {config "minimal.conf"} {
-            assert_match [r config get save] {save {3600 1 300 100 60 10000}}
-        }
-
-        # First "save" keyword overrides defaults
-        start_server {config "minimal.conf" overrides {save {100 100}}} {
-            # Defaults
-            assert_match [r config get save] {save {100 100}}
-        }
-    }
-
     test {CONFIG sanity} {
         # Do CONFIG GET, CONFIG SET and then CONFIG GET again
         # Skip immutable configs, one with no get, and other complicated configs
@@ -103,41 +77,18 @@
             supervised
             syslog-facility
             databases
-<<<<<<< HEAD
-=======
             port
             tls-port
->>>>>>> f86385f7
             io-threads
             logfile
             unixsocketperm
             slaveof
+            bind
             requirepass
             server_cpulist
             bio_cpulist
             aof_rewrite_cpulist
             bgsave_cpulist
-            set-proc-title
-        }
-
-        if {!$::tls} {
-            append skip_configs {
-                tls-prefer-server-ciphers
-                tls-session-cache-timeout
-                tls-session-cache-size
-                tls-session-caching
-                tls-cert-file
-                tls-key-file
-                tls-client-cert-file
-                tls-client-key-file
-                tls-dh-params-file
-                tls-ca-cert-file
-                tls-ca-cert-dir
-                tls-protocols
-                tls-ciphers
-                tls-ciphersuites
-                tls-port
-            }
         }
 
         if {!$::tls} {
@@ -196,11 +147,7 @@
         # Rewrite entire configuration, restart and confirm the
         # server is able to parse it and start.
         assert_equal [r debug config-rewrite-force-all] "OK"
-<<<<<<< HEAD
-        restart_server 0 true false
-=======
         restart_server 0 0
->>>>>>> f86385f7
         assert_equal [r ping] "PONG"
 
         # Verify no changes were introduced
