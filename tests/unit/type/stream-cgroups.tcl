--- conflicted
+++ resolved
@@ -27,7 +27,7 @@
         # and not the element "foo bar" which was pre existing in the
         # stream (see previous test)
         set reply [
-            r XREADGROUP GROUP mygroup consumer-1 STREAMS mystream ">"
+            r XREADGROUP GROUP mygroup client-1 STREAMS mystream ">"
         ]
         assert {[llength [lindex $reply 0 1]] == 2}
         lindex $reply 0 1 0 1
@@ -39,13 +39,13 @@
         r XADD mystream * d 4
         # Read a few elements using a different consumer name
         set reply [
-            r XREADGROUP GROUP mygroup consumer-2 STREAMS mystream ">"
+            r XREADGROUP GROUP mygroup client-2 STREAMS mystream ">"
         ]
         assert {[llength [lindex $reply 0 1]] == 2}
         assert {[lindex $reply 0 1 0 1] eq {c 3}}
 
-        set r1 [r XREADGROUP GROUP mygroup consumer-1 COUNT 10 STREAMS mystream 0]
-        set r2 [r XREADGROUP GROUP mygroup consumer-2 COUNT 10 STREAMS mystream 0]
+        set r1 [r XREADGROUP GROUP mygroup client-1 COUNT 10 STREAMS mystream 0]
+        set r2 [r XREADGROUP GROUP mygroup client-2 COUNT 10 STREAMS mystream 0]
         assert {[lindex $r1 0 1 0 1] eq {a 1}}
         assert {[lindex $r2 0 1 0 1] eq {c 3}}
     }
@@ -56,9 +56,9 @@
         for {set j 0} {$j < 4} {incr j} {
             set item [lindex $pending $j]
             if {$j < 2} {
-                set owner consumer-1
+                set owner client-1
             } else {
-                set owner consumer-2
+                set owner client-2
             }
             assert {[lindex $item 1] eq $owner}
             assert {[lindex $item 1] eq $owner}
@@ -66,47 +66,16 @@
     }
 
     test {XPENDING can return single consumer items} {
-        set pending [r XPENDING mystream mygroup - + 10 consumer-1]
+        set pending [r XPENDING mystream mygroup - + 10 client-1]
         assert {[llength $pending] == 2}
     }
 
-    test {XPENDING only group} {
-        set pending [r XPENDING mystream mygroup]
-        assert {[llength $pending] == 4}
-    }
-
-    test {XPENDING with IDLE} {
-        after 20
-        set pending [r XPENDING mystream mygroup IDLE 99999999 - + 10 consumer-1]
-        assert {[llength $pending] == 0}
-        set pending [r XPENDING mystream mygroup IDLE 1 - + 10 consumer-1]
-        assert {[llength $pending] == 2}
-        set pending [r XPENDING mystream mygroup IDLE 99999999 - + 10]
-        assert {[llength $pending] == 0}
-        set pending [r XPENDING mystream mygroup IDLE 1 - + 10]
-        assert {[llength $pending] == 4}
-    }
-
-    test {XPENDING with exclusive range intervals works as expected} {
-        set pending [r XPENDING mystream mygroup - + 10]
-        assert {[llength $pending] == 4}
-        set startid [lindex [lindex $pending 0] 0]
-        set endid [lindex [lindex $pending 3] 0]
-        set expending [r XPENDING mystream mygroup ($startid ($endid 10]
-        assert {[llength $expending] == 2}
-        for {set j 0} {$j < 2} {incr j} {
-            set itemid [lindex [lindex $expending $j] 0]
-            assert {$itemid ne $startid}
-            assert {$itemid ne $endid}
-        }
-    }
-
-    test {XACK is able to remove items from the consumer/group PEL} {
-        set pending [r XPENDING mystream mygroup - + 10 consumer-1]
+    test {XACK is able to remove items from the client/group PEL} {
+        set pending [r XPENDING mystream mygroup - + 10 client-1]
         set id1 [lindex $pending 0 0]
         set id2 [lindex $pending 1 0]
         assert {[r XACK mystream mygroup $id1] eq 1}
-        set pending [r XPENDING mystream mygroup - + 10 consumer-1]
+        set pending [r XPENDING mystream mygroup - + 10 client-1]
         assert {[llength $pending] == 1}
         set id [lindex $pending 0 0]
         assert {$id eq $id2}
@@ -242,52 +211,41 @@
         set id3 [r XADD mystream * c 3]
         r XGROUP CREATE mystream mygroup 0
 
-        # Consumer 1 reads item 1 from the stream without acknowledgements.
-        # Consumer 2 then claims pending item 1 from the PEL of consumer 1
-        set reply [
-            r XREADGROUP GROUP mygroup consumer1 count 1 STREAMS mystream >
+        # Client 1 reads item 1 from the stream without acknowledgements.
+        # Client 2 then claims pending item 1 from the PEL of client 1
+        set reply [
+            r XREADGROUP GROUP mygroup client1 count 1 STREAMS mystream >
         ]
         assert {[llength [lindex $reply 0 1 0 1]] == 2}
         assert {[lindex $reply 0 1 0 1] eq {a 1}}
-
-        # make sure the entry is present in both the gorup, and the right consumer
-        assert {[llength [r XPENDING mystream mygroup - + 10]] == 1}
-        assert {[llength [r XPENDING mystream mygroup - + 10 consumer1]] == 1}
-        assert {[llength [r XPENDING mystream mygroup - + 10 consumer2]] == 0}
-
-        after 200
-        set reply [
-            r XCLAIM mystream mygroup consumer2 10 $id1
+        r debug sleep 0.2
+        set reply [
+            r XCLAIM mystream mygroup client2 10 $id1
         ]
         assert {[llength [lindex $reply 0 1]] == 2}
         assert {[lindex $reply 0 1] eq {a 1}}
 
-        # make sure the entry is present in both the gorup, and the right consumer
-        assert {[llength [r XPENDING mystream mygroup - + 10]] == 1}
-        assert {[llength [r XPENDING mystream mygroup - + 10 consumer1]] == 0}
-        assert {[llength [r XPENDING mystream mygroup - + 10 consumer2]] == 1}
-
-        # Consumer 1 reads another 2 items from stream
-        r XREADGROUP GROUP mygroup consumer1 count 2 STREAMS mystream >
-        after 200
-
-        # Delete item 2 from the stream. Now consumer 1 has PEL that contains
-        # only item 3. Try to use consumer 2 to claim the deleted item 2
-        # from the PEL of consumer 1, this should return nil
+        # Client 1 reads another 2 items from stream
+        r XREADGROUP GROUP mygroup client1 count 2 STREAMS mystream >
+        r debug sleep 0.2
+
+        # Delete item 2 from the stream. Now client 1 has PEL that contains
+        # only item 3. Try to use client 2 to claim the deleted item 2
+        # from the PEL of client 1, this should return nil
         r XDEL mystream $id2
         set reply [
-            r XCLAIM mystream mygroup consumer2 10 $id2
+            r XCLAIM mystream mygroup client2 10 $id2
         ]
         assert {[llength $reply] == 1}
         assert_equal "" [lindex $reply 0]
 
-        # Delete item 3 from the stream. Now consumer 1 has PEL that is empty.
-        # Try to use consumer 2 to claim the deleted item 3 from the PEL
-        # of consumer 1, this should return nil
-        after 200
+        # Delete item 3 from the stream. Now client 1 has PEL that is empty.
+        # Try to use client 2 to claim the deleted item 3 from the PEL
+        # of client 1, this should return nil
+        r debug sleep 0.2
         r XDEL mystream $id3
         set reply [
-            r XCLAIM mystream mygroup consumer2 10 $id3
+            r XCLAIM mystream mygroup client2 10 $id3
         ]
         assert {[llength $reply] == 1}
         assert_equal "" [lindex $reply 0]
@@ -301,16 +259,16 @@
         set id3 [r XADD mystream * c 3]
         r XGROUP CREATE mystream mygroup 0
 
-        # Consumer 1 reads item 1 from the stream without acknowledgements.
-        # Consumer 2 then claims pending item 1 from the PEL of consumer 1
-        set reply [
-            r XREADGROUP GROUP mygroup consumer1 count 1 STREAMS mystream >
+        # Client 1 reads item 1 from the stream without acknowledgements.
+        # Client 2 then claims pending item 1 from the PEL of client 1
+        set reply [
+            r XREADGROUP GROUP mygroup client1 count 1 STREAMS mystream >
         ]
         assert {[llength [lindex $reply 0 1 0 1]] == 2}
         assert {[lindex $reply 0 1 0 1] eq {a 1}}
-        after 200
-        set reply [
-            r XCLAIM mystream mygroup consumer2 10 $id1
+        r debug sleep 0.2
+        set reply [
+            r XCLAIM mystream mygroup client2 10 $id1
         ]
         assert {[llength [lindex $reply 0 1]] == 2}
         assert {[lindex $reply 0 1] eq {a 1}}
@@ -321,10 +279,10 @@
         assert {[llength [lindex $reply 0]] == 4}
         assert {[lindex $reply 0 3] == 2}
 
-        # Consumer 3 then claims pending item 1 from the PEL of consumer 2 using JUSTID
-        after 200
-        set reply [
-            r XCLAIM mystream mygroup consumer3 10 $id1 JUSTID
+        # Client 3 then claims pending item 1 from the PEL of client 2 using JUSTID
+        r debug sleep 0.2
+        set reply [
+            r XCLAIM mystream mygroup client3 10 $id1 JUSTID
         ]
         assert {[llength $reply] == 1}
         assert {[lindex $reply 0] eq $id1}
@@ -336,135 +294,6 @@
         assert {[lindex $reply 0 3] == 2}
     }
 
-<<<<<<< HEAD
-    test {XCLAIM same consumer} {
-        # Add 3 items into the stream, and create a consumer group
-        r del mystream
-        set id1 [r XADD mystream * a 1]
-        set id2 [r XADD mystream * b 2]
-        set id3 [r XADD mystream * c 3]
-        r XGROUP CREATE mystream mygroup 0
-
-        set reply [r XREADGROUP GROUP mygroup consumer1 count 1 STREAMS mystream >]
-        assert {[llength [lindex $reply 0 1 0 1]] == 2}
-        assert {[lindex $reply 0 1 0 1] eq {a 1}}
-        after 200
-        # re-claim with the same consumer that already has it
-        assert {[llength [r XCLAIM mystream mygroup consumer1 10 $id1]] == 1}
-
-        # make sure the entry is still in the PEL
-        set reply [r XPENDING mystream mygroup - + 10]
-        assert {[llength $reply] == 1}
-        assert {[lindex $reply 0 1] eq {consumer1}}
-    }
-
-    test {XAUTOCLAIM can claim PEL items from another consumer} {
-        # Add 3 items into the stream, and create a consumer group
-        r del mystream
-        set id1 [r XADD mystream * a 1]
-        set id2 [r XADD mystream * b 2]
-        set id3 [r XADD mystream * c 3]
-        r XGROUP CREATE mystream mygroup 0
-
-        # Consumer 1 reads item 1 from the stream without acknowledgements.
-        # Consumer 2 then claims pending item 1 from the PEL of consumer 1
-        set reply [r XREADGROUP GROUP mygroup consumer1 count 1 STREAMS mystream >]
-        assert_equal [llength [lindex $reply 0 1 0 1]] 2
-        assert_equal [lindex $reply 0 1 0 1] {a 1}
-        after 200
-        set reply [r XAUTOCLAIM mystream mygroup consumer2 10 - COUNT 1]
-        assert_equal [llength $reply] 2
-        assert_equal [lindex $reply 0] $id1
-        assert_equal [llength [lindex $reply 1]] 1
-        assert_equal [llength [lindex $reply 1 0]] 2
-        assert_equal [llength [lindex $reply 1 0 1]] 2
-        assert_equal [lindex $reply 1 0 1] {a 1}
-
-        # Consumer 1 reads another 2 items from stream
-        r XREADGROUP GROUP mygroup consumer1 count 2 STREAMS mystream >
-
-        # For min-idle-time
-        after 200
-
-        # Delete item 2 from the stream. Now consumer 1 has PEL that contains
-        # only item 3. Try to use consumer 2 to claim the deleted item 2
-        # from the PEL of consumer 1, this should return nil
-        r XDEL mystream $id2
-        set reply [r XAUTOCLAIM mystream mygroup consumer2 10 - COUNT 2]
-        # id1 is self-claimed here but not id2 ('count' was set to 2)
-        assert_equal [llength $reply] 2
-        assert_equal [lindex $reply 0] $id2
-        assert_equal [llength [lindex $reply 1]] 2
-        assert_equal [llength [lindex $reply 1 0]] 2
-        assert_equal [llength [lindex $reply 1 0 1]] 2
-        assert_equal [lindex $reply 1 0 1] {a 1}
-        assert_equal [lindex $reply 1 1] ""
-
-        # Delete item 3 from the stream. Now consumer 1 has PEL that is empty.
-        # Try to use consumer 2 to claim the deleted item 3 from the PEL
-        # of consumer 1, this should return nil
-        after 200
-        r XDEL mystream $id3
-        set reply [r XAUTOCLAIM mystream mygroup consumer2 10 - JUSTID]
-        # id1 is self-claimed here but not id2 and id3 ('count' is default 100)
-
-        # we also test the JUSTID modifier here. note that, when using JUSTID,
-        # deleted entries are returned in reply (consistent with XCLAIM).
-
-        assert_equal [llength $reply] 2
-        assert_equal [lindex $reply 0] "0-0"
-        assert_equal [llength [lindex $reply 1]] 3
-        assert_equal [lindex $reply 1 0] $id1
-        assert_equal [lindex $reply 1 1] $id2
-        assert_equal [lindex $reply 1 2] $id3
-    }
-
-    test {XAUTOCLAIM as an iterator} {
-        # Add 5 items into the stream, and create a consumer group
-        r del mystream
-        set id1 [r XADD mystream * a 1]
-        set id2 [r XADD mystream * b 2]
-        set id3 [r XADD mystream * c 3]
-        set id4 [r XADD mystream * d 4]
-        set id5 [r XADD mystream * e 5]
-        r XGROUP CREATE mystream mygroup 0
-
-        # Read 5 messages into consumer1
-        r XREADGROUP GROUP mygroup consumer1 count 90 STREAMS mystream >
-
-        # For min-idle-time
-        after 200
-
-        # Claim 2 entries
-        set reply [r XAUTOCLAIM mystream mygroup consumer2 10 - COUNT 2]
-        assert_equal [llength $reply] 2
-        set cursor [lindex $reply 0]
-        assert_equal $cursor $id2
-        assert_equal [llength [lindex $reply 1]] 2
-        assert_equal [llength [lindex $reply 1 0 1]] 2
-        assert_equal [lindex $reply 1 0 1] {a 1}
-
-        # Claim 2 more entries
-        set reply [r XAUTOCLAIM mystream mygroup consumer2 10 ($cursor COUNT 2]
-        assert_equal [llength $reply] 2
-        set cursor [lindex $reply 0]
-        assert_equal $cursor $id4
-        assert_equal [llength [lindex $reply 1]] 2
-        assert_equal [llength [lindex $reply 1 0 1]] 2
-        assert_equal [lindex $reply 1 0 1] {c 3}
-
-        # Claim last entry
-        set reply [r XAUTOCLAIM mystream mygroup consumer2 10 ($cursor COUNT 2]
-        assert_equal [llength $reply] 2
-        set cursor [lindex $reply 0]
-        assert_equal $cursor {0-0}
-        assert_equal [llength [lindex $reply 1]] 1
-        assert_equal [llength [lindex $reply 1 0 1]] 2
-        assert_equal [lindex $reply 1 0 1] {e 5}
-    }
-
-=======
->>>>>>> aa55bbe1
     test {XINFO FULL output} {
         r del x
         r XADD x 100 a 1
@@ -499,105 +328,6 @@
         assert_equal [lindex $reply 9] "{100-0 {a 1}}"
     }
 
-<<<<<<< HEAD
-    test {XGROUP CREATECONSUMER: create consumer if does not exist} {
-        r del mystream
-        r XGROUP CREATE mystream mygroup $ MKSTREAM
-        r XADD mystream * f v
-
-        set reply [r xinfo groups mystream]
-        set group_info [lindex $reply 0]
-        set n_consumers [lindex $group_info 3]
-        assert_equal $n_consumers 0 ;# consumers number in cg
-
-        # create consumer using XREADGROUP
-        r XREADGROUP GROUP mygroup Alice COUNT 1 STREAMS mystream >
-
-        set reply [r xinfo groups mystream]
-        set group_info [lindex $reply 0]
-        set n_consumers [lindex $group_info 3]
-        assert_equal $n_consumers 1 ;# consumers number in cg
-
-        set reply [r xinfo consumers mystream mygroup]
-        set consumer_info [lindex $reply 0]
-        assert_equal [lindex $consumer_info 1] "Alice" ;# consumer name
-
-        # create group using XGROUP CREATECONSUMER when Alice already exists
-        set created [r XGROUP CREATECONSUMER mystream mygroup Alice]
-        assert_equal $created 0
-
-        # create group using XGROUP CREATECONSUMER when Bob does not exist
-        set created [r XGROUP CREATECONSUMER mystream mygroup Bob]
-        assert_equal $created 1
-
-        set reply [r xinfo groups mystream]
-        set group_info [lindex $reply 0]
-        set n_consumers [lindex $group_info 3]
-        assert_equal $n_consumers 2 ;# consumers number in cg
-
-        set reply [r xinfo consumers mystream mygroup]
-        set consumer_info [lindex $reply 0]
-        assert_equal [lindex $consumer_info 1] "Alice" ;# consumer name
-        set consumer_info [lindex $reply 1]
-        assert_equal [lindex $consumer_info 1] "Bob" ;# consumer name
-    }
-
-    test {XGROUP CREATECONSUMER: group must exist} {
-        r del mystream
-        r XADD mystream * f v
-        assert_error "*NOGROUP*" {r XGROUP CREATECONSUMER mystream mygroup consumer}
-    }
-
-    start_server {tags {"stream"} overrides {appendonly yes aof-use-rdb-preamble no appendfsync always}} {
-        test {XREADGROUP with NOACK creates consumer} {
-            r del mystream
-            r XGROUP CREATE mystream mygroup $ MKSTREAM
-            r XADD mystream * f1 v1
-            r XREADGROUP GROUP mygroup Alice NOACK STREAMS mystream ">"
-            set rd [redis_deferring_client]
-            $rd XREADGROUP GROUP mygroup Bob BLOCK 0 NOACK STREAMS mystream ">"
-            r XADD mystream * f2 v2
-            set grpinfo [r xinfo groups mystream]
-
-            r debug loadaof
-            assert {[r xinfo groups mystream] == $grpinfo}
-            set reply [r xinfo consumers mystream mygroup]
-            set consumer_info [lindex $reply 0]
-            assert_equal [lindex $consumer_info 1] "Alice" ;# consumer name
-            set consumer_info [lindex $reply 1]
-            assert_equal [lindex $consumer_info 1] "Bob" ;# consumer name
-        }
-
-        test {Consumer without PEL is present in AOF after AOFRW} {
-            r del mystream
-            r XGROUP CREATE mystream mygroup $ MKSTREAM
-            r XADD mystream * f v
-            r XREADGROUP GROUP mygroup Alice NOACK STREAMS mystream ">"
-            set rd [redis_deferring_client]
-            $rd XREADGROUP GROUP mygroup Bob BLOCK 0 NOACK STREAMS mystream ">"
-            r XGROUP CREATECONSUMER mystream mygroup Charlie
-            set grpinfo [lindex [r xinfo groups mystream] 0]
-
-            r bgrewriteaof
-            waitForBgrewriteaof r
-            r debug loadaof
-
-            set curr_grpinfo [lindex [r xinfo groups mystream] 0]
-            assert {$curr_grpinfo == $grpinfo}
-            set n_consumers [lindex $grpinfo 3]
-
-            # Bob should be created only when there will be new data for this consumer
-            assert_equal $n_consumers 2
-            set reply [r xinfo consumers mystream mygroup]
-            set consumer_info [lindex $reply 0]
-            assert_equal [lindex $consumer_info 1] "Alice"
-            set consumer_info [lindex $reply 1]
-            assert_equal [lindex $consumer_info 1] "Charlie"
-        }
-    }
-
-=======
->>>>>>> aa55bbe1
     start_server {} {
         set master [srv -1 client]
         set master_host [srv -1 host]
