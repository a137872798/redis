proc wait_for_blocked_client {} {
    wait_for_condition 50 100 {
        [s blocked_clients] ne 0
    } else {
        fail "no blocked clients"
    }
}

start_server {
    tags {"list"}
    overrides {
        "list-max-ziplist-size" 5
    }
} {
    source "tests/unit/type/list-common.tcl"

    test {LPOS basic usage} {
        r DEL mylist
        r RPUSH mylist a b c 1 2 3 c c
        assert {[r LPOS mylist a] == 0}
        assert {[r LPOS mylist c] == 2}
    }

    test {LPOS RANK (positive and negative rank) option} {
        assert {[r LPOS mylist c RANK 1] == 2}
        assert {[r LPOS mylist c RANK 2] == 6}
        assert {[r LPOS mylist c RANK 4] eq ""}
        assert {[r LPOS mylist c RANK -1] == 7}
        assert {[r LPOS mylist c RANK -2] == 6}
    }

    test {LPOS COUNT option} {
        assert {[r LPOS mylist c COUNT 0] == {2 6 7}}
        assert {[r LPOS mylist c COUNT 1] == {2}}
        assert {[r LPOS mylist c COUNT 2] == {2 6}}
        assert {[r LPOS mylist c COUNT 100] == {2 6 7}}
    }

    test {LPOS COUNT + RANK option} {
        assert {[r LPOS mylist c COUNT 0 RANK 2] == {6 7}}
        assert {[r LPOS mylist c COUNT 2 RANK -1] == {7 6}}
    }

    test {LPOS non existing key} {
        assert {[r LPOS mylistxxx c COUNT 0 RANK 2] eq {}}
    }

    test {LPOS no match} {
        assert {[r LPOS mylist x COUNT 2 RANK -1] eq {}}
        assert {[r LPOS mylist x RANK -1] eq {}}
    }

    test {LPOS MAXLEN} {
        assert {[r LPOS mylist a COUNT 0 MAXLEN 1] == {0}}
        assert {[r LPOS mylist c COUNT 0 MAXLEN 1] == {}}
        assert {[r LPOS mylist c COUNT 0 MAXLEN 3] == {2}}
        assert {[r LPOS mylist c COUNT 0 MAXLEN 3 RANK -1] == {7 6}}
        assert {[r LPOS mylist c COUNT 0 MAXLEN 7 RANK 2] == {6}}
    }

    test {LPOS when RANK is greater than matches} {
        r DEL mylist
<<<<<<< HEAD
        r LPUSH mylist a
=======
        r LPUSH l a
>>>>>>> f86385f7
        assert {[r LPOS mylist b COUNT 10 RANK 5] eq {}}
    }

    test {LPUSH, RPUSH, LLENGTH, LINDEX, LPOP - ziplist} {
        # first lpush then rpush
        assert_equal 1 [r lpush myziplist1 aa]
        assert_equal 2 [r rpush myziplist1 bb]
        assert_equal 3 [r rpush myziplist1 cc]
        assert_equal 3 [r llen myziplist1]
        assert_equal aa [r lindex myziplist1 0]
        assert_equal bb [r lindex myziplist1 1]
        assert_equal cc [r lindex myziplist1 2]
        assert_equal {} [r lindex myziplist2 3]
        assert_equal cc [r rpop myziplist1]
        assert_equal aa [r lpop myziplist1]
        assert_encoding quicklist myziplist1

        # first rpush then lpush
        assert_equal 1 [r rpush myziplist2 a]
        assert_equal 2 [r lpush myziplist2 b]
        assert_equal 3 [r lpush myziplist2 c]
        assert_equal 3 [r llen myziplist2]
        assert_equal c [r lindex myziplist2 0]
        assert_equal b [r lindex myziplist2 1]
        assert_equal a [r lindex myziplist2 2]
        assert_equal {} [r lindex myziplist2 3]
        assert_equal a [r rpop myziplist2]
        assert_equal c [r lpop myziplist2]
        assert_encoding quicklist myziplist2
    }

    test {LPUSH, RPUSH, LLENGTH, LINDEX, LPOP - regular list} {
        # first lpush then rpush
        assert_equal 1 [r lpush mylist1 $largevalue(linkedlist)]
        assert_encoding quicklist mylist1
        assert_equal 2 [r rpush mylist1 b]
        assert_equal 3 [r rpush mylist1 c]
        assert_equal 3 [r llen mylist1]
        assert_equal $largevalue(linkedlist) [r lindex mylist1 0]
        assert_equal b [r lindex mylist1 1]
        assert_equal c [r lindex mylist1 2]
        assert_equal {} [r lindex mylist1 3]
        assert_equal c [r rpop mylist1]
        assert_equal $largevalue(linkedlist) [r lpop mylist1]

        # first rpush then lpush
        assert_equal 1 [r rpush mylist2 $largevalue(linkedlist)]
        assert_encoding quicklist mylist2
        assert_equal 2 [r lpush mylist2 b]
        assert_equal 3 [r lpush mylist2 c]
        assert_equal 3 [r llen mylist2]
        assert_equal c [r lindex mylist2 0]
        assert_equal b [r lindex mylist2 1]
        assert_equal $largevalue(linkedlist) [r lindex mylist2 2]
        assert_equal {} [r lindex mylist2 3]
        assert_equal $largevalue(linkedlist) [r rpop mylist2]
        assert_equal c [r lpop mylist2]
    }

    test {R/LPOP against empty list} {
        r lpop non-existing-list
    } {}
    
    test {R/LPOP with the optional count argument} {
        assert_equal 7 [r lpush listcount aa bb cc dd ee ff gg]
        assert_equal {} [r lpop listcount 0]
        assert_equal {gg} [r lpop listcount 1]
        assert_equal {ff ee} [r lpop listcount 2]
        assert_equal {aa bb} [r rpop listcount 2]
        assert_equal {cc} [r rpop listcount 1]
        assert_equal {dd} [r rpop listcount 123]
        assert_error "*ERR*range*" {r lpop forbarqaz -123}
    }

    test {Variadic RPUSH/LPUSH} {
        r del mylist
        assert_equal 4 [r lpush mylist a b c d]
        assert_equal 8 [r rpush mylist 0 1 2 3]
        assert_equal {d c b a 0 1 2 3} [r lrange mylist 0 -1]
    }

    test {DEL a list} {
        assert_equal 1 [r del mylist2]
        assert_equal 0 [r exists mylist2]
        assert_equal 0 [r llen mylist2]
    }

    proc create_list {key entries} {
        r del $key
        foreach entry $entries { r rpush $key $entry }
        assert_encoding quicklist $key
    }

    foreach {type large} [array get largevalue] {
        test "BLPOP, BRPOP: single existing list - $type" {
            set rd [redis_deferring_client]
            create_list blist "a b $large c d"

            $rd blpop blist 1
            assert_equal {blist a} [$rd read]
            $rd brpop blist 1
            assert_equal {blist d} [$rd read]

            $rd blpop blist 1
            assert_equal {blist b} [$rd read]
            $rd brpop blist 1
            assert_equal {blist c} [$rd read]
        }

        test "BLPOP, BRPOP: multiple existing lists - $type" {
            set rd [redis_deferring_client]
            create_list blist1 "a $large c"
            create_list blist2 "d $large f"

            $rd blpop blist1 blist2 1
            assert_equal {blist1 a} [$rd read]
            $rd brpop blist1 blist2 1
            assert_equal {blist1 c} [$rd read]
            assert_equal 1 [r llen blist1]
            assert_equal 3 [r llen blist2]

            $rd blpop blist2 blist1 1
            assert_equal {blist2 d} [$rd read]
            $rd brpop blist2 blist1 1
            assert_equal {blist2 f} [$rd read]
            assert_equal 1 [r llen blist1]
            assert_equal 1 [r llen blist2]
        }

        test "BLPOP, BRPOP: second list has an entry - $type" {
            set rd [redis_deferring_client]
            r del blist1
            create_list blist2 "d $large f"

            $rd blpop blist1 blist2 1
            assert_equal {blist2 d} [$rd read]
            $rd brpop blist1 blist2 1
            assert_equal {blist2 f} [$rd read]
            assert_equal 0 [r llen blist1]
            assert_equal 1 [r llen blist2]
        }

        test "BRPOPLPUSH - $type" {
            r del target
            r rpush target bar

            set rd [redis_deferring_client]
            create_list blist "a b $large c d"

            $rd brpoplpush blist target 1
            assert_equal d [$rd read]

            assert_equal d [r lpop target]
            assert_equal "a b $large c" [r lrange blist 0 -1]
        }

        foreach wherefrom {left right} {
            foreach whereto {left right} {
                test "BLMOVE $wherefrom $whereto - $type" {
                    r del target
                    r rpush target bar

                    set rd [redis_deferring_client]
                    create_list blist "a b $large c d"

                    $rd blmove blist target $wherefrom $whereto 1
                    set poppedelement [$rd read]

                    if {$wherefrom eq "right"} {
                        assert_equal d $poppedelement
                        assert_equal "a b $large c" [r lrange blist 0 -1]
                    } else {
                        assert_equal a $poppedelement
                        assert_equal "b $large c d" [r lrange blist 0 -1]
                    }

                    if {$whereto eq "right"} {
                        assert_equal $poppedelement [r rpop target]
                    } else {
                        assert_equal $poppedelement [r lpop target]
                    }
                }
            }
        }
    }

    test "BLPOP, LPUSH + DEL should not awake blocked client" {
        set rd [redis_deferring_client]
        r del list

        $rd blpop list 0
        r multi
        r lpush list a
        r del list
        r exec
        r del list
        r lpush list b
        $rd read
    } {list b}

    test "BLPOP, LPUSH + DEL + SET should not awake blocked client" {
        set rd [redis_deferring_client]
        r del list

        $rd blpop list 0
        after 100 ;# Make sure rd is blocked before MULTI

        r multi
        r lpush list a
        r del list
        r set list foo
        r exec
        r del list
        r lpush list b
        $rd read
    } {list b}

    test "BLPOP with same key multiple times should work (issue #801)" {
        set rd [redis_deferring_client]
        r del list1 list2

        # Data arriving after the BLPOP.
        $rd blpop list1 list2 list2 list1 0
        r lpush list1 a
        assert_equal [$rd read] {list1 a}
        $rd blpop list1 list2 list2 list1 0
        r lpush list2 b
        assert_equal [$rd read] {list2 b}

        # Data already there.
        r lpush list1 a
        r lpush list2 b
        $rd blpop list1 list2 list2 list1 0
        assert_equal [$rd read] {list1 a}
        $rd blpop list1 list2 list2 list1 0
        assert_equal [$rd read] {list2 b}
    }

    test "MULTI/EXEC is isolated from the point of view of BLPOP" {
        set rd [redis_deferring_client]
        r del list
        $rd blpop list 0
        r multi
        r lpush list a
        r lpush list b
        r lpush list c
        r exec
        $rd read
    } {list c}

    test "BLPOP with variadic LPUSH" {
        set rd [redis_deferring_client]
        r del blist target
        if {$::valgrind} {after 100}
        $rd blpop blist 0
        if {$::valgrind} {after 100}
        assert_equal 2 [r lpush blist foo bar]
        if {$::valgrind} {after 100}
        assert_equal {blist bar} [$rd read]
        assert_equal foo [lindex [r lrange blist 0 -1] 0]
    }

    test "BRPOPLPUSH with zero timeout should block indefinitely" {
        set rd [redis_deferring_client]
        r del blist target
        r rpush target bar
        $rd brpoplpush blist target 0
        wait_for_condition 100 10 {
            [s blocked_clients] == 1
        } else {
            fail "Timeout waiting for blocked clients"
        }
        r rpush blist foo
        assert_equal foo [$rd read]
        assert_equal {foo bar} [r lrange target 0 -1]
    }

    foreach wherefrom {left right} {
        foreach whereto {left right} {
            test "BLMOVE $wherefrom $whereto with zero timeout should block indefinitely" {
                set rd [redis_deferring_client]
                r del blist target
                r rpush target bar
                $rd blmove blist target $wherefrom $whereto 0
                wait_for_condition 100 10 {
                    [s blocked_clients] == 1
                } else {
                    fail "Timeout waiting for blocked clients"
                }
                r rpush blist foo
                assert_equal foo [$rd read]
                if {$whereto eq "right"} {
                    assert_equal {bar foo} [r lrange target 0 -1]
                } else {
                    assert_equal {foo bar} [r lrange target 0 -1]
                }
            }
        }
    }

    foreach wherefrom {left right} {
        foreach whereto {left right} {
            test "BLMOVE ($wherefrom, $whereto) with a client BLPOPing the target list" {
                set rd [redis_deferring_client]
                set rd2 [redis_deferring_client]
                r del blist target
                $rd2 blpop target 0
                $rd blmove blist target $wherefrom $whereto 0
                wait_for_condition 100 10 {
                    [s blocked_clients] == 2
                } else {
                    fail "Timeout waiting for blocked clients"
                }
                r rpush blist foo
                assert_equal foo [$rd read]
                assert_equal {target foo} [$rd2 read]
                assert_equal 0 [r exists target]
            }
        }
    }

    test "BRPOPLPUSH with wrong source type" {
        set rd [redis_deferring_client]
        r del blist target
        r set blist nolist
        $rd brpoplpush blist target 1
        assert_error "WRONGTYPE*" {$rd read}
    }

    test "BRPOPLPUSH with wrong destination type" {
        set rd [redis_deferring_client]
        r del blist target
        r set target nolist
        r lpush blist foo
        $rd brpoplpush blist target 1
        assert_error "WRONGTYPE*" {$rd read}

        set rd [redis_deferring_client]
        r del blist target
        r set target nolist
        $rd brpoplpush blist target 0
        wait_for_condition 100 10 {
            [s blocked_clients] == 1
        } else {
            fail "Timeout waiting for blocked clients"
        }
        r rpush blist foo
        assert_error "WRONGTYPE*" {$rd read}
        assert_equal {foo} [r lrange blist 0 -1]
    }

    test "BRPOPLPUSH maintains order of elements after failure" {
        set rd [redis_deferring_client]
        r del blist target
        r set target nolist
        $rd brpoplpush blist target 0
        r rpush blist a b c
        assert_error "WRONGTYPE*" {$rd read}
        r lrange blist 0 -1
    } {a b c}

    test "BRPOPLPUSH with multiple blocked clients" {
        set rd1 [redis_deferring_client]
        set rd2 [redis_deferring_client]
        r del blist target1 target2
        r set target1 nolist
        $rd1 brpoplpush blist target1 0
        $rd2 brpoplpush blist target2 0
        r lpush blist foo

        assert_error "WRONGTYPE*" {$rd1 read}
        assert_equal {foo} [$rd2 read]
        assert_equal {foo} [r lrange target2 0 -1]
    }

    test "Linked LMOVEs" {
      set rd1 [redis_deferring_client]
      set rd2 [redis_deferring_client]

      r del list1 list2 list3

      $rd1 blmove list1 list2 right left 0
      $rd2 blmove list2 list3 left right 0

      r rpush list1 foo

      assert_equal {} [r lrange list1 0 -1]
      assert_equal {} [r lrange list2 0 -1]
      assert_equal {foo} [r lrange list3 0 -1]
    }

    test "Circular BRPOPLPUSH" {
      set rd1 [redis_deferring_client]
      set rd2 [redis_deferring_client]

      r del list1 list2

      $rd1 brpoplpush list1 list2 0
      $rd2 brpoplpush list2 list1 0

      r rpush list1 foo

      assert_equal {foo} [r lrange list1 0 -1]
      assert_equal {} [r lrange list2 0 -1]
    }

    test "Self-referential BRPOPLPUSH" {
      set rd [redis_deferring_client]

      r del blist

      $rd brpoplpush blist blist 0

      r rpush blist foo

      assert_equal {foo} [r lrange blist 0 -1]
    }

    test "BRPOPLPUSH inside a transaction" {
        r del xlist target
        r lpush xlist foo
        r lpush xlist bar

        r multi
        r brpoplpush xlist target 0
        r brpoplpush xlist target 0
        r brpoplpush xlist target 0
        r lrange xlist 0 -1
        r lrange target 0 -1
        r exec
    } {foo bar {} {} {bar foo}}

    test "PUSH resulting from BRPOPLPUSH affect WATCH" {
        set blocked_client [redis_deferring_client]
        set watching_client [redis_deferring_client]
        r del srclist dstlist somekey
        r set somekey somevalue
        $blocked_client brpoplpush srclist dstlist 0
        $watching_client watch dstlist
        $watching_client read
        $watching_client multi
        $watching_client read
        $watching_client get somekey
        $watching_client read
        r lpush srclist element
        $watching_client exec
        $watching_client read
    } {}

    test "BRPOPLPUSH does not affect WATCH while still blocked" {
        set blocked_client [redis_deferring_client]
        set watching_client [redis_deferring_client]
        r del srclist dstlist somekey
        r set somekey somevalue
        $blocked_client brpoplpush srclist dstlist 0
        $watching_client watch dstlist
        $watching_client read
        $watching_client multi
        $watching_client read
        $watching_client get somekey
        $watching_client read
        $watching_client exec
        # Blocked BLPOPLPUSH may create problems, unblock it.
        r lpush srclist element
        $watching_client read
    } {somevalue}

    test {BRPOPLPUSH timeout} {
      set rd [redis_deferring_client]

      $rd brpoplpush foo_list bar_list 1
      wait_for_condition 100 10 {
          [s blocked_clients] == 1
      } else {
          fail "Timeout waiting for blocked client"
      }
      wait_for_condition 500 10 {
          [s blocked_clients] == 0
      } else {
          fail "Timeout waiting for client to unblock"
      }
      $rd read
    } {}

    test "BLPOP when new key is moved into place" {
        set rd [redis_deferring_client]

        $rd blpop foo 5
        r lpush bob abc def hij
        r rename bob foo
        $rd read
    } {foo hij}

    test "BLPOP when result key is created by SORT..STORE" {
        set rd [redis_deferring_client]

        # zero out list from previous test without explicit delete
        r lpop foo
        r lpop foo
        r lpop foo

        $rd blpop foo 5
        r lpush notfoo hello hola aguacate konichiwa zanzibar
        r sort notfoo ALPHA store foo
        $rd read
    } {foo aguacate}

    foreach {pop} {BLPOP BRPOP} {
        test "$pop: with single empty list argument" {
            set rd [redis_deferring_client]
            r del blist1
            $rd $pop blist1 1
            r rpush blist1 foo
            assert_equal {blist1 foo} [$rd read]
            assert_equal 0 [r exists blist1]
        }

        test "$pop: with negative timeout" {
            set rd [redis_deferring_client]
            $rd $pop blist1 -1
            assert_error "ERR*is negative*" {$rd read}
        }

        test "$pop: with non-integer timeout" {
            set rd [redis_deferring_client]
            r del blist1
            $rd $pop blist1 0.1
            r rpush blist1 foo
            assert_equal {blist1 foo} [$rd read]
            assert_equal 0 [r exists blist1]
        }

        test "$pop: with zero timeout should block indefinitely" {
            # To test this, use a timeout of 0 and wait a second.
            # The blocking pop should still be waiting for a push.
            set rd [redis_deferring_client]
            $rd $pop blist1 0
            after 1000
            r rpush blist1 foo
            assert_equal {blist1 foo} [$rd read]
        }

        test "$pop: second argument is not a list" {
            set rd [redis_deferring_client]
            r del blist1 blist2
            r set blist2 nolist
            $rd $pop blist1 blist2 1
            assert_error "WRONGTYPE*" {$rd read}
        }

        test "$pop: timeout" {
            set rd [redis_deferring_client]
            r del blist1 blist2
            $rd $pop blist1 blist2 1
            assert_equal {} [$rd read]
        }

        test "$pop: arguments are empty" {
            set rd [redis_deferring_client]
            r del blist1 blist2

            $rd $pop blist1 blist2 1
            r rpush blist1 foo
            assert_equal {blist1 foo} [$rd read]
            assert_equal 0 [r exists blist1]
            assert_equal 0 [r exists blist2]

            $rd $pop blist1 blist2 1
            r rpush blist2 foo
            assert_equal {blist2 foo} [$rd read]
            assert_equal 0 [r exists blist1]
            assert_equal 0 [r exists blist2]
        }
    }

    test {BLPOP inside a transaction} {
        r del xlist
        r lpush xlist foo
        r lpush xlist bar
        r multi
        r blpop xlist 0
        r blpop xlist 0
        r blpop xlist 0
        r exec
    } {{xlist bar} {xlist foo} {}}

    test {LPUSHX, RPUSHX - generic} {
        r del xlist
        assert_equal 0 [r lpushx xlist a]
        assert_equal 0 [r llen xlist]
        assert_equal 0 [r rpushx xlist a]
        assert_equal 0 [r llen xlist]
    }

    foreach {type large} [array get largevalue] {
        test "LPUSHX, RPUSHX - $type" {
            create_list xlist "$large c"
            assert_equal 3 [r rpushx xlist d]
            assert_equal 4 [r lpushx xlist a]
            assert_equal 6 [r rpushx xlist 42 x]
            assert_equal 9 [r lpushx xlist y3 y2 y1]
            assert_equal "y1 y2 y3 a $large c d 42 x" [r lrange xlist 0 -1]
        }

        test "LINSERT - $type" {
            create_list xlist "a $large c d"
            assert_equal 5 [r linsert xlist before c zz] "before c"
            assert_equal "a $large zz c d" [r lrange xlist 0 10] "lrangeA"
            assert_equal 6 [r linsert xlist after c yy] "after c"
            assert_equal "a $large zz c yy d" [r lrange xlist 0 10] "lrangeB"
            assert_equal 7 [r linsert xlist after d dd] "after d"
            assert_equal -1 [r linsert xlist after bad ddd] "after bad"
            assert_equal "a $large zz c yy d dd" [r lrange xlist 0 10] "lrangeC"
            assert_equal 8 [r linsert xlist before a aa] "before a"
            assert_equal -1 [r linsert xlist before bad aaa] "before bad"
            assert_equal "aa a $large zz c yy d dd" [r lrange xlist 0 10] "lrangeD"

            # check inserting integer encoded value
            assert_equal 9 [r linsert xlist before aa 42] "before aa"
            assert_equal 42 [r lrange xlist 0 0] "lrangeE"
        }
    }

    test {LINSERT raise error on bad syntax} {
        catch {[r linsert xlist aft3r aa 42]} e
        set e
    } {*ERR*syntax*error*}

    foreach {type num} {quicklist 250 quicklist 500} {
        proc check_numbered_list_consistency {key} {
            set len [r llen $key]
            for {set i 0} {$i < $len} {incr i} {
                assert_equal $i [r lindex $key $i]
                assert_equal [expr $len-1-$i] [r lindex $key [expr (-$i)-1]]
            }
        }

        proc check_random_access_consistency {key} {
            set len [r llen $key]
            for {set i 0} {$i < $len} {incr i} {
                set rint [expr int(rand()*$len)]
                assert_equal $rint [r lindex $key $rint]
                assert_equal [expr $len-1-$rint] [r lindex $key [expr (-$rint)-1]]
            }
        }

        test "LINDEX consistency test - $type" {
            r del mylist
            for {set i 0} {$i < $num} {incr i} {
                r rpush mylist $i
            }
            assert_encoding $type mylist
            check_numbered_list_consistency mylist
        }

        test "LINDEX random access - $type" {
            assert_encoding $type mylist
            check_random_access_consistency mylist
        }

        test "Check if list is still ok after a DEBUG RELOAD - $type" {
            r debug reload
            assert_encoding $type mylist
            check_numbered_list_consistency mylist
            check_random_access_consistency mylist
        }
    }

    test {LLEN against non-list value error} {
        r del mylist
        r set mylist foobar
        assert_error WRONGTYPE* {r llen mylist}
    }

    test {LLEN against non existing key} {
        assert_equal 0 [r llen not-a-key]
    }

    test {LINDEX against non-list value error} {
        assert_error WRONGTYPE* {r lindex mylist 0}
    }

    test {LINDEX against non existing key} {
        assert_equal "" [r lindex not-a-key 10]
    }

    test {LPUSH against non-list value error} {
        assert_error WRONGTYPE* {r lpush mylist 0}
    }

    test {RPUSH against non-list value error} {
        assert_error WRONGTYPE* {r rpush mylist 0}
    }

    foreach {type large} [array get largevalue] {
        test "RPOPLPUSH base case - $type" {
            r del mylist1 mylist2
            create_list mylist1 "a $large c d"
            assert_equal d [r rpoplpush mylist1 mylist2]
            assert_equal c [r rpoplpush mylist1 mylist2]
            assert_equal "a $large" [r lrange mylist1 0 -1]
            assert_equal "c d" [r lrange mylist2 0 -1]
            assert_encoding quicklist mylist2
        }

        foreach wherefrom {left right} {
            foreach whereto {left right} {
                test "LMOVE $wherefrom $whereto base case - $type" {
                    r del mylist1 mylist2

                    if {$wherefrom eq "right"} {
                        create_list mylist1 "c d $large a"
                    } else {
                        create_list mylist1 "a $large c d"
                    }
                    assert_equal a [r lmove mylist1 mylist2 $wherefrom $whereto]
                    assert_equal $large [r lmove mylist1 mylist2 $wherefrom $whereto]
                    assert_equal "c d" [r lrange mylist1 0 -1]
                    if {$whereto eq "right"} {
                        assert_equal "a $large" [r lrange mylist2 0 -1]
                    } else {
                        assert_equal "$large a" [r lrange mylist2 0 -1]
                    }
                    assert_encoding quicklist mylist2
                }
            }
        }

        test "RPOPLPUSH with the same list as src and dst - $type" {
            create_list mylist "a $large c"
            assert_equal "a $large c" [r lrange mylist 0 -1]
            assert_equal c [r rpoplpush mylist mylist]
            assert_equal "c a $large" [r lrange mylist 0 -1]
        }

        foreach wherefrom {left right} {
            foreach whereto {left right} {
                test "LMOVE $wherefrom $whereto with the same list as src and dst - $type" {
                    if {$wherefrom eq "right"} {
                        create_list mylist "a $large c"
                        assert_equal "a $large c" [r lrange mylist 0 -1]
                    } else {
                        create_list mylist "c a $large"
                        assert_equal "c a $large" [r lrange mylist 0 -1]
                    }
                    assert_equal c [r lmove mylist mylist $wherefrom $whereto]
                    if {$whereto eq "right"} {
                        assert_equal "a $large c" [r lrange mylist 0 -1]
                    } else {
                        assert_equal "c a $large" [r lrange mylist 0 -1]
                    }
                }
            }
        }

        foreach {othertype otherlarge} [array get largevalue] {
            test "RPOPLPUSH with $type source and existing target $othertype" {
                create_list srclist "a b c $large"
                create_list dstlist "$otherlarge"
                assert_equal $large [r rpoplpush srclist dstlist]
                assert_equal c [r rpoplpush srclist dstlist]
                assert_equal "a b" [r lrange srclist 0 -1]
                assert_equal "c $large $otherlarge" [r lrange dstlist 0 -1]

                # When we rpoplpush'ed a large value, dstlist should be
                # converted to the same encoding as srclist.
                if {$type eq "linkedlist"} {
                    assert_encoding quicklist dstlist
                }
            }

            foreach wherefrom {left right} {
                foreach whereto {left right} {
                    test "LMOVE $wherefrom $whereto with $type source and existing target $othertype" {
                        create_list dstlist "$otherlarge"

                        if {$wherefrom eq "right"} {
                            create_list srclist "a b c $large"
                        } else {
                            create_list srclist "$large c a b"
                        }
                        assert_equal $large [r lmove srclist dstlist $wherefrom $whereto]
                        assert_equal c [r lmove srclist dstlist $wherefrom $whereto]
                        assert_equal "a b" [r lrange srclist 0 -1]

                        if {$whereto eq "right"} {
                            assert_equal "$otherlarge $large c" [r lrange dstlist 0 -1]
                        } else {
                            assert_equal "c $large $otherlarge" [r lrange dstlist 0 -1]
                        }

                        # When we lmoved a large value, dstlist should be
                        # converted to the same encoding as srclist.
                        if {$type eq "linkedlist"} {
                            assert_encoding quicklist dstlist
                        }
                    }
                }
            }
        }
    }

    test {RPOPLPUSH against non existing key} {
        r del srclist dstlist
        assert_equal {} [r rpoplpush srclist dstlist]
        assert_equal 0 [r exists srclist]
        assert_equal 0 [r exists dstlist]
    }

    test {RPOPLPUSH against non list src key} {
        r del srclist dstlist
        r set srclist x
        assert_error WRONGTYPE* {r rpoplpush srclist dstlist}
        assert_type string srclist
        assert_equal 0 [r exists newlist]
    }

    test {RPOPLPUSH against non list dst key} {
        create_list srclist {a b c d}
        r set dstlist x
        assert_error WRONGTYPE* {r rpoplpush srclist dstlist}
        assert_type string dstlist
        assert_equal {a b c d} [r lrange srclist 0 -1]
    }

    test {RPOPLPUSH against non existing src key} {
        r del srclist dstlist
        assert_equal {} [r rpoplpush srclist dstlist]
    } {}

    foreach {type large} [array get largevalue] {
        test "Basic LPOP/RPOP - $type" {
            create_list mylist "$large 1 2"
            assert_equal $large [r lpop mylist]
            assert_equal 2 [r rpop mylist]
            assert_equal 1 [r lpop mylist]
            assert_equal 0 [r llen mylist]

            # pop on empty list
            assert_equal {} [r lpop mylist]
            assert_equal {} [r rpop mylist]
        }
    }

    test {LPOP/RPOP against non list value} {
        r set notalist foo
        assert_error WRONGTYPE* {r lpop notalist}
        assert_error WRONGTYPE* {r rpop notalist}
    }

    foreach {type num} {quicklist 250 quicklist 500} {
        test "Mass RPOP/LPOP - $type" {
            r del mylist
            set sum1 0
            for {set i 0} {$i < $num} {incr i} {
                r lpush mylist $i
                incr sum1 $i
            }
            assert_encoding $type mylist
            set sum2 0
            for {set i 0} {$i < [expr $num/2]} {incr i} {
                incr sum2 [r lpop mylist]
                incr sum2 [r rpop mylist]
            }
            assert_equal $sum1 $sum2
        }
    }

    foreach {type large} [array get largevalue] {
        test "LRANGE basics - $type" {
            create_list mylist "$large 1 2 3 4 5 6 7 8 9"
            assert_equal {1 2 3 4 5 6 7 8} [r lrange mylist 1 -2]
            assert_equal {7 8 9} [r lrange mylist -3 -1]
            assert_equal {4} [r lrange mylist 4 4]
        }

        test "LRANGE inverted indexes - $type" {
            create_list mylist "$large 1 2 3 4 5 6 7 8 9"
            assert_equal {} [r lrange mylist 6 2]
        }

        test "LRANGE out of range indexes including the full list - $type" {
            create_list mylist "$large 1 2 3"
            assert_equal "$large 1 2 3" [r lrange mylist -1000 1000]
        }

        test "LRANGE out of range negative end index - $type" {
            create_list mylist "$large 1 2 3"
            assert_equal $large [r lrange mylist 0 -4]
            assert_equal {} [r lrange mylist 0 -5]
        }
    }

    test {LRANGE against non existing key} {
        assert_equal {} [r lrange nosuchkey 0 1]
    }

    test {LRANGE with start > end yields an empty array for backward compatibility} {
        create_list mylist "1 2 3"
        assert_equal {} [r lrange mylist 1 0]
        assert_equal {} [r lrange mylist -1 -2]
    }

    foreach {type large} [array get largevalue] {
        proc trim_list {type min max} {
            upvar 1 large large
            r del mylist
            create_list mylist "1 2 3 4 $large"
            r ltrim mylist $min $max
            r lrange mylist 0 -1
        }

        test "LTRIM basics - $type" {
            assert_equal "1" [trim_list $type 0 0]
            assert_equal "1 2" [trim_list $type 0 1]
            assert_equal "1 2 3" [trim_list $type 0 2]
            assert_equal "2 3" [trim_list $type 1 2]
            assert_equal "2 3 4 $large" [trim_list $type 1 -1]
            assert_equal "2 3 4" [trim_list $type 1 -2]
            assert_equal "4 $large" [trim_list $type -2 -1]
            assert_equal "$large" [trim_list $type -1 -1]
            assert_equal "1 2 3 4 $large" [trim_list $type -5 -1]
            assert_equal "1 2 3 4 $large" [trim_list $type -10 10]
            assert_equal "1 2 3 4 $large" [trim_list $type 0 5]
            assert_equal "1 2 3 4 $large" [trim_list $type 0 10]
        }

        test "LTRIM out of range negative end index - $type" {
            assert_equal {1} [trim_list $type 0 -5]
            assert_equal {} [trim_list $type 0 -6]
        }

    }

    foreach {type large} [array get largevalue] {
        test "LSET - $type" {
            create_list mylist "99 98 $large 96 95"
            r lset mylist 1 foo
            r lset mylist -1 bar
            assert_equal "99 foo $large 96 bar" [r lrange mylist 0 -1]
        }

        test "LSET out of range index - $type" {
            assert_error ERR*range* {r lset mylist 10 foo}
        }
    }

    test {LSET against non existing key} {
        assert_error ERR*key* {r lset nosuchkey 10 foo}
    }

    test {LSET against non list value} {
        r set nolist foobar
        assert_error WRONGTYPE* {r lset nolist 0 foo}
    }

    foreach {type e} [array get largevalue] {
        test "LREM remove all the occurrences - $type" {
            create_list mylist "$e foo bar foobar foobared zap bar test foo"
            assert_equal 2 [r lrem mylist 0 bar]
            assert_equal "$e foo foobar foobared zap test foo" [r lrange mylist 0 -1]
        }

        test "LREM remove the first occurrence - $type" {
            assert_equal 1 [r lrem mylist 1 foo]
            assert_equal "$e foobar foobared zap test foo" [r lrange mylist 0 -1]
        }

        test "LREM remove non existing element - $type" {
            assert_equal 0 [r lrem mylist 1 nosuchelement]
            assert_equal "$e foobar foobared zap test foo" [r lrange mylist 0 -1]
        }

        test "LREM starting from tail with negative count - $type" {
            create_list mylist "$e foo bar foobar foobared zap bar test foo foo"
            assert_equal 1 [r lrem mylist -1 bar]
            assert_equal "$e foo bar foobar foobared zap test foo foo" [r lrange mylist 0 -1]
        }

        test "LREM starting from tail with negative count (2) - $type" {
            assert_equal 2 [r lrem mylist -2 foo]
            assert_equal "$e foo bar foobar foobared zap test" [r lrange mylist 0 -1]
        }

        test "LREM deleting objects that may be int encoded - $type" {
            create_list myotherlist "$e 1 2 3"
            assert_equal 1 [r lrem myotherlist 1 2]
            assert_equal 3 [r llen myotherlist]
        }
    }

    test "Regression for bug 593 - chaining BRPOPLPUSH with other blocking cmds" {
        set rd1 [redis_deferring_client]
        set rd2 [redis_deferring_client]

        $rd1 brpoplpush a b 0
        $rd1 brpoplpush a b 0
        $rd2 brpoplpush b c 0
        after 1000
        r lpush a data
        $rd1 close
        $rd2 close
        r ping
    } {PONG}

    test "client unblock tests" {
        r del l
        set rd [redis_deferring_client]
        $rd client id
        set id [$rd read]

        # test default args
        $rd blpop l 0
        wait_for_blocked_client
        r client unblock $id
        assert_equal {} [$rd read]

        # test with timeout
        $rd blpop l 0
        wait_for_blocked_client
        r client unblock $id TIMEOUT
        assert_equal {} [$rd read]

        # test with error
        $rd blpop l 0
        wait_for_blocked_client
        r client unblock $id ERROR
        catch {[$rd read]} e
        assert_equal $e "UNBLOCKED client unblocked via CLIENT UNBLOCK"

        # test with invalid client id
        catch {[r client unblock asd]} e
        assert_equal $e "ERR value is not an integer or out of range"

        # test with non blocked client
        set myid [r client id]
        catch {[r client unblock $myid]} e
        assert_equal $e {invalid command name "0"}

        # finally, see the this client and list are still functional
        $rd blpop l 0
        wait_for_blocked_client
        r lpush l foo
        assert_equal {l foo} [$rd read]
    } {}

    test {List ziplist of various encodings} {
        r del k
        r lpush k 127 ;# ZIP_INT_8B
        r lpush k 32767 ;# ZIP_INT_16B
        r lpush k 2147483647 ;# ZIP_INT_32B
        r lpush k 9223372036854775808 ;# ZIP_INT_64B
        r lpush k 0 ;# ZIP_INT_IMM_MIN
        r lpush k 12 ;# ZIP_INT_IMM_MAX
        r lpush k [string repeat x 31] ;# ZIP_STR_06B
        r lpush k [string repeat x 8191] ;# ZIP_STR_14B
        r lpush k [string repeat x 65535] ;# ZIP_STR_32B
        set k [r lrange k 0 -1]
        set dump [r dump k]

        r config set sanitize-dump-payload no
        r restore kk 0 $dump
        set kk [r lrange kk 0 -1]

        # try some forward and backward searches to make sure all encodings
        # can be traversed
        assert_equal [r lindex kk 5] {9223372036854775808}
        assert_equal [r lindex kk -5] {0}
        assert_equal [r lpos kk foo rank 1] {}
        assert_equal [r lpos kk foo rank -1] {}

        # make sure the values are right
        assert_equal $k $kk
        assert_equal [lpop k] [string repeat x 65535]
        assert_equal [lpop k] [string repeat x 8191]
        assert_equal [lpop k] [string repeat x 31]
        set _ $k
    } {12 0 9223372036854775808 2147483647 32767 127}

    test {List ziplist of various encodings - sanitize dump} {
        r config set sanitize-dump-payload yes
        r restore kk 0 $dump replace
        set k [r lrange k 0 -1]
        set kk [r lrange kk 0 -1]

        # make sure the values are right
        assert_equal $k $kk
        assert_equal [lpop k] [string repeat x 65535]
        assert_equal [lpop k] [string repeat x 8191]
        assert_equal [lpop k] [string repeat x 31]
        set _ $k
    } {12 0 9223372036854775808 2147483647 32767 127}

}<|MERGE_RESOLUTION|>--- conflicted
+++ resolved
@@ -1,11 +1,3 @@
-proc wait_for_blocked_client {} {
-    wait_for_condition 50 100 {
-        [s blocked_clients] ne 0
-    } else {
-        fail "no blocked clients"
-    }
-}
-
 start_server {
     tags {"list"}
     overrides {
@@ -60,11 +52,7 @@
 
     test {LPOS when RANK is greater than matches} {
         r DEL mylist
-<<<<<<< HEAD
-        r LPUSH mylist a
-=======
         r LPUSH l a
->>>>>>> f86385f7
         assert {[r LPOS mylist b COUNT 10 RANK 5] eq {}}
     }
 
@@ -127,17 +115,6 @@
     test {R/LPOP against empty list} {
         r lpop non-existing-list
     } {}
-    
-    test {R/LPOP with the optional count argument} {
-        assert_equal 7 [r lpush listcount aa bb cc dd ee ff gg]
-        assert_equal {} [r lpop listcount 0]
-        assert_equal {gg} [r lpop listcount 1]
-        assert_equal {ff ee} [r lpop listcount 2]
-        assert_equal {aa bb} [r rpop listcount 2]
-        assert_equal {cc} [r rpop listcount 1]
-        assert_equal {dd} [r rpop listcount 123]
-        assert_error "*ERR*range*" {r lpop forbarqaz -123}
-    }
 
     test {Variadic RPUSH/LPUSH} {
         r del mylist
@@ -209,7 +186,6 @@
 
         test "BRPOPLPUSH - $type" {
             r del target
-            r rpush target bar
 
             set rd [redis_deferring_client]
             create_list blist "a b $large c d"
@@ -217,37 +193,8 @@
             $rd brpoplpush blist target 1
             assert_equal d [$rd read]
 
-            assert_equal d [r lpop target]
+            assert_equal d [r rpop target]
             assert_equal "a b $large c" [r lrange blist 0 -1]
-        }
-
-        foreach wherefrom {left right} {
-            foreach whereto {left right} {
-                test "BLMOVE $wherefrom $whereto - $type" {
-                    r del target
-                    r rpush target bar
-
-                    set rd [redis_deferring_client]
-                    create_list blist "a b $large c d"
-
-                    $rd blmove blist target $wherefrom $whereto 1
-                    set poppedelement [$rd read]
-
-                    if {$wherefrom eq "right"} {
-                        assert_equal d $poppedelement
-                        assert_equal "a b $large c" [r lrange blist 0 -1]
-                    } else {
-                        assert_equal a $poppedelement
-                        assert_equal "b $large c d" [r lrange blist 0 -1]
-                    }
-
-                    if {$whereto eq "right"} {
-                        assert_equal $poppedelement [r rpop target]
-                    } else {
-                        assert_equal $poppedelement [r lpop target]
-                    }
-                }
-            }
         }
     }
 
@@ -270,8 +217,6 @@
         r del list
 
         $rd blpop list 0
-        after 100 ;# Make sure rd is blocked before MULTI
-
         r multi
         r lpush list a
         r del list
@@ -330,60 +275,24 @@
     test "BRPOPLPUSH with zero timeout should block indefinitely" {
         set rd [redis_deferring_client]
         r del blist target
-        r rpush target bar
         $rd brpoplpush blist target 0
-        wait_for_condition 100 10 {
-            [s blocked_clients] == 1
-        } else {
-            fail "Timeout waiting for blocked clients"
-        }
+        after 1000
         r rpush blist foo
         assert_equal foo [$rd read]
-        assert_equal {foo bar} [r lrange target 0 -1]
-    }
-
-    foreach wherefrom {left right} {
-        foreach whereto {left right} {
-            test "BLMOVE $wherefrom $whereto with zero timeout should block indefinitely" {
-                set rd [redis_deferring_client]
-                r del blist target
-                r rpush target bar
-                $rd blmove blist target $wherefrom $whereto 0
-                wait_for_condition 100 10 {
-                    [s blocked_clients] == 1
-                } else {
-                    fail "Timeout waiting for blocked clients"
-                }
-                r rpush blist foo
-                assert_equal foo [$rd read]
-                if {$whereto eq "right"} {
-                    assert_equal {bar foo} [r lrange target 0 -1]
-                } else {
-                    assert_equal {foo bar} [r lrange target 0 -1]
-                }
-            }
-        }
-    }
-
-    foreach wherefrom {left right} {
-        foreach whereto {left right} {
-            test "BLMOVE ($wherefrom, $whereto) with a client BLPOPing the target list" {
-                set rd [redis_deferring_client]
-                set rd2 [redis_deferring_client]
-                r del blist target
-                $rd2 blpop target 0
-                $rd blmove blist target $wherefrom $whereto 0
-                wait_for_condition 100 10 {
-                    [s blocked_clients] == 2
-                } else {
-                    fail "Timeout waiting for blocked clients"
-                }
-                r rpush blist foo
-                assert_equal foo [$rd read]
-                assert_equal {target foo} [$rd2 read]
-                assert_equal 0 [r exists target]
-            }
-        }
+        assert_equal {foo} [r lrange target 0 -1]
+    }
+
+    test "BRPOPLPUSH with a client BLPOPing the target list" {
+        set rd [redis_deferring_client]
+        set rd2 [redis_deferring_client]
+        r del blist target
+        $rd2 blpop target 0
+        $rd brpoplpush blist target 0
+        after 1000
+        r rpush blist foo
+        assert_equal foo [$rd read]
+        assert_equal {target foo} [$rd2 read]
+        assert_equal 0 [r exists target]
     }
 
     test "BRPOPLPUSH with wrong source type" {
@@ -406,11 +315,7 @@
         r del blist target
         r set target nolist
         $rd brpoplpush blist target 0
-        wait_for_condition 100 10 {
-            [s blocked_clients] == 1
-        } else {
-            fail "Timeout waiting for blocked clients"
-        }
+        after 1000
         r rpush blist foo
         assert_error "WRONGTYPE*" {$rd read}
         assert_equal {foo} [r lrange blist 0 -1]
@@ -440,14 +345,14 @@
         assert_equal {foo} [r lrange target2 0 -1]
     }
 
-    test "Linked LMOVEs" {
+    test "Linked BRPOPLPUSH" {
       set rd1 [redis_deferring_client]
       set rd2 [redis_deferring_client]
 
       r del list1 list2 list3
 
-      $rd1 blmove list1 list2 right left 0
-      $rd2 blmove list2 list3 left right 0
+      $rd1 brpoplpush list1 list2 0
+      $rd2 brpoplpush list2 list3 0
 
       r rpush list1 foo
 
@@ -536,16 +441,7 @@
       set rd [redis_deferring_client]
 
       $rd brpoplpush foo_list bar_list 1
-      wait_for_condition 100 10 {
-          [s blocked_clients] == 1
-      } else {
-          fail "Timeout waiting for blocked client"
-      }
-      wait_for_condition 500 10 {
-          [s blocked_clients] == 0
-      } else {
-          fail "Timeout waiting for client to unblock"
-      }
+      after 2000
       $rd read
     } {}
 
@@ -770,54 +666,11 @@
             assert_encoding quicklist mylist2
         }
 
-        foreach wherefrom {left right} {
-            foreach whereto {left right} {
-                test "LMOVE $wherefrom $whereto base case - $type" {
-                    r del mylist1 mylist2
-
-                    if {$wherefrom eq "right"} {
-                        create_list mylist1 "c d $large a"
-                    } else {
-                        create_list mylist1 "a $large c d"
-                    }
-                    assert_equal a [r lmove mylist1 mylist2 $wherefrom $whereto]
-                    assert_equal $large [r lmove mylist1 mylist2 $wherefrom $whereto]
-                    assert_equal "c d" [r lrange mylist1 0 -1]
-                    if {$whereto eq "right"} {
-                        assert_equal "a $large" [r lrange mylist2 0 -1]
-                    } else {
-                        assert_equal "$large a" [r lrange mylist2 0 -1]
-                    }
-                    assert_encoding quicklist mylist2
-                }
-            }
-        }
-
         test "RPOPLPUSH with the same list as src and dst - $type" {
             create_list mylist "a $large c"
             assert_equal "a $large c" [r lrange mylist 0 -1]
             assert_equal c [r rpoplpush mylist mylist]
             assert_equal "c a $large" [r lrange mylist 0 -1]
-        }
-
-        foreach wherefrom {left right} {
-            foreach whereto {left right} {
-                test "LMOVE $wherefrom $whereto with the same list as src and dst - $type" {
-                    if {$wherefrom eq "right"} {
-                        create_list mylist "a $large c"
-                        assert_equal "a $large c" [r lrange mylist 0 -1]
-                    } else {
-                        create_list mylist "c a $large"
-                        assert_equal "c a $large" [r lrange mylist 0 -1]
-                    }
-                    assert_equal c [r lmove mylist mylist $wherefrom $whereto]
-                    if {$whereto eq "right"} {
-                        assert_equal "a $large c" [r lrange mylist 0 -1]
-                    } else {
-                        assert_equal "c a $large" [r lrange mylist 0 -1]
-                    }
-                }
-            }
         }
 
         foreach {othertype otherlarge} [array get largevalue] {
@@ -833,35 +686,6 @@
                 # converted to the same encoding as srclist.
                 if {$type eq "linkedlist"} {
                     assert_encoding quicklist dstlist
-                }
-            }
-
-            foreach wherefrom {left right} {
-                foreach whereto {left right} {
-                    test "LMOVE $wherefrom $whereto with $type source and existing target $othertype" {
-                        create_list dstlist "$otherlarge"
-
-                        if {$wherefrom eq "right"} {
-                            create_list srclist "a b c $large"
-                        } else {
-                            create_list srclist "$large c a b"
-                        }
-                        assert_equal $large [r lmove srclist dstlist $wherefrom $whereto]
-                        assert_equal c [r lmove srclist dstlist $wherefrom $whereto]
-                        assert_equal "a b" [r lrange srclist 0 -1]
-
-                        if {$whereto eq "right"} {
-                            assert_equal "$otherlarge $large c" [r lrange dstlist 0 -1]
-                        } else {
-                            assert_equal "c $large $otherlarge" [r lrange dstlist 0 -1]
-                        }
-
-                        # When we lmoved a large value, dstlist should be
-                        # converted to the same encoding as srclist.
-                        if {$type eq "linkedlist"} {
-                            assert_encoding quicklist dstlist
-                        }
-                    }
                 }
             }
         }
@@ -962,12 +786,6 @@
         assert_equal {} [r lrange nosuchkey 0 1]
     }
 
-    test {LRANGE with start > end yields an empty array for backward compatibility} {
-        create_list mylist "1 2 3"
-        assert_equal {} [r lrange mylist 1 0]
-        assert_equal {} [r lrange mylist -1 -2]
-    }
-
     foreach {type large} [array get largevalue] {
         proc trim_list {type min max} {
             upvar 1 large large
@@ -1069,93 +887,4 @@
         $rd2 close
         r ping
     } {PONG}
-
-    test "client unblock tests" {
-        r del l
-        set rd [redis_deferring_client]
-        $rd client id
-        set id [$rd read]
-
-        # test default args
-        $rd blpop l 0
-        wait_for_blocked_client
-        r client unblock $id
-        assert_equal {} [$rd read]
-
-        # test with timeout
-        $rd blpop l 0
-        wait_for_blocked_client
-        r client unblock $id TIMEOUT
-        assert_equal {} [$rd read]
-
-        # test with error
-        $rd blpop l 0
-        wait_for_blocked_client
-        r client unblock $id ERROR
-        catch {[$rd read]} e
-        assert_equal $e "UNBLOCKED client unblocked via CLIENT UNBLOCK"
-
-        # test with invalid client id
-        catch {[r client unblock asd]} e
-        assert_equal $e "ERR value is not an integer or out of range"
-
-        # test with non blocked client
-        set myid [r client id]
-        catch {[r client unblock $myid]} e
-        assert_equal $e {invalid command name "0"}
-
-        # finally, see the this client and list are still functional
-        $rd blpop l 0
-        wait_for_blocked_client
-        r lpush l foo
-        assert_equal {l foo} [$rd read]
-    } {}
-
-    test {List ziplist of various encodings} {
-        r del k
-        r lpush k 127 ;# ZIP_INT_8B
-        r lpush k 32767 ;# ZIP_INT_16B
-        r lpush k 2147483647 ;# ZIP_INT_32B
-        r lpush k 9223372036854775808 ;# ZIP_INT_64B
-        r lpush k 0 ;# ZIP_INT_IMM_MIN
-        r lpush k 12 ;# ZIP_INT_IMM_MAX
-        r lpush k [string repeat x 31] ;# ZIP_STR_06B
-        r lpush k [string repeat x 8191] ;# ZIP_STR_14B
-        r lpush k [string repeat x 65535] ;# ZIP_STR_32B
-        set k [r lrange k 0 -1]
-        set dump [r dump k]
-
-        r config set sanitize-dump-payload no
-        r restore kk 0 $dump
-        set kk [r lrange kk 0 -1]
-
-        # try some forward and backward searches to make sure all encodings
-        # can be traversed
-        assert_equal [r lindex kk 5] {9223372036854775808}
-        assert_equal [r lindex kk -5] {0}
-        assert_equal [r lpos kk foo rank 1] {}
-        assert_equal [r lpos kk foo rank -1] {}
-
-        # make sure the values are right
-        assert_equal $k $kk
-        assert_equal [lpop k] [string repeat x 65535]
-        assert_equal [lpop k] [string repeat x 8191]
-        assert_equal [lpop k] [string repeat x 31]
-        set _ $k
-    } {12 0 9223372036854775808 2147483647 32767 127}
-
-    test {List ziplist of various encodings - sanitize dump} {
-        r config set sanitize-dump-payload yes
-        r restore kk 0 $dump replace
-        set k [r lrange k 0 -1]
-        set kk [r lrange kk 0 -1]
-
-        # make sure the values are right
-        assert_equal $k $kk
-        assert_equal [lpop k] [string repeat x 65535]
-        assert_equal [lpop k] [string repeat x 8191]
-        assert_equal [lpop k] [string repeat x 31]
-        set _ $k
-    } {12 0 9223372036854775808 2147483647 32767 127}
-
 }