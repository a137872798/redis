proc test_memory_efficiency {range} {
    r flushall
    set rd [redis_deferring_client]
    set base_mem [s used_memory]
    set written 0
    for {set j 0} {$j < 10000} {incr j} {
        set key key:$j
        set val [string repeat A [expr {int(rand()*$range)}]]
        $rd set $key $val
        incr written [string length $key]
        incr written [string length $val]
        incr written 2 ;# A separator is the minimum to store key-value data.
    }
    for {set j 0} {$j < 10000} {incr j} {
        $rd read ; # Discard replies
    }

    set current_mem [s used_memory]
    set used [expr {$current_mem-$base_mem}]
    set efficiency [expr {double($written)/$used}]
    return $efficiency
}

start_server {tags {"memefficiency"}} {
    foreach {size_range expected_min_efficiency} {
        32    0.15
        64    0.25
        128   0.35
        1024  0.75
        16384 0.82
    } {
        test "Memory efficiency with values in range $size_range" {
            set efficiency [test_memory_efficiency $size_range]
            assert {$efficiency >= $expected_min_efficiency}
        }
    }
}

run_solo {defrag} {
<<<<<<< HEAD
start_server {tags {"defrag"} overrides {appendonly yes auto-aof-rewrite-percentage 0 save ""}} {
    if {[string match {*jemalloc*} [s mem_allocator]] && [r debug mallctl arenas.page] <= 8192} {
        test "Active defrag" {
=======
start_server {tags {"defrag"}} {
    if {[string match {*jemalloc*} [s mem_allocator]]} {
        test "Active defrag" {
            r config set save "" ;# prevent bgsave from interfereing with save below
>>>>>>> aa55bbe1
            r config set hz 100
            r config set activedefrag no
            r config set active-defrag-threshold-lower 5
            r config set active-defrag-cycle-min 65
            r config set active-defrag-cycle-max 75
            r config set active-defrag-ignore-bytes 2mb
            r config set maxmemory 100mb
            r config set maxmemory-policy allkeys-lru
<<<<<<< HEAD

            populate 700000 asdf1 150
            populate 170000 asdf2 300
=======
            r debug populate 700000 asdf1 150
            r debug populate 170000 asdf2 300
            r ping ;# trigger eviction following the previous population
>>>>>>> aa55bbe1
            after 120 ;# serverCron only updates the info once in 100ms
            set frag [s allocator_frag_ratio]
            if {$::verbose} {
                puts "frag $frag"
            }
            assert {$frag >= 1.4}

            r config set latency-monitor-threshold 5
            r latency reset
            r config set maxmemory 110mb ;# prevent further eviction (not to fail the digest test)
            set digest [r debug digest]
            catch {r config set activedefrag yes} e
            if {[r config get activedefrag] eq "activedefrag yes"} {
                # Wait for the active defrag to start working (decision once a
                # second).
                wait_for_condition 50 100 {
                    [s active_defrag_running] ne 0
                } else {
                    fail "defrag not started."
                }

                # Wait for the active defrag to stop working.
                wait_for_condition 150 100 {
                    [s active_defrag_running] eq 0
                } else {
                    after 120 ;# serverCron only updates the info once in 100ms
                    puts [r info memory]
                    puts [r memory malloc-stats]
                    fail "defrag didn't stop."
                }

                # Test the the fragmentation is lower.
                after 120 ;# serverCron only updates the info once in 100ms
                set frag [s allocator_frag_ratio]
                set max_latency 0
                foreach event [r latency latest] {
                    lassign $event eventname time latency max
                    if {$eventname == "active-defrag-cycle"} {
                        set max_latency $max
                    }
                }
                if {$::verbose} {
                    puts "frag $frag"
<<<<<<< HEAD
                    set misses [s active_defrag_misses]
                    set hits [s active_defrag_hits]
                    puts "hits: $hits"
                    puts "misses: $misses"
=======
>>>>>>> aa55bbe1
                    puts "max latency $max_latency"
                    puts [r latency latest]
                    puts [r latency history active-defrag-cycle]
                }
                assert {$frag < 1.1}
                # due to high fragmentation, 100hz, and active-defrag-cycle-max set to 75,
                # we expect max latency to be not much higher than 7.5ms but due to rare slowness threshold is set higher
<<<<<<< HEAD
                if {!$::no_latency} {
                    assert {$max_latency <= 30}
                }
            }
            # verify the data isn't corrupted or changed
            set newdigest [r debug digest]
            assert {$digest eq $newdigest}
            r save ;# saving an rdb iterates over all the data / pointers

            # if defrag is supported, test AOF loading too
            if {[r config get activedefrag] eq "activedefrag yes"} {
                # reset stats and load the AOF file
                r config resetstat
                r config set key-load-delay -50 ;# sleep on average 1/50 usec
                r debug loadaof
                r config set activedefrag no
                # measure hits and misses right after aof loading
                set misses [s active_defrag_misses]
                set hits [s active_defrag_hits]

                after 120 ;# serverCron only updates the info once in 100ms
                set frag [s allocator_frag_ratio]
                set max_latency 0
                foreach event [r latency latest] {
                    lassign $event eventname time latency max
                    if {$eventname == "loading-cron"} {
                        set max_latency $max
                    }
                }
                if {$::verbose} {
                    puts "AOF loading:"
                    puts "frag $frag"
                    puts "hits: $hits"
                    puts "misses: $misses"
                    puts "max latency $max_latency"
                    puts [r latency latest]
                    puts [r latency history loading-cron]
                }
                # make sure we had defrag hits during AOF loading
                assert {$hits > 100000}
                # make sure the defragger did enough work to keep the fragmentation low during loading.
                # we cannot check that it went all the way down, since we don't wait for full defrag cycle to complete.
                assert {$frag < 1.4}
                # since the AOF contains simple (fast) SET commands (and the cron during loading runs every 1000 commands),
                # it'll still not block the loading for long periods of time.
                if {!$::no_latency} {
                    assert {$max_latency <= 30}
                }
            }
        }
        r config set appendonly no
        r config set key-load-delay 0
=======
                assert {$max_latency <= 30}
            } else {
                set _ ""
            }
            # verify the data isn't corrupted or changed
            set newdigest [r debug digest]
            assert {$digest eq $newdigest}
            r save ;# saving an rdb iterates over all the data / pointers
        } {OK}
>>>>>>> aa55bbe1

        test "Active defrag big keys" {
            r flushdb
            r config resetstat
<<<<<<< HEAD
=======
            r config set save "" ;# prevent bgsave from interfereing with save below
>>>>>>> aa55bbe1
            r config set hz 100
            r config set activedefrag no
            r config set active-defrag-max-scan-fields 1000
            r config set active-defrag-threshold-lower 5
            r config set active-defrag-cycle-min 65
            r config set active-defrag-cycle-max 75
            r config set active-defrag-ignore-bytes 2mb
            r config set maxmemory 0
            r config set list-max-ziplist-size 5 ;# list of 10k items will have 2000 quicklist nodes
            r config set stream-node-max-entries 5
            r hmset hash h1 v1 h2 v2 h3 v3
            r lpush list a b c d
            r zadd zset 0 a 1 b 2 c 3 d
            r sadd set a b c d
            r xadd stream * item 1 value a
            r xadd stream * item 2 value b
            r xgroup create stream mygroup 0
            r xreadgroup GROUP mygroup Alice COUNT 1 STREAMS stream >

            # create big keys with 10k items
            set rd [redis_deferring_client]
            for {set j 0} {$j < 10000} {incr j} {
                $rd hset bighash $j [concat "asdfasdfasdf" $j]
                $rd lpush biglist [concat "asdfasdfasdf" $j]
                $rd zadd bigzset $j [concat "asdfasdfasdf" $j]
                $rd sadd bigset [concat "asdfasdfasdf" $j]
                $rd xadd bigstream * item 1 value a
            }
            for {set j 0} {$j < 50000} {incr j} {
                $rd read ; # Discard replies
            }

            set expected_frag 1.7
            if {$::accurate} {
                # scale the hash to 1m fields in order to have a measurable the latency
                for {set j 10000} {$j < 1000000} {incr j} {
                    $rd hset bighash $j [concat "asdfasdfasdf" $j]
                }
                for {set j 10000} {$j < 1000000} {incr j} {
                    $rd read ; # Discard replies
                }
                # creating that big hash, increased used_memory, so the relative frag goes down
                set expected_frag 1.3
            }

            # add a mass of string keys
            for {set j 0} {$j < 500000} {incr j} {
                $rd setrange $j 150 a
            }
            for {set j 0} {$j < 500000} {incr j} {
                $rd read ; # Discard replies
            }
            assert_equal [r dbsize] 500010

            # create some fragmentation
            for {set j 0} {$j < 500000} {incr j 2} {
                $rd del $j
            }
            for {set j 0} {$j < 500000} {incr j 2} {
                $rd read ; # Discard replies
            }
            assert_equal [r dbsize] 250010

            # start defrag
            after 120 ;# serverCron only updates the info once in 100ms
            set frag [s allocator_frag_ratio]
            if {$::verbose} {
                puts "frag $frag"
            }
            assert {$frag >= $expected_frag}
            r config set latency-monitor-threshold 5
            r latency reset

            set digest [r debug digest]
            catch {r config set activedefrag yes} e
            if {[r config get activedefrag] eq "activedefrag yes"} {
                # wait for the active defrag to start working (decision once a second)
                wait_for_condition 50 100 {
                    [s active_defrag_running] ne 0
                } else {
                    fail "defrag not started."
                }

                # wait for the active defrag to stop working
                wait_for_condition 500 100 {
                    [s active_defrag_running] eq 0
                } else {
                    after 120 ;# serverCron only updates the info once in 100ms
                    puts [r info memory]
                    puts [r memory malloc-stats]
                    fail "defrag didn't stop."
                }

                # test the the fragmentation is lower
                after 120 ;# serverCron only updates the info once in 100ms
                set frag [s allocator_frag_ratio]
                set max_latency 0
                foreach event [r latency latest] {
                    lassign $event eventname time latency max
                    if {$eventname == "active-defrag-cycle"} {
                        set max_latency $max
                    }
                }
                if {$::verbose} {
                    puts "frag $frag"
                    set misses [s active_defrag_misses]
                    set hits [s active_defrag_hits]
                    puts "hits: $hits"
                    puts "misses: $misses"
                    puts "max latency $max_latency"
                    puts [r latency latest]
                    puts [r latency history active-defrag-cycle]
                }
                assert {$frag < 1.1}
                # due to high fragmentation, 100hz, and active-defrag-cycle-max set to 75,
                # we expect max latency to be not much higher than 7.5ms but due to rare slowness threshold is set higher
<<<<<<< HEAD
                if {!$::no_latency} {
                    assert {$max_latency <= 30}
                }
=======
                assert {$max_latency <= 30}
>>>>>>> aa55bbe1
            }
            # verify the data isn't corrupted or changed
            set newdigest [r debug digest]
            assert {$digest eq $newdigest}
            r save ;# saving an rdb iterates over all the data / pointers
        } {OK}

        test "Active defrag big list" {
            r flushdb
            r config resetstat
<<<<<<< HEAD
=======
            r config set save "" ;# prevent bgsave from interfereing with save below
>>>>>>> aa55bbe1
            r config set hz 100
            r config set activedefrag no
            r config set active-defrag-max-scan-fields 1000
            r config set active-defrag-threshold-lower 5
            r config set active-defrag-cycle-min 65
            r config set active-defrag-cycle-max 75
            r config set active-defrag-ignore-bytes 2mb
            r config set maxmemory 0
            r config set list-max-ziplist-size 5 ;# list of 500k items will have 100k quicklist nodes

            # create big keys with 10k items
            set rd [redis_deferring_client]

            set expected_frag 1.7
            # add a mass of list nodes to two lists (allocations are interlaced)
            set val [string repeat A 100] ;# 5 items of 100 bytes puts us in the 640 bytes bin, which has 32 regs, so high potential for fragmentation
<<<<<<< HEAD
            set elements 500000
            for {set j 0} {$j < $elements} {incr j} {
                $rd lpush biglist1 $val
                $rd lpush biglist2 $val
            }
            for {set j 0} {$j < $elements} {incr j} {
=======
            for {set j 0} {$j < 500000} {incr j} {
                $rd lpush biglist1 $val
                $rd lpush biglist2 $val
            }
            for {set j 0} {$j < 500000} {incr j} {
>>>>>>> aa55bbe1
                $rd read ; # Discard replies
                $rd read ; # Discard replies
            }

            # create some fragmentation
            r del biglist2

            # start defrag
            after 120 ;# serverCron only updates the info once in 100ms
            set frag [s allocator_frag_ratio]
            if {$::verbose} {
                puts "frag $frag"
            }

            assert {$frag >= $expected_frag}
            r config set latency-monitor-threshold 5
            r latency reset

            set digest [r debug digest]
            catch {r config set activedefrag yes} e
<<<<<<< HEAD
            if {[r config get activedefrag] eq "activedefrag yes"} {
=======
            if {![string match {DISABLED*} $e]} {
>>>>>>> aa55bbe1
                # wait for the active defrag to start working (decision once a second)
                wait_for_condition 50 100 {
                    [s active_defrag_running] ne 0
                } else {
                    fail "defrag not started."
                }

                # wait for the active defrag to stop working
                wait_for_condition 500 100 {
                    [s active_defrag_running] eq 0
                } else {
                    after 120 ;# serverCron only updates the info once in 100ms
                    puts [r info memory]
                    puts [r info stats]
                    puts [r memory malloc-stats]
                    fail "defrag didn't stop."
                }

                # test the the fragmentation is lower
                after 120 ;# serverCron only updates the info once in 100ms
<<<<<<< HEAD
                set misses [s active_defrag_misses]
                set hits [s active_defrag_hits]
=======
>>>>>>> aa55bbe1
                set frag [s allocator_frag_ratio]
                set max_latency 0
                foreach event [r latency latest] {
                    lassign $event eventname time latency max
                    if {$eventname == "active-defrag-cycle"} {
                        set max_latency $max
                    }
                }
                if {$::verbose} {
                    puts "frag $frag"
<<<<<<< HEAD
                    puts "misses: $misses"
                    puts "hits: $hits"
=======
>>>>>>> aa55bbe1
                    puts "max latency $max_latency"
                    puts [r latency latest]
                    puts [r latency history active-defrag-cycle]
                }
                assert {$frag < 1.1}
                # due to high fragmentation, 100hz, and active-defrag-cycle-max set to 75,
                # we expect max latency to be not much higher than 7.5ms but due to rare slowness threshold is set higher
<<<<<<< HEAD
                if {!$::no_latency} {
                    assert {$max_latency <= 30}
                }

                # in extreme cases of stagnation, we see over 20m misses before the tests aborts with "defrag didn't stop",
                # in normal cases we only see 100k misses out of 500k elements
                assert {$misses < $elements}
=======
                assert {$max_latency <= 30}
>>>>>>> aa55bbe1
            }
            # verify the data isn't corrupted or changed
            set newdigest [r debug digest]
            assert {$digest eq $newdigest}
            r save ;# saving an rdb iterates over all the data / pointers
            r del biglist1 ;# coverage for quicklistBookmarksClear
        } {1}
<<<<<<< HEAD

        test "Active defrag edge case" {
            # there was an edge case in defrag where all the slabs of a certain bin are exact the same
            # % utilization, with the exception of the current slab from which new allocations are made
            # if the current slab is lower in utilization the defragger would have ended up in stagnation,
            # keept running and not move any allocation.
            # this test is more consistent on a fresh server with no history
            start_server {tags {"defrag"} overrides {save ""}} {
                r flushdb
                r config resetstat
                r config set hz 100
                r config set activedefrag no
                r config set active-defrag-max-scan-fields 1000
                r config set active-defrag-threshold-lower 5
                r config set active-defrag-cycle-min 65
                r config set active-defrag-cycle-max 75
                r config set active-defrag-ignore-bytes 1mb
                r config set maxmemory 0
                set expected_frag 1.3

                r debug mallctl-str thread.tcache.flush VOID
                # fill the first slab containin 32 regs of 640 bytes.
                for {set j 0} {$j < 32} {incr j} {
                    r setrange "_$j" 600 x
                    r debug mallctl-str thread.tcache.flush VOID
                }

                # add a mass of keys with 600 bytes values, fill the bin of 640 bytes which has 32 regs per slab.
                set rd [redis_deferring_client]
                set keys 640000
                for {set j 0} {$j < $keys} {incr j} {
                    $rd setrange $j 600 x
                }
                for {set j 0} {$j < $keys} {incr j} {
                    $rd read ; # Discard replies
                }

                # create some fragmentation of 50%
                set sent 0
                for {set j 0} {$j < $keys} {incr j 1} {
                    $rd del $j
                    incr sent
                    incr j 1
                }
                for {set j 0} {$j < $sent} {incr j} {
                    $rd read ; # Discard replies
                }

                # create higher fragmentation in the first slab
                for {set j 10} {$j < 32} {incr j} {
                    r del "_$j"
                }

                # start defrag
                after 120 ;# serverCron only updates the info once in 100ms
                set frag [s allocator_frag_ratio]
                if {$::verbose} {
                    puts "frag $frag"
                }

                assert {$frag >= $expected_frag}

                set digest [r debug digest]
                catch {r config set activedefrag yes} e
                if {[r config get activedefrag] eq "activedefrag yes"} {
                    # wait for the active defrag to start working (decision once a second)
                    wait_for_condition 50 100 {
                        [s active_defrag_running] ne 0
                    } else {
                        fail "defrag not started."
                    }

                    # wait for the active defrag to stop working
                    wait_for_condition 500 100 {
                        [s active_defrag_running] eq 0
                    } else {
                        after 120 ;# serverCron only updates the info once in 100ms
                        puts [r info memory]
                        puts [r info stats]
                        puts [r memory malloc-stats]
                        fail "defrag didn't stop."
                    }

                    # test the the fragmentation is lower
                    after 120 ;# serverCron only updates the info once in 100ms
                    set misses [s active_defrag_misses]
                    set hits [s active_defrag_hits]
                    set frag [s allocator_frag_ratio]
                    if {$::verbose} {
                        puts "frag $frag"
                        puts "hits: $hits"
                        puts "misses: $misses"
                    }
                    assert {$frag < 1.1}
                    assert {$misses < 10000000} ;# when defrag doesn't stop, we have some 30m misses, when it does, we have 2m misses
                }

                # verify the data isn't corrupted or changed
                set newdigest [r debug digest]
                assert {$digest eq $newdigest}
                r save ;# saving an rdb iterates over all the data / pointers
            }
        }
=======
>>>>>>> aa55bbe1
    }
}
} ;# run_solo<|MERGE_RESOLUTION|>--- conflicted
+++ resolved
@@ -37,16 +37,10 @@
 }
 
 run_solo {defrag} {
-<<<<<<< HEAD
-start_server {tags {"defrag"} overrides {appendonly yes auto-aof-rewrite-percentage 0 save ""}} {
-    if {[string match {*jemalloc*} [s mem_allocator]] && [r debug mallctl arenas.page] <= 8192} {
-        test "Active defrag" {
-=======
 start_server {tags {"defrag"}} {
     if {[string match {*jemalloc*} [s mem_allocator]]} {
         test "Active defrag" {
             r config set save "" ;# prevent bgsave from interfereing with save below
->>>>>>> aa55bbe1
             r config set hz 100
             r config set activedefrag no
             r config set active-defrag-threshold-lower 5
@@ -55,15 +49,9 @@
             r config set active-defrag-ignore-bytes 2mb
             r config set maxmemory 100mb
             r config set maxmemory-policy allkeys-lru
-<<<<<<< HEAD
-
-            populate 700000 asdf1 150
-            populate 170000 asdf2 300
-=======
             r debug populate 700000 asdf1 150
             r debug populate 170000 asdf2 300
             r ping ;# trigger eviction following the previous population
->>>>>>> aa55bbe1
             after 120 ;# serverCron only updates the info once in 100ms
             set frag [s allocator_frag_ratio]
             if {$::verbose} {
@@ -76,7 +64,7 @@
             r config set maxmemory 110mb ;# prevent further eviction (not to fail the digest test)
             set digest [r debug digest]
             catch {r config set activedefrag yes} e
-            if {[r config get activedefrag] eq "activedefrag yes"} {
+            if {![string match {DISABLED*} $e]} {
                 # Wait for the active defrag to start working (decision once a
                 # second).
                 wait_for_condition 50 100 {
@@ -107,13 +95,6 @@
                 }
                 if {$::verbose} {
                     puts "frag $frag"
-<<<<<<< HEAD
-                    set misses [s active_defrag_misses]
-                    set hits [s active_defrag_hits]
-                    puts "hits: $hits"
-                    puts "misses: $misses"
-=======
->>>>>>> aa55bbe1
                     puts "max latency $max_latency"
                     puts [r latency latest]
                     puts [r latency history active-defrag-cycle]
@@ -121,60 +102,6 @@
                 assert {$frag < 1.1}
                 # due to high fragmentation, 100hz, and active-defrag-cycle-max set to 75,
                 # we expect max latency to be not much higher than 7.5ms but due to rare slowness threshold is set higher
-<<<<<<< HEAD
-                if {!$::no_latency} {
-                    assert {$max_latency <= 30}
-                }
-            }
-            # verify the data isn't corrupted or changed
-            set newdigest [r debug digest]
-            assert {$digest eq $newdigest}
-            r save ;# saving an rdb iterates over all the data / pointers
-
-            # if defrag is supported, test AOF loading too
-            if {[r config get activedefrag] eq "activedefrag yes"} {
-                # reset stats and load the AOF file
-                r config resetstat
-                r config set key-load-delay -50 ;# sleep on average 1/50 usec
-                r debug loadaof
-                r config set activedefrag no
-                # measure hits and misses right after aof loading
-                set misses [s active_defrag_misses]
-                set hits [s active_defrag_hits]
-
-                after 120 ;# serverCron only updates the info once in 100ms
-                set frag [s allocator_frag_ratio]
-                set max_latency 0
-                foreach event [r latency latest] {
-                    lassign $event eventname time latency max
-                    if {$eventname == "loading-cron"} {
-                        set max_latency $max
-                    }
-                }
-                if {$::verbose} {
-                    puts "AOF loading:"
-                    puts "frag $frag"
-                    puts "hits: $hits"
-                    puts "misses: $misses"
-                    puts "max latency $max_latency"
-                    puts [r latency latest]
-                    puts [r latency history loading-cron]
-                }
-                # make sure we had defrag hits during AOF loading
-                assert {$hits > 100000}
-                # make sure the defragger did enough work to keep the fragmentation low during loading.
-                # we cannot check that it went all the way down, since we don't wait for full defrag cycle to complete.
-                assert {$frag < 1.4}
-                # since the AOF contains simple (fast) SET commands (and the cron during loading runs every 1000 commands),
-                # it'll still not block the loading for long periods of time.
-                if {!$::no_latency} {
-                    assert {$max_latency <= 30}
-                }
-            }
-        }
-        r config set appendonly no
-        r config set key-load-delay 0
-=======
                 assert {$max_latency <= 30}
             } else {
                 set _ ""
@@ -184,15 +111,11 @@
             assert {$digest eq $newdigest}
             r save ;# saving an rdb iterates over all the data / pointers
         } {OK}
->>>>>>> aa55bbe1
 
         test "Active defrag big keys" {
             r flushdb
             r config resetstat
-<<<<<<< HEAD
-=======
             r config set save "" ;# prevent bgsave from interfereing with save below
->>>>>>> aa55bbe1
             r config set hz 100
             r config set activedefrag no
             r config set active-defrag-max-scan-fields 1000
@@ -268,7 +191,7 @@
 
             set digest [r debug digest]
             catch {r config set activedefrag yes} e
-            if {[r config get activedefrag] eq "activedefrag yes"} {
+            if {![string match {DISABLED*} $e]} {
                 # wait for the active defrag to start working (decision once a second)
                 wait_for_condition 50 100 {
                     [s active_defrag_running] ne 0
@@ -298,10 +221,6 @@
                 }
                 if {$::verbose} {
                     puts "frag $frag"
-                    set misses [s active_defrag_misses]
-                    set hits [s active_defrag_hits]
-                    puts "hits: $hits"
-                    puts "misses: $misses"
                     puts "max latency $max_latency"
                     puts [r latency latest]
                     puts [r latency history active-defrag-cycle]
@@ -309,13 +228,7 @@
                 assert {$frag < 1.1}
                 # due to high fragmentation, 100hz, and active-defrag-cycle-max set to 75,
                 # we expect max latency to be not much higher than 7.5ms but due to rare slowness threshold is set higher
-<<<<<<< HEAD
-                if {!$::no_latency} {
-                    assert {$max_latency <= 30}
-                }
-=======
                 assert {$max_latency <= 30}
->>>>>>> aa55bbe1
             }
             # verify the data isn't corrupted or changed
             set newdigest [r debug digest]
@@ -326,10 +239,7 @@
         test "Active defrag big list" {
             r flushdb
             r config resetstat
-<<<<<<< HEAD
-=======
             r config set save "" ;# prevent bgsave from interfereing with save below
->>>>>>> aa55bbe1
             r config set hz 100
             r config set activedefrag no
             r config set active-defrag-max-scan-fields 1000
@@ -346,20 +256,11 @@
             set expected_frag 1.7
             # add a mass of list nodes to two lists (allocations are interlaced)
             set val [string repeat A 100] ;# 5 items of 100 bytes puts us in the 640 bytes bin, which has 32 regs, so high potential for fragmentation
-<<<<<<< HEAD
-            set elements 500000
-            for {set j 0} {$j < $elements} {incr j} {
-                $rd lpush biglist1 $val
-                $rd lpush biglist2 $val
-            }
-            for {set j 0} {$j < $elements} {incr j} {
-=======
             for {set j 0} {$j < 500000} {incr j} {
                 $rd lpush biglist1 $val
                 $rd lpush biglist2 $val
             }
             for {set j 0} {$j < 500000} {incr j} {
->>>>>>> aa55bbe1
                 $rd read ; # Discard replies
                 $rd read ; # Discard replies
             }
@@ -380,11 +281,7 @@
 
             set digest [r debug digest]
             catch {r config set activedefrag yes} e
-<<<<<<< HEAD
-            if {[r config get activedefrag] eq "activedefrag yes"} {
-=======
             if {![string match {DISABLED*} $e]} {
->>>>>>> aa55bbe1
                 # wait for the active defrag to start working (decision once a second)
                 wait_for_condition 50 100 {
                     [s active_defrag_running] ne 0
@@ -405,11 +302,6 @@
 
                 # test the the fragmentation is lower
                 after 120 ;# serverCron only updates the info once in 100ms
-<<<<<<< HEAD
-                set misses [s active_defrag_misses]
-                set hits [s active_defrag_hits]
-=======
->>>>>>> aa55bbe1
                 set frag [s allocator_frag_ratio]
                 set max_latency 0
                 foreach event [r latency latest] {
@@ -420,11 +312,6 @@
                 }
                 if {$::verbose} {
                     puts "frag $frag"
-<<<<<<< HEAD
-                    puts "misses: $misses"
-                    puts "hits: $hits"
-=======
->>>>>>> aa55bbe1
                     puts "max latency $max_latency"
                     puts [r latency latest]
                     puts [r latency history active-defrag-cycle]
@@ -432,17 +319,7 @@
                 assert {$frag < 1.1}
                 # due to high fragmentation, 100hz, and active-defrag-cycle-max set to 75,
                 # we expect max latency to be not much higher than 7.5ms but due to rare slowness threshold is set higher
-<<<<<<< HEAD
-                if {!$::no_latency} {
-                    assert {$max_latency <= 30}
-                }
-
-                # in extreme cases of stagnation, we see over 20m misses before the tests aborts with "defrag didn't stop",
-                # in normal cases we only see 100k misses out of 500k elements
-                assert {$misses < $elements}
-=======
                 assert {$max_latency <= 30}
->>>>>>> aa55bbe1
             }
             # verify the data isn't corrupted or changed
             set newdigest [r debug digest]
@@ -450,112 +327,6 @@
             r save ;# saving an rdb iterates over all the data / pointers
             r del biglist1 ;# coverage for quicklistBookmarksClear
         } {1}
-<<<<<<< HEAD
-
-        test "Active defrag edge case" {
-            # there was an edge case in defrag where all the slabs of a certain bin are exact the same
-            # % utilization, with the exception of the current slab from which new allocations are made
-            # if the current slab is lower in utilization the defragger would have ended up in stagnation,
-            # keept running and not move any allocation.
-            # this test is more consistent on a fresh server with no history
-            start_server {tags {"defrag"} overrides {save ""}} {
-                r flushdb
-                r config resetstat
-                r config set hz 100
-                r config set activedefrag no
-                r config set active-defrag-max-scan-fields 1000
-                r config set active-defrag-threshold-lower 5
-                r config set active-defrag-cycle-min 65
-                r config set active-defrag-cycle-max 75
-                r config set active-defrag-ignore-bytes 1mb
-                r config set maxmemory 0
-                set expected_frag 1.3
-
-                r debug mallctl-str thread.tcache.flush VOID
-                # fill the first slab containin 32 regs of 640 bytes.
-                for {set j 0} {$j < 32} {incr j} {
-                    r setrange "_$j" 600 x
-                    r debug mallctl-str thread.tcache.flush VOID
-                }
-
-                # add a mass of keys with 600 bytes values, fill the bin of 640 bytes which has 32 regs per slab.
-                set rd [redis_deferring_client]
-                set keys 640000
-                for {set j 0} {$j < $keys} {incr j} {
-                    $rd setrange $j 600 x
-                }
-                for {set j 0} {$j < $keys} {incr j} {
-                    $rd read ; # Discard replies
-                }
-
-                # create some fragmentation of 50%
-                set sent 0
-                for {set j 0} {$j < $keys} {incr j 1} {
-                    $rd del $j
-                    incr sent
-                    incr j 1
-                }
-                for {set j 0} {$j < $sent} {incr j} {
-                    $rd read ; # Discard replies
-                }
-
-                # create higher fragmentation in the first slab
-                for {set j 10} {$j < 32} {incr j} {
-                    r del "_$j"
-                }
-
-                # start defrag
-                after 120 ;# serverCron only updates the info once in 100ms
-                set frag [s allocator_frag_ratio]
-                if {$::verbose} {
-                    puts "frag $frag"
-                }
-
-                assert {$frag >= $expected_frag}
-
-                set digest [r debug digest]
-                catch {r config set activedefrag yes} e
-                if {[r config get activedefrag] eq "activedefrag yes"} {
-                    # wait for the active defrag to start working (decision once a second)
-                    wait_for_condition 50 100 {
-                        [s active_defrag_running] ne 0
-                    } else {
-                        fail "defrag not started."
-                    }
-
-                    # wait for the active defrag to stop working
-                    wait_for_condition 500 100 {
-                        [s active_defrag_running] eq 0
-                    } else {
-                        after 120 ;# serverCron only updates the info once in 100ms
-                        puts [r info memory]
-                        puts [r info stats]
-                        puts [r memory malloc-stats]
-                        fail "defrag didn't stop."
-                    }
-
-                    # test the the fragmentation is lower
-                    after 120 ;# serverCron only updates the info once in 100ms
-                    set misses [s active_defrag_misses]
-                    set hits [s active_defrag_hits]
-                    set frag [s allocator_frag_ratio]
-                    if {$::verbose} {
-                        puts "frag $frag"
-                        puts "hits: $hits"
-                        puts "misses: $misses"
-                    }
-                    assert {$frag < 1.1}
-                    assert {$misses < 10000000} ;# when defrag doesn't stop, we have some 30m misses, when it does, we have 2m misses
-                }
-
-                # verify the data isn't corrupted or changed
-                set newdigest [r debug digest]
-                assert {$digest eq $newdigest}
-                r save ;# saving an rdb iterates over all the data / pointers
-            }
-        }
-=======
->>>>>>> aa55bbe1
     }
 }
 } ;# run_solo