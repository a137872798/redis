--- conflicted
+++ resolved
@@ -1,11 +1,10 @@
 source tests/support/cli.tcl
 
-start_server {tags {"wait network"}} {
+start_server {tags {"wait"}} {
 start_server {} {
     set slave [srv 0 client]
     set slave_host [srv 0 host]
     set slave_port [srv 0 port]
-    set slave_pid [srv 0 pid]
     set master [srv -1 client]
     set master_host [srv -1 host]
     set master_port [srv -1 port]
@@ -34,31 +33,13 @@
     }
 
     test {WAIT should not acknowledge 1 additional copy if slave is blocked} {
-<<<<<<< HEAD
-        exec kill -SIGSTOP $slave_pid
-=======
         set cmd [rediscli $slave_host $slave_port "debug sleep 5"]
         exec {*}$cmd > /dev/null 2> /dev/null &
         after 1000 ;# Give redis-cli the time to execute the command.
->>>>>>> f86385f7
         $master set foo 0
         $master incr foo
         $master incr foo
         $master incr foo
-        assert {[$master wait 1 1000] == 0}
-        exec kill -SIGCONT $slave_pid
-        assert {[$master wait 1 1000] == 1}
-    }
-
-    test {WAIT implicitly blocks on client pause since ACKs aren't sent} {
-        exec kill -SIGSTOP $slave_pid
-        $master multi
-        $master incr foo
-        $master client pause 10000 write
-        $master exec
-        assert {[$master wait 1 1000] == 0}
-        $master client unpause
-        exec kill -SIGCONT $slave_pid
-        assert {[$master wait 1 1000] == 1}
+        assert {[$master wait 1 3000] == 0}
     }
 }}