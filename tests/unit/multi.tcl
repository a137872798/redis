--- conflicted
+++ resolved
@@ -196,29 +196,6 @@
         r exec
     } {PONG}
 
-    test {SWAPDB is able to touch the watched keys that exist} {
-        r flushall
-        r select 0
-        r set x 30
-        r watch x ;# make sure x (set to 30) doesn't change (SWAPDB will "delete" it)
-        r swapdb 0 1
-        r multi
-        r ping
-        r exec
-    } {}
-
-    test {SWAPDB is able to touch the watched keys that do not exist} {
-        r flushall
-        r select 1
-        r set x 30
-        r select 0
-        r watch x ;# make sure the key x (currently missing) doesn't change (SWAPDB will create it)
-        r swapdb 0 1
-        r multi
-        r ping
-        r exec
-    } {}
-
     test {WATCH is able to remember the DB a key belongs to} {
         r select 5
         r set x 30
@@ -244,7 +221,7 @@
         r exec
     } {}
 
-    test {WATCH will consider touched expired keys} {
+    test {WATCH will not consider touched expired keys} {
         r del x
         r set x foo
         r expire x 1
@@ -253,7 +230,7 @@
         r multi
         r ping
         r exec
-    } {}
+    } {PONG}
 
     test {DISCARD should clear the WATCH dirty flag on the client} {
         r watch x
@@ -322,14 +299,10 @@
         r multi
         r del foo
         r exec
-
-        # add another command so that when we see it we know multi-exec wasn't
-        # propagated
-        r incr foo
-
         assert_replication_stream $repl {
             {select *}
-            {incr foo}
+            {multi}
+            {exec}
         }
         close_replication_stream $repl
     }
@@ -352,62 +325,30 @@
         # check that if MULTI arrives during timeout, it is either refused, or
         # allowed to pass, and we don't end up executing half of the transaction
         set rd1 [redis_deferring_client]
-<<<<<<< HEAD
-        set r2 [redis_client]
-=======
         set rd2 [redis_deferring_client]
->>>>>>> aa55bbe1
         r config set lua-time-limit 10
         r set xx 1
         $rd1 eval {while true do end} 0
         after 200
-<<<<<<< HEAD
-        catch { $r2 multi; } e
-        catch { $r2 incr xx; } e
+        catch { $rd2 multi; $rd2 read } e
+        catch { $rd2 incr xx; $rd2 read } e
         r script kill
         after 200 ; # Give some time to Lua to call the hook again...
-        catch { $r2 incr xx; } e
-        catch { $r2 exec; } e
-        assert_match {EXECABORT*previous errors*} $e
-=======
-        catch { $rd2 multi; $rd2 read } e
-        catch { $rd2 incr xx; $rd2 read } e
-        r script kill
-        after 200 ; # Give some time to Lua to call the hook again...
         catch { $rd2 incr xx; $rd2 read } e
         catch { $rd2 exec; $rd2 read } e
->>>>>>> aa55bbe1
         set xx [r get xx]
         # make sure that either the whole transcation passed or none of it (we actually expect none)
         assert { $xx == 1 || $xx == 3}
         # check that the connection is no longer in multi state
-<<<<<<< HEAD
-        set pong [$r2 ping asdf]
-        assert_equal $pong "asdf"
-        $rd1 close; $r2 close
-=======
         $rd2 ping asdf
         set pong [$rd2 read]
         assert_equal $pong "asdf"
->>>>>>> aa55bbe1
     }
 
     test {EXEC and script timeout} {
         # check that if EXEC arrives during timeout, we don't end up executing
         # half of the transaction, and also that we exit the multi state
         set rd1 [redis_deferring_client]
-<<<<<<< HEAD
-        set r2 [redis_client]
-        r config set lua-time-limit 10
-        r set xx 1
-        catch { $r2 multi; } e
-        catch { $r2 incr xx; } e
-        $rd1 eval {while true do end} 0
-        after 200
-        catch { $r2 incr xx; } e
-        catch { $r2 exec; } e
-        assert_match {EXECABORT*BUSY*} $e
-=======
         set rd2 [redis_deferring_client]
         r config set lua-time-limit 10
         r set xx 1
@@ -417,42 +358,21 @@
         after 200
         catch { $rd2 incr xx; $rd2 read } e
         catch { $rd2 exec; $rd2 read } e
->>>>>>> aa55bbe1
         r script kill
         after 200 ; # Give some time to Lua to call the hook again...
         set xx [r get xx]
         # make sure that either the whole transcation passed or none of it (we actually expect none)
         assert { $xx == 1 || $xx == 3}
         # check that the connection is no longer in multi state
-<<<<<<< HEAD
-        set pong [$r2 ping asdf]
-        assert_equal $pong "asdf"
-        $rd1 close; $r2 close
-=======
         $rd2 ping asdf
         set pong [$rd2 read]
         assert_equal $pong "asdf"
->>>>>>> aa55bbe1
     }
 
     test {MULTI-EXEC body and script timeout} {
         # check that we don't run an imcomplete transaction due to some commands
         # arriving during busy script
         set rd1 [redis_deferring_client]
-<<<<<<< HEAD
-        set r2 [redis_client]
-        r config set lua-time-limit 10
-        r set xx 1
-        catch { $r2 multi; } e
-        catch { $r2 incr xx; } e
-        $rd1 eval {while true do end} 0
-        after 200
-        catch { $r2 incr xx; } e
-        r script kill
-        after 200 ; # Give some time to Lua to call the hook again...
-        catch { $r2 exec; } e
-        assert_match {EXECABORT*previous errors*} $e
-=======
         set rd2 [redis_deferring_client]
         r config set lua-time-limit 10
         r set xx 1
@@ -464,225 +384,12 @@
         r script kill
         after 200 ; # Give some time to Lua to call the hook again...
         catch { $rd2 exec; $rd2 read } e
->>>>>>> aa55bbe1
         set xx [r get xx]
         # make sure that either the whole transcation passed or none of it (we actually expect none)
         assert { $xx == 1 || $xx == 3}
         # check that the connection is no longer in multi state
-<<<<<<< HEAD
-        set pong [$r2 ping asdf]
-        assert_equal $pong "asdf"
-        $rd1 close; $r2 close
-    }
-
-    test {just EXEC and script timeout} {
-        # check that if EXEC arrives during timeout, we don't end up executing
-        # actual commands during busy script, and also that we exit the multi state
-        set rd1 [redis_deferring_client]
-        set r2 [redis_client]
-        r config set lua-time-limit 10
-        r set xx 1
-        catch { $r2 multi; } e
-        catch { $r2 incr xx; } e
-        $rd1 eval {while true do end} 0
-        after 200
-        catch { $r2 exec; } e
-        assert_match {EXECABORT*BUSY*} $e
-        r script kill
-        after 200 ; # Give some time to Lua to call the hook again...
-        set xx [r get xx]
-        # make we didn't execute the transaction
-        assert { $xx == 1}
-        # check that the connection is no longer in multi state
-        set pong [$r2 ping asdf]
-        assert_equal $pong "asdf"
-        $rd1 close; $r2 close
-    }
-
-    test {exec with write commands and state change} {
-        # check that exec that contains write commands fails if server state changed since they were queued
-        set r1 [redis_client]
-        r set xx 1
-        r multi
-        r incr xx
-        $r1 config set min-replicas-to-write 2
-        catch {r exec} e
-        assert_match {*EXECABORT*NOREPLICAS*} $e
-        set xx [r get xx]
-        # make sure that the INCR wasn't executed
-        assert { $xx == 1}
-        $r1 config set min-replicas-to-write 0
-        $r1 close;
-    }
-
-    test {exec with read commands and stale replica state change} {
-        # check that exec that contains read commands fails if server state changed since they were queued
-        r config set replica-serve-stale-data no
-        set r1 [redis_client]
-        r set xx 1
-
-        # check that GET is disallowed on stale replica, even if the replica becomes stale only after queuing.
-        r multi
-        r get xx
-        $r1 replicaof localhsot 0
-        catch {r exec} e
-        assert_match {*EXECABORT*MASTERDOWN*} $e
-
-        # check that PING is allowed
-        r multi
-        r ping
-        $r1 replicaof localhsot 0
-        set pong [r exec]
-        assert {$pong == "PONG"}
-
-        # check that when replica is not stale, GET is allowed
-        # while we're at it, let's check that multi is allowed on stale replica too
-        r multi
-        $r1 replicaof no one
-        r get xx
-        set xx [r exec]
-        # make sure that the INCR was executed
-        assert { $xx == 1 }
-        $r1 close;
-    }
-
-    test {EXEC with only read commands should not be rejected when OOM} {
-        set r2 [redis_client]
-
-        r set x value
-        r multi
-        r get x
-        r ping
-
-        # enforcing OOM
-        $r2 config set maxmemory 1
-
-        # finish the multi transaction with exec
-        assert { [r exec] == {value PONG} }
-
-        # releasing OOM
-        $r2 config set maxmemory 0
-        $r2 close
-    }
-
-    test {EXEC with at least one use-memory command should fail} {
-        set r2 [redis_client]
-
-        r multi
-        r set x 1
-        r get x
-
-        # enforcing OOM
-        $r2 config set maxmemory 1
-
-        # finish the multi transaction with exec
-        catch {r exec} e
-        assert_match {EXECABORT*OOM*} $e
-
-        # releasing OOM
-        $r2 config set maxmemory 0
-        $r2 close
-    }
-
-    test {Blocking commands ignores the timeout} {
-        r xgroup create s g $ MKSTREAM
-
-        set m [r multi]
-        r blpop empty_list 0
-        r brpop empty_list 0
-        r brpoplpush empty_list1 empty_list2 0
-        r blmove empty_list1 empty_list2 LEFT LEFT 0
-        r bzpopmin empty_zset 0
-        r bzpopmax empty_zset 0
-        r xread BLOCK 0 STREAMS s $
-        r xreadgroup group g c BLOCK 0 STREAMS s >
-        set res [r exec]
-
-        list $m $res
-    } {OK {{} {} {} {} {} {} {} {}}}
-
-    test {MULTI propagation of PUBLISH} {
-        set repl [attach_to_replication_stream]
-
-        # make sure that PUBLISH inside MULTI is propagated in a transaction
-        r multi
-        r publish bla bla
-        r exec
-
-        assert_replication_stream $repl {
-            {select *}
-            {multi}
-            {publish bla bla}
-            {exec}
-        }
-        close_replication_stream $repl
-    }
-
-    test {MULTI propagation of SCRIPT LOAD} {
-        set repl [attach_to_replication_stream]
-
-        # make sure that SCRIPT LOAD inside MULTI is propagated in a transaction
-        r multi
-        r script load {redis.call('set', KEYS[1], 'foo')}
-        set res [r exec]
-        set sha [lindex $res 0]
-
-        assert_replication_stream $repl {
-            {select *}
-            {multi}
-            {script load *}
-            {exec}
-        }
-        close_replication_stream $repl
-    }
-
-    test {MULTI propagation of SCRIPT LOAD} {
-        set repl [attach_to_replication_stream]
-
-        # make sure that EVAL inside MULTI is propagated in a transaction
-        r config set lua-replicate-commands no
-        r multi
-        r eval {redis.call('set', KEYS[1], 'bar')} 1 bar
-        r exec
-
-        assert_replication_stream $repl {
-            {select *}
-            {multi}
-            {eval *}
-            {exec}
-        }
-        close_replication_stream $repl
-    }
-
-    tags {"stream"} {
-        test {MULTI propagation of XREADGROUP} {
-            # stream is a special case because it calls propagate() directly for XREADGROUP
-            set repl [attach_to_replication_stream]
-
-            r XADD mystream * foo bar
-            r XGROUP CREATE mystream mygroup 0
-
-            # make sure the XCALIM (propagated by XREADGROUP) is indeed inside MULTI/EXEC
-            r multi
-            r XREADGROUP GROUP mygroup consumer1 STREAMS mystream ">"
-            r exec
-
-            assert_replication_stream $repl {
-                {select *}
-                {xadd *}
-                {xgroup CREATE *}
-                {multi}
-                {xclaim *}
-                {exec}
-            }
-            close_replication_stream $repl
-        }
-    }
-
-=======
         $rd2 ping asdf
         set pong [$rd2 read]
         assert_equal $pong "asdf"
     }
->>>>>>> aa55bbe1
 }