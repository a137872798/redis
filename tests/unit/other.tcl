start_server {tags {"other"}} {
    if {$::force_failure} {
        # This is used just for test suite development purposes.
        test {Failing test} {
            format err
        } {ok}
    }

    test {SAVE - make sure there are all the types as values} {
        # Wait for a background saving in progress to terminate
        waitForBgsave r
        r lpush mysavelist hello
        r lpush mysavelist world
        r set myemptykey {}
        r set mynormalkey {blablablba}
        r zadd mytestzset 10 a
        r zadd mytestzset 20 b
        r zadd mytestzset 30 c
        r save
    } {OK}

    tags {slow} {
        if {$::accurate} {set iterations 10000} else {set iterations 1000}
        foreach fuzztype {binary alpha compr} {
            test "FUZZ stresser with data model $fuzztype" {
                set err 0
                for {set i 0} {$i < $iterations} {incr i} {
                    set fuzz [randstring 0 512 $fuzztype]
                    r set foo $fuzz
                    set got [r get foo]
                    if {$got ne $fuzz} {
                        set err [list $fuzz $got]
                        break
                    }
                }
                set _ $err
            } {0}
        }
    }

    test {BGSAVE} {
        waitForBgsave r
        r flushdb
        r save
        r set x 10
        r bgsave
        waitForBgsave r
        r debug reload
        r get x
    } {10}

    test {SELECT an out of range DB} {
        catch {r select 1000000} err
        set _ $err
    } {*index is out of range*}

    tags {consistency} {
        if {true} {
            if {$::accurate} {set numops 10000} else {set numops 1000}
            test {Check consistency of different data types after a reload} {
                r flushdb
                createComplexDataset r $numops
                set dump [csvdump r]
                set sha1 [r debug digest]
                r debug reload
                set sha1_after [r debug digest]
                if {$sha1 eq $sha1_after} {
                    set _ 1
                } else {
                    set newdump [csvdump r]
                    puts "Consistency test failed!"
                    puts "You can inspect the two dumps in /tmp/repldump*.txt"

                    set fd [open /tmp/repldump1.txt w]
                    puts $fd $dump
                    close $fd
                    set fd [open /tmp/repldump2.txt w]
                    puts $fd $newdump
                    close $fd

                    set _ 0
                }
            } {1}

            test {Same dataset digest if saving/reloading as AOF?} {
                r config set aof-use-rdb-preamble no
                r bgrewriteaof
                waitForBgrewriteaof r
                r debug loadaof
                set sha1_after [r debug digest]
                if {$sha1 eq $sha1_after} {
                    set _ 1
                } else {
                    set newdump [csvdump r]
                    puts "Consistency test failed!"
                    puts "You can inspect the two dumps in /tmp/aofdump*.txt"

                    set fd [open /tmp/aofdump1.txt w]
                    puts $fd $dump
                    close $fd
                    set fd [open /tmp/aofdump2.txt w]
                    puts $fd $newdump
                    close $fd

                    set _ 0
                }
            } {1}
        }
    }

    test {EXPIRES after a reload (snapshot + append only file rewrite)} {
        r flushdb
        r set x 10
        r expire x 1000
        r save
        r debug reload
        set ttl [r ttl x]
        set e1 [expr {$ttl > 900 && $ttl <= 1000}]
        r bgrewriteaof
        waitForBgrewriteaof r
        r debug loadaof
        set ttl [r ttl x]
        set e2 [expr {$ttl > 900 && $ttl <= 1000}]
        list $e1 $e2
    } {1 1}

    test {EXPIRES after AOF reload (without rewrite)} {
        r flushdb
        r config set appendonly yes
        r config set aof-use-rdb-preamble no
        r set x somevalue
        r expire x 1000
        r setex y 2000 somevalue
        r set z somevalue
        r expireat z [expr {[clock seconds]+3000}]

        # Milliseconds variants
        r set px somevalue
        r pexpire px 1000000
        r psetex py 2000000 somevalue
        r set pz somevalue
        r pexpireat pz [expr {([clock seconds]+3000)*1000}]

        # Reload and check
        waitForBgrewriteaof r
        # We need to wait two seconds to avoid false positives here, otherwise
        # the DEBUG LOADAOF command may read a partial file.
        # Another solution would be to set the fsync policy to no, since this
        # prevents write() to be delayed by the completion of fsync().
        after 2000
        r debug loadaof
        set ttl [r ttl x]
        assert {$ttl > 900 && $ttl <= 1000}
        set ttl [r ttl y]
        assert {$ttl > 1900 && $ttl <= 2000}
        set ttl [r ttl z]
        assert {$ttl > 2900 && $ttl <= 3000}
        set ttl [r ttl px]
        assert {$ttl > 900 && $ttl <= 1000}
        set ttl [r ttl py]
        assert {$ttl > 1900 && $ttl <= 2000}
        set ttl [r ttl pz]
        assert {$ttl > 2900 && $ttl <= 3000}
        r config set appendonly no
    }

    tags {protocol} {
        test {PIPELINING stresser (also a regression for the old epoll bug)} {
            if {$::tls} {
                set fd2 [::tls::socket [srv host] [srv port]]
            } else {
                set fd2 [socket [srv host] [srv port]]
            }
            fconfigure $fd2 -encoding binary -translation binary
            puts -nonewline $fd2 "SELECT 9\r\n"
            flush $fd2
            gets $fd2

            for {set i 0} {$i < 100000} {incr i} {
                set q {}
                set val "0000${i}0000"
                append q "SET key:$i $val\r\n"
                puts -nonewline $fd2 $q
                set q {}
                append q "GET key:$i\r\n"
                puts -nonewline $fd2 $q
            }
            flush $fd2

            for {set i 0} {$i < 100000} {incr i} {
                gets $fd2 line
                gets $fd2 count
                set count [string range $count 1 end]
                set val [read $fd2 $count]
                read $fd2 2
            }
            close $fd2
            set _ 1
        } {1}
    }

    test {APPEND basics} {
        r del foo
        list [r append foo bar] [r get foo] \
             [r append foo 100] [r get foo]
    } {3 bar 6 bar100}

    test {APPEND basics, integer encoded values} {
        set res {}
        r del foo
        r append foo 1
        r append foo 2
        lappend res [r get foo]
        r set foo 1
        r append foo 2
        lappend res [r get foo]
    } {12 12}

    test {APPEND fuzzing} {
        set err {}
        foreach type {binary alpha compr} {
            set buf {}
            r del x
            for {set i 0} {$i < 1000} {incr i} {
                set bin [randstring 0 10 $type]
                append buf $bin
                r append x $bin
            }
            if {$buf != [r get x]} {
                set err "Expected '$buf' found '[r get x]'"
                break
            }
        }
        set _ $err
    } {}

    # Leave the user with a clean DB before to exit
    test {FLUSHDB} {
        set aux {}
        r select 9
        r flushdb
        lappend aux [r dbsize]
        r select 10
        r flushdb
        lappend aux [r dbsize]
    } {0 0}

    test {Perform a final SAVE to leave a clean DB on disk} {
        waitForBgsave r
        r save
    } {OK}
<<<<<<< HEAD

    test {RESET clears client state} {
        r client setname test-client
        r client tracking on

        assert_equal [r reset] "RESET"
        set client [r client list]
        assert_match {*name= *} $client
        assert_match {*flags=N *} $client
    }

    test {RESET clears MONITOR state} {
        set rd [redis_deferring_client]
        $rd monitor
        assert_equal [$rd read] "OK"

        $rd reset

        # skip reset ouptut
        $rd read
        assert_equal [$rd read] "RESET"

        assert_no_match {*flags=O*} [r client list]
    }

    test {RESET clears and discards MULTI state} {
        r multi
        r set key-a a

        r reset
        catch {r exec} err
        assert_match {*EXEC without MULTI*} $err
    }

    test {RESET clears Pub/Sub state} {
        r subscribe channel-1
        r reset

        # confirm we're not subscribed by executing another command
        r set key val
    }

    test {RESET clears authenticated state} {
        r acl setuser user1 on >secret +@all
        r auth user1 secret
        assert_equal [r acl whoami] user1

        r reset

        assert_equal [r acl whoami] default
    }
=======
>>>>>>> f86385f7
}

start_server {tags {"other"}} {
    test {Don't rehash if redis has child proecess} {
        r config set save ""
        r config set rdb-key-save-delay 1000000

        populate 4096 "" 1
        r bgsave
        r mset k1 v1 k2 v2
        # Hash table should not rehash
        assert_no_match "*table size: 8192*" [r debug HTSTATS 9]
        exec kill -9 [get_child_pid 0]
        after 200

        # Hash table should rehash since there is no child process,
<<<<<<< HEAD
        # size is power of two and over 4098, so it is 8192
        r set k3 v3
        assert_match "*table size: 8192*" [r debug HTSTATS 9]
    }
}

proc read_proc_title {pid} {
    set fd [open "/proc/$pid/cmdline" "r"]
    set cmdline [read $fd 1024]
    close $fd

    return $cmdline
}

start_server {tags {"other"}} {
    test {Process title set as expected} {
        # Test only on Linux where it's easy to get cmdline without relying on tools.
        # Skip valgrind as it messes up the arguments.
        set os [exec uname]
        if {$os == "Linux" && !$::valgrind} {
            # Set a custom template
            r config set "proc-title-template" "TEST {title} {listen-addr} {port} {tls-port} {unixsocket} {config-file}"
            set cmdline [read_proc_title [srv 0 pid]]

            assert_equal "TEST" [lindex $cmdline 0]
            assert_match "*/redis-server" [lindex $cmdline 1]
            
            if {$::tls} {
                set expect_port 0
                set expect_tls_port [srv 0 port]
            } else {
                set expect_port [srv 0 port]
                set expect_tls_port 0
            }
            set port [srv 0 port]

            assert_equal "$::host:$port" [lindex $cmdline 2]
            assert_equal $expect_port [lindex $cmdline 3]
            assert_equal $expect_tls_port [lindex $cmdline 4]
            assert_match "*/tests/tmp/server.*/socket" [lindex $cmdline 5]
            assert_match "*/tests/tmp/redis.conf.*" [lindex $cmdline 6]

            # Try setting a bad template
            catch {r config set "proc-title-template" "{invalid-var}"} err
            assert_match {*template format is invalid*} $err
        }
    }
}
=======
        # size is power of two and over 4098, so it is 16384
        r set k3 v3
        assert_match "*table size: 16384*" [r debug HTSTATS 9]
    }
}
>>>>>>> f86385f7
<|MERGE_RESOLUTION|>--- conflicted
+++ resolved
@@ -55,7 +55,7 @@
     } {*index is out of range*}
 
     tags {consistency} {
-        if {true} {
+        if {![catch {package require sha1}]} {
             if {$::accurate} {set numops 10000} else {set numops 1000}
             test {Check consistency of different data types after a reload} {
                 r flushdb
@@ -249,60 +249,6 @@
         waitForBgsave r
         r save
     } {OK}
-<<<<<<< HEAD
-
-    test {RESET clears client state} {
-        r client setname test-client
-        r client tracking on
-
-        assert_equal [r reset] "RESET"
-        set client [r client list]
-        assert_match {*name= *} $client
-        assert_match {*flags=N *} $client
-    }
-
-    test {RESET clears MONITOR state} {
-        set rd [redis_deferring_client]
-        $rd monitor
-        assert_equal [$rd read] "OK"
-
-        $rd reset
-
-        # skip reset ouptut
-        $rd read
-        assert_equal [$rd read] "RESET"
-
-        assert_no_match {*flags=O*} [r client list]
-    }
-
-    test {RESET clears and discards MULTI state} {
-        r multi
-        r set key-a a
-
-        r reset
-        catch {r exec} err
-        assert_match {*EXEC without MULTI*} $err
-    }
-
-    test {RESET clears Pub/Sub state} {
-        r subscribe channel-1
-        r reset
-
-        # confirm we're not subscribed by executing another command
-        r set key val
-    }
-
-    test {RESET clears authenticated state} {
-        r acl setuser user1 on >secret +@all
-        r auth user1 secret
-        assert_equal [r acl whoami] user1
-
-        r reset
-
-        assert_equal [r acl whoami] default
-    }
-=======
->>>>>>> f86385f7
 }
 
 start_server {tags {"other"}} {
@@ -319,59 +265,8 @@
         after 200
 
         # Hash table should rehash since there is no child process,
-<<<<<<< HEAD
-        # size is power of two and over 4098, so it is 8192
-        r set k3 v3
-        assert_match "*table size: 8192*" [r debug HTSTATS 9]
-    }
-}
-
-proc read_proc_title {pid} {
-    set fd [open "/proc/$pid/cmdline" "r"]
-    set cmdline [read $fd 1024]
-    close $fd
-
-    return $cmdline
-}
-
-start_server {tags {"other"}} {
-    test {Process title set as expected} {
-        # Test only on Linux where it's easy to get cmdline without relying on tools.
-        # Skip valgrind as it messes up the arguments.
-        set os [exec uname]
-        if {$os == "Linux" && !$::valgrind} {
-            # Set a custom template
-            r config set "proc-title-template" "TEST {title} {listen-addr} {port} {tls-port} {unixsocket} {config-file}"
-            set cmdline [read_proc_title [srv 0 pid]]
-
-            assert_equal "TEST" [lindex $cmdline 0]
-            assert_match "*/redis-server" [lindex $cmdline 1]
-            
-            if {$::tls} {
-                set expect_port 0
-                set expect_tls_port [srv 0 port]
-            } else {
-                set expect_port [srv 0 port]
-                set expect_tls_port 0
-            }
-            set port [srv 0 port]
-
-            assert_equal "$::host:$port" [lindex $cmdline 2]
-            assert_equal $expect_port [lindex $cmdline 3]
-            assert_equal $expect_tls_port [lindex $cmdline 4]
-            assert_match "*/tests/tmp/server.*/socket" [lindex $cmdline 5]
-            assert_match "*/tests/tmp/redis.conf.*" [lindex $cmdline 6]
-
-            # Try setting a bad template
-            catch {r config set "proc-title-template" "{invalid-var}"} err
-            assert_match {*template format is invalid*} $err
-        }
-    }
-}
-=======
         # size is power of two and over 4098, so it is 16384
         r set k3 v3
         assert_match "*table size: 16384*" [r debug HTSTATS 9]
     }
-}
->>>>>>> f86385f7
+}