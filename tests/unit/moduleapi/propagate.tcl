set testmodule [file normalize tests/modules/propagate.so]

tags "modules" {
    test {Modules can propagate in async and threaded contexts} {
        start_server {} {
            set replica [srv 0 client]
            set replica_host [srv 0 host]
            set replica_port [srv 0 port]
            start_server [list overrides [list loadmodule "$testmodule"]] {
                set master [srv 0 client]
                set master_host [srv 0 host]
                set master_port [srv 0 port]

                # Start the replication process...
                $replica replicaof $master_host $master_port
                wait_for_sync $replica
                after 1000

<<<<<<< HEAD
                test {module propagates from timer} {
                    set repl [attach_to_replication_stream]

                    $master propagate-test.timer

                    wait_for_condition 5000 10 {
                        [$replica get timer] eq "3"
                    } else {
                        fail "The two counters don't match the expected value."
                    }

                    assert_replication_stream $repl {
                        {select *}
                        {multi}
                        {incr timer}
                        {exec}
                        {multi}
                        {incr timer}
                        {exec}
                        {multi}
                        {incr timer}
                        {exec}
                    }
                    close_replication_stream $repl
                }

                test {module propagates from thread} {
                    set repl [attach_to_replication_stream]

                    $master propagate-test.thread

                    wait_for_condition 5000 10 {
                        [$replica get a-from-thread] eq "3"
                    } else {
                        fail "The two counters don't match the expected value."
                    }

                    assert_replication_stream $repl {
                        {select *}
                        {incr a-from-thread}
                        {incr b-from-thread}
                        {incr a-from-thread}
                        {incr b-from-thread}
                        {incr a-from-thread}
                        {incr b-from-thread}
                    }
                    close_replication_stream $repl
                }

                test {module propagates from from command} {
                    set repl [attach_to_replication_stream]

                    $master propagate-test.simple
                    $master propagate-test.mixed

                    # Note the 'after-call' propagation below is out of order (known limitation)
                    assert_replication_stream $repl {
                        {select *}
                        {multi}
                        {incr counter-1}
                        {incr counter-2}
                        {exec}
                        {multi}
                        {incr using-call}
                        {incr after-call}
                        {incr counter-1}
                        {incr counter-2}
                        {exec}
                    }
                    close_replication_stream $repl
                }

                test {module propagates from from multi-exec} {
                    set repl [attach_to_replication_stream]

                    $master multi
                    $master propagate-test.simple
                    $master propagate-test.mixed
                    $master exec
                    wait_for_ofs_sync $master $replica

                    # Note the 'after-call' propagation below is out of order (known limitation)
                    assert_replication_stream $repl {
                        {select *}
                        {multi}
                        {incr counter-1}
                        {incr counter-2}
                        {incr using-call}
                        {incr after-call}
                        {incr counter-1}
                        {incr counter-2}
                        {exec}
                    }
                    close_replication_stream $repl
                }
=======
                wait_for_condition 5000 10 {
                    ([$replica get timer] eq "10") && \
                    ([$replica get a-from-thread] eq "10")
                } else {
                    fail "The two counters don't match the expected value."
                }

                $master propagate-test-2
                $master propagate-test-3
                $master multi
                $master propagate-test-2
                $master propagate-test-3
                $master exec
                wait_for_ofs_sync $master $replica

>>>>>>> aa55bbe1
                assert_equal [s -1 unexpected_error_replies] 0
            }
        }
    }
}

tags "modules aof" {
    test {Modules RM_Replicate replicates MULTI/EXEC correctly} {
        start_server [list overrides [list loadmodule "$testmodule"]] {
            # Enable the AOF
            r config set appendonly yes
            r config set auto-aof-rewrite-percentage 0 ; # Disable auto-rewrite.
            waitForBgrewriteaof r

<<<<<<< HEAD
            r propagate-test.simple
            r propagate-test.mixed
            r multi
            r propagate-test.simple
            r propagate-test.mixed
=======
            r propagate-test-2
            r propagate-test-3
            r multi
            r propagate-test-2
            r propagate-test-3
>>>>>>> aa55bbe1
            r exec

            # Load the AOF
            r debug loadaof

            assert_equal [s 0 unexpected_error_replies] 0
        }
    }
}<|MERGE_RESOLUTION|>--- conflicted
+++ resolved
@@ -14,105 +14,10 @@
                 # Start the replication process...
                 $replica replicaof $master_host $master_port
                 wait_for_sync $replica
+
                 after 1000
+                $master propagate-test
 
-<<<<<<< HEAD
-                test {module propagates from timer} {
-                    set repl [attach_to_replication_stream]
-
-                    $master propagate-test.timer
-
-                    wait_for_condition 5000 10 {
-                        [$replica get timer] eq "3"
-                    } else {
-                        fail "The two counters don't match the expected value."
-                    }
-
-                    assert_replication_stream $repl {
-                        {select *}
-                        {multi}
-                        {incr timer}
-                        {exec}
-                        {multi}
-                        {incr timer}
-                        {exec}
-                        {multi}
-                        {incr timer}
-                        {exec}
-                    }
-                    close_replication_stream $repl
-                }
-
-                test {module propagates from thread} {
-                    set repl [attach_to_replication_stream]
-
-                    $master propagate-test.thread
-
-                    wait_for_condition 5000 10 {
-                        [$replica get a-from-thread] eq "3"
-                    } else {
-                        fail "The two counters don't match the expected value."
-                    }
-
-                    assert_replication_stream $repl {
-                        {select *}
-                        {incr a-from-thread}
-                        {incr b-from-thread}
-                        {incr a-from-thread}
-                        {incr b-from-thread}
-                        {incr a-from-thread}
-                        {incr b-from-thread}
-                    }
-                    close_replication_stream $repl
-                }
-
-                test {module propagates from from command} {
-                    set repl [attach_to_replication_stream]
-
-                    $master propagate-test.simple
-                    $master propagate-test.mixed
-
-                    # Note the 'after-call' propagation below is out of order (known limitation)
-                    assert_replication_stream $repl {
-                        {select *}
-                        {multi}
-                        {incr counter-1}
-                        {incr counter-2}
-                        {exec}
-                        {multi}
-                        {incr using-call}
-                        {incr after-call}
-                        {incr counter-1}
-                        {incr counter-2}
-                        {exec}
-                    }
-                    close_replication_stream $repl
-                }
-
-                test {module propagates from from multi-exec} {
-                    set repl [attach_to_replication_stream]
-
-                    $master multi
-                    $master propagate-test.simple
-                    $master propagate-test.mixed
-                    $master exec
-                    wait_for_ofs_sync $master $replica
-
-                    # Note the 'after-call' propagation below is out of order (known limitation)
-                    assert_replication_stream $repl {
-                        {select *}
-                        {multi}
-                        {incr counter-1}
-                        {incr counter-2}
-                        {incr using-call}
-                        {incr after-call}
-                        {incr counter-1}
-                        {incr counter-2}
-                        {exec}
-                    }
-                    close_replication_stream $repl
-                }
-=======
                 wait_for_condition 5000 10 {
                     ([$replica get timer] eq "10") && \
                     ([$replica get a-from-thread] eq "10")
@@ -128,7 +33,6 @@
                 $master exec
                 wait_for_ofs_sync $master $replica
 
->>>>>>> aa55bbe1
                 assert_equal [s -1 unexpected_error_replies] 0
             }
         }
@@ -143,19 +47,11 @@
             r config set auto-aof-rewrite-percentage 0 ; # Disable auto-rewrite.
             waitForBgrewriteaof r
 
-<<<<<<< HEAD
-            r propagate-test.simple
-            r propagate-test.mixed
-            r multi
-            r propagate-test.simple
-            r propagate-test.mixed
-=======
             r propagate-test-2
             r propagate-test-3
             r multi
             r propagate-test-2
             r propagate-test-3
->>>>>>> aa55bbe1
             r exec
 
             # Load the AOF
