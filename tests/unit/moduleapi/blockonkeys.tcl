set testmodule [file normalize tests/modules/blockonkeys.so]

start_server {tags {"modules"}} {
    r module load $testmodule

    test "Module client blocked on keys: Circular BPOPPUSH" {
        set rd1 [redis_deferring_client]
        set rd2 [redis_deferring_client]

        r del src dst

        $rd1 fsl.bpoppush src dst 0
        $rd2 fsl.bpoppush dst src 0
        ;# wait until clients are actually blocked
        wait_for_condition 50 100 {
            [s 0 blocked_clients] eq {2}
        } else {
            fail "Clients are not blocked"
        }

        r fsl.push src 42

        assert_equal {42} [r fsl.getall src]
        assert_equal {} [r fsl.getall dst]
    }

    test "Module client blocked on keys: Self-referential BPOPPUSH" {
        set rd1 [redis_deferring_client]

        r del src

        $rd1 fsl.bpoppush src src 0
        ;# wait until clients are actually blocked
        wait_for_condition 50 100 {
            [s 0 blocked_clients] eq {1}
        } else {
            fail "Clients are not blocked"
        }
        r fsl.push src 42

        assert_equal {42} [r fsl.getall src]
    }

    test {Module client blocked on keys (no metadata): No block} {
        r del k
        r fsl.push k 33
        r fsl.push k 34
        r fsl.bpop k 0
    } {34}

    test {Module client blocked on keys (no metadata): Timeout} {
        r del k
        set rd [redis_deferring_client]
        $rd fsl.bpop k 1
        assert_equal {Request timedout} [$rd read]
    }

    test {Module client blocked on keys (no metadata): Blocked} {
        r del k
        set rd [redis_deferring_client]
        $rd fsl.bpop k 0
        ;# wait until clients are actually blocked
        wait_for_condition 50 100 {
            [s 0 blocked_clients] eq {1}
        } else {
            fail "Clients are not blocked"
        }
        r fsl.push k 34
        assert_equal {34} [$rd read]
    }

    test {Module client blocked on keys (with metadata): No block} {
        r del k
        r fsl.push k 34
        r fsl.bpopgt k 30 0
    } {34}

    test {Module client blocked on keys (with metadata): Timeout} {
        r del k
        set rd [redis_deferring_client]
        $rd client id
        set cid [$rd read]
        r fsl.push k 33
        $rd fsl.bpopgt k 35 1
        assert_equal {Request timedout} [$rd read]
        r client kill id $cid ;# try to smoke-out client-related memory leak
    }

    test {Module client blocked on keys (with metadata): Blocked, case 1} {
        r del k
        set rd [redis_deferring_client]
        $rd client id
        set cid [$rd read]
        r fsl.push k 33
        $rd fsl.bpopgt k 33 0
        ;# wait until clients are actually blocked
        wait_for_condition 50 100 {
            [s 0 blocked_clients] eq {1}
        } else {
            fail "Clients are not blocked"
        }
        r fsl.push k 34
        assert_equal {34} [$rd read]
        r client kill id $cid ;# try to smoke-out client-related memory leak
    }

    test {Module client blocked on keys (with metadata): Blocked, case 2} {
        r del k
        set rd [redis_deferring_client]
        $rd fsl.bpopgt k 35 0
        ;# wait until clients are actually blocked
        wait_for_condition 50 100 {
            [s 0 blocked_clients] eq {1}
        } else {
            fail "Clients are not blocked"
        }
        r fsl.push k 33
        r fsl.push k 34
        r fsl.push k 35
        r fsl.push k 36
        assert_equal {36} [$rd read]
    }

    test {Module client blocked on keys (with metadata): Blocked, CLIENT KILL} {
        r del k
        set rd [redis_deferring_client]
        $rd client id
        set cid [$rd read]
        $rd fsl.bpopgt k 35 0
        ;# wait until clients are actually blocked
        wait_for_condition 50 100 {
            [s 0 blocked_clients] eq {1}
        } else {
            fail "Clients are not blocked"
        }
        r client kill id $cid ;# try to smoke-out client-related memory leak
    }

    test {Module client blocked on keys (with metadata): Blocked, CLIENT UNBLOCK TIMEOUT} {
<<<<<<< HEAD
        r del k
        set rd [redis_deferring_client]
        $rd client id
        set cid [$rd read]
        $rd fsl.bpopgt k 35 0
        ;# wait until clients are actually blocked
        wait_for_condition 50 100 {
            [s 0 blocked_clients] eq {1}
        } else {
            fail "Clients are not blocked"
        }
        r client unblock $cid timeout ;# try to smoke-out client-related memory leak
        assert_equal {Request timedout} [$rd read]
    }

    test {Module client blocked on keys (with metadata): Blocked, CLIENT UNBLOCK ERROR} {
        r del k
        set rd [redis_deferring_client]
        $rd client id
        set cid [$rd read]
        $rd fsl.bpopgt k 35 0
        ;# wait until clients are actually blocked
        wait_for_condition 50 100 {
            [s 0 blocked_clients] eq {1}
        } else {
            fail "Clients are not blocked"
        }
        r client unblock $cid error ;# try to smoke-out client-related memory leak
        assert_error "*unblocked*" {$rd read}
    }

    test {Module client re-blocked on keys after woke up on wrong type} {
        r del k
        set rd [redis_deferring_client]
=======
        r del k
        set rd [redis_deferring_client]
        $rd client id
        set cid [$rd read]
        $rd fsl.bpopgt k 35 0
        ;# wait until clients are actually blocked
        wait_for_condition 50 100 {
            [s 0 blocked_clients] eq {1}
        } else {
            fail "Clients are not blocked"
        }
        r client unblock $cid timeout ;# try to smoke-out client-related memory leak
        assert_equal {Request timedout} [$rd read]
    }

    test {Module client blocked on keys (with metadata): Blocked, CLIENT UNBLOCK ERROR} {
        r del k
        set rd [redis_deferring_client]
        $rd client id
        set cid [$rd read]
        $rd fsl.bpopgt k 35 0
        ;# wait until clients are actually blocked
        wait_for_condition 50 100 {
            [s 0 blocked_clients] eq {1}
        } else {
            fail "Clients are not blocked"
        }
        r client unblock $cid error ;# try to smoke-out client-related memory leak
        assert_error "*unblocked*" {$rd read}
    }

    test {Module client blocked on keys does not wake up on wrong type} {
        r del k
        set rd [redis_deferring_client]
>>>>>>> aa55bbe1
        $rd fsl.bpop k 0
        ;# wait until clients are actually blocked
        wait_for_condition 50 100 {
            [s 0 blocked_clients] eq {1}
        } else {
            fail "Clients are not blocked"
        }
        r lpush k 12
        r lpush k 13
        r lpush k 14
        r del k
        r fsl.push k 34
        assert_equal {34} [$rd read]
<<<<<<< HEAD
        assert_equal {1} [r get fsl_wrong_type] ;# first lpush caused one wrong-type wake-up
    }

    test {Module client blocked on keys woken up by LPUSH} {
        r del k
        set rd [redis_deferring_client]
        $rd blockonkeys.popall k
        # wait until client is actually blocked
        wait_for_condition 50 100 {
            [s 0 blocked_clients] eq {1}
        } else {
            fail "Client is not blocked"
        }
        r lpush k 42 squirrel banana
        assert_equal {banana squirrel 42} [$rd read]
        $rd close
    }

    test {Module client unblocks BLPOP} {
        r del k
        set rd [redis_deferring_client]
        $rd blpop k 3
        # wait until client is actually blocked
        wait_for_condition 50 100 {
            [s 0 blocked_clients] eq {1}
        } else {
            fail "Client is not blocked"
        }
        r blockonkeys.lpush k 42
        assert_equal {k 42} [$rd read]
        $rd close
    }

    test {Module unblocks module blocked on non-empty list} {
        r del k
        r lpush k aa
        # Module client blocks to pop 5 elements from list
        set rd [redis_deferring_client]
        $rd blockonkeys.blpopn k 5
        # Wait until client is actually blocked
        wait_for_condition 50 100 {
            [s 0 blocked_clients] eq {1}
        } else {
            fail "Client is not blocked"
        }
        # Check that RM_SignalKeyAsReady() can wake up BLPOPN
        r blockonkeys.lpush_unblock k bb cc ;# Not enough elements for BLPOPN
        r lpush k dd ee ff                  ;# Doesn't unblock module
        r blockonkeys.lpush_unblock k gg    ;# Unblocks module
        assert_equal {gg ff ee dd cc} [$rd read]
        $rd close
=======
>>>>>>> aa55bbe1
    }
}<|MERGE_RESOLUTION|>--- conflicted
+++ resolved
@@ -137,42 +137,6 @@
     }
 
     test {Module client blocked on keys (with metadata): Blocked, CLIENT UNBLOCK TIMEOUT} {
-<<<<<<< HEAD
-        r del k
-        set rd [redis_deferring_client]
-        $rd client id
-        set cid [$rd read]
-        $rd fsl.bpopgt k 35 0
-        ;# wait until clients are actually blocked
-        wait_for_condition 50 100 {
-            [s 0 blocked_clients] eq {1}
-        } else {
-            fail "Clients are not blocked"
-        }
-        r client unblock $cid timeout ;# try to smoke-out client-related memory leak
-        assert_equal {Request timedout} [$rd read]
-    }
-
-    test {Module client blocked on keys (with metadata): Blocked, CLIENT UNBLOCK ERROR} {
-        r del k
-        set rd [redis_deferring_client]
-        $rd client id
-        set cid [$rd read]
-        $rd fsl.bpopgt k 35 0
-        ;# wait until clients are actually blocked
-        wait_for_condition 50 100 {
-            [s 0 blocked_clients] eq {1}
-        } else {
-            fail "Clients are not blocked"
-        }
-        r client unblock $cid error ;# try to smoke-out client-related memory leak
-        assert_error "*unblocked*" {$rd read}
-    }
-
-    test {Module client re-blocked on keys after woke up on wrong type} {
-        r del k
-        set rd [redis_deferring_client]
-=======
         r del k
         set rd [redis_deferring_client]
         $rd client id
@@ -207,7 +171,6 @@
     test {Module client blocked on keys does not wake up on wrong type} {
         r del k
         set rd [redis_deferring_client]
->>>>>>> aa55bbe1
         $rd fsl.bpop k 0
         ;# wait until clients are actually blocked
         wait_for_condition 50 100 {
@@ -221,59 +184,5 @@
         r del k
         r fsl.push k 34
         assert_equal {34} [$rd read]
-<<<<<<< HEAD
-        assert_equal {1} [r get fsl_wrong_type] ;# first lpush caused one wrong-type wake-up
-    }
-
-    test {Module client blocked on keys woken up by LPUSH} {
-        r del k
-        set rd [redis_deferring_client]
-        $rd blockonkeys.popall k
-        # wait until client is actually blocked
-        wait_for_condition 50 100 {
-            [s 0 blocked_clients] eq {1}
-        } else {
-            fail "Client is not blocked"
-        }
-        r lpush k 42 squirrel banana
-        assert_equal {banana squirrel 42} [$rd read]
-        $rd close
-    }
-
-    test {Module client unblocks BLPOP} {
-        r del k
-        set rd [redis_deferring_client]
-        $rd blpop k 3
-        # wait until client is actually blocked
-        wait_for_condition 50 100 {
-            [s 0 blocked_clients] eq {1}
-        } else {
-            fail "Client is not blocked"
-        }
-        r blockonkeys.lpush k 42
-        assert_equal {k 42} [$rd read]
-        $rd close
-    }
-
-    test {Module unblocks module blocked on non-empty list} {
-        r del k
-        r lpush k aa
-        # Module client blocks to pop 5 elements from list
-        set rd [redis_deferring_client]
-        $rd blockonkeys.blpopn k 5
-        # Wait until client is actually blocked
-        wait_for_condition 50 100 {
-            [s 0 blocked_clients] eq {1}
-        } else {
-            fail "Client is not blocked"
-        }
-        # Check that RM_SignalKeyAsReady() can wake up BLPOPN
-        r blockonkeys.lpush_unblock k bb cc ;# Not enough elements for BLPOPN
-        r lpush k dd ee ff                  ;# Doesn't unblock module
-        r blockonkeys.lpush_unblock k gg    ;# Unblocks module
-        assert_equal {gg ff ee dd cc} [$rd read]
-        $rd close
-=======
->>>>>>> aa55bbe1
     }
 }