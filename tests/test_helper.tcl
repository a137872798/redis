# Redis test suite. Copyright (C) 2009 Salvatore Sanfilippo antirez@gmail.com
# This software is released under the BSD License. See the COPYING file for
# more information.

package require Tcl 8.5

set tcl_precision 17
source tests/support/redis.tcl
source tests/support/server.tcl
source tests/support/tmpfile.tcl
source tests/support/test.tcl
source tests/support/util.tcl

set ::all_tests {
    unit/printver
    unit/dump
    unit/auth
    unit/protocol
    unit/keyspace
    unit/scan
    unit/type/string
    unit/type/incr
    unit/type/list
    unit/type/list-2
    unit/type/list-3
    unit/type/set
    unit/type/zset
    unit/type/hash
    unit/type/stream
    unit/type/stream-cgroups
    unit/sort
    unit/expire
    unit/other
    unit/multi
    unit/quit
    unit/aofrw
    unit/acl
    integration/block-repl
    integration/replication
    integration/replication-2
    integration/replication-3
    integration/replication-4
    integration/replication-psync
    integration/aof
    integration/rdb
    integration/convert-zipmap-hash-on-load
    integration/logging
    integration/psync2
    integration/psync2-reg
    integration/psync2-pingoff
    unit/pubsub
    unit/slowlog
    unit/scripting
    unit/maxmemory
    unit/introspection
    unit/introspection-2
    unit/limits
    unit/obuf-limits
    unit/bitops
    unit/bitfield
    unit/geo
    unit/memefficiency
    unit/hyperloglog
    unit/lazyfree
    unit/wait
    unit/pendingquerybuf
    unit/tls
<<<<<<< HEAD
=======
    unit/tracking
    unit/oom-score-adj
    unit/shutdown
    unit/networking
>>>>>>> 92bde124
}
# Index to the next test to run in the ::all_tests list.
set ::next_test 0

set ::host 127.0.0.1
set ::port 21111
set ::traceleaks 0
set ::valgrind 0
set ::tls 0
set ::stack_logging 0
set ::verbose 0
set ::quiet 0
set ::denytags {}
set ::skiptests {}
set ::allowtags {}
set ::only_tests {}
set ::single_tests {}
set ::run_solo_tests {}
set ::skip_till ""
set ::external 0; # If "1" this means, we are running against external instance
set ::file ""; # If set, runs only the tests in this comma separated list
set ::curfile ""; # Hold the filename of the current suite
set ::accurate 0; # If true runs fuzz tests with more iterations
set ::force_failure 0
set ::timeout 1200; # 20 minutes without progresses will quit the test.
set ::last_progress [clock seconds]
set ::active_servers {} ; # Pids of active Redis instances.
set ::dont_clean 0
set ::wait_server 0
set ::stop_on_failure 0
set ::loop 0
set ::tlsdir "tests/tls"

# Set to 1 when we are running in client mode. The Redis test uses a
# server-client model to run tests simultaneously. The server instance
# runs the specified number of client instances that will actually run tests.
# The server is responsible of showing the result to the user, and exit with
# the appropriate exit code depending on the test outcome.
set ::client 0
set ::numclients 16

# This function is called by one of the test clients when it receives
# a "run" command from the server, with a filename as data.
# It will run the specified test source file and signal it to the
# test server when finished.
proc execute_test_file name {
    set path "tests/$name.tcl"
    set ::curfile $path
    source $path
    send_data_packet $::test_server_fd done "$name"
}

# This function is called by one of the test clients when it receives
# a "run_code" command from the server, with a verbatim test source code
# as argument, and an associated name.
# It will run the specified code and signal it to the test server when
# finished.
proc execute_test_code {name code} {
    eval $code
    send_data_packet $::test_server_fd done "$name"
}

# Setup a list to hold a stack of server configs. When calls to start_server
# are nested, use "srv 0 pid" to get the pid of the inner server. To access
# outer servers, use "srv -1 pid" etcetera.
set ::servers {}
proc srv {args} {
    set level 0
    if {[string is integer [lindex $args 0]]} {
        set level [lindex $args 0]
        set property [lindex $args 1]
    } else {
        set property [lindex $args 0]
    }
    set srv [lindex $::servers end+$level]
    dict get $srv $property
}

# Provide easy access to the client for the inner server. It's possible to
# prepend the argument list with a negative level to access clients for
# servers running in outer blocks.
proc r {args} {
    set level 0
    if {[string is integer [lindex $args 0]]} {
        set level [lindex $args 0]
        set args [lrange $args 1 end]
    }
    [srv $level "client"] {*}$args
}

proc reconnect {args} {
    set level [lindex $args 0]
    if {[string length $level] == 0 || ![string is integer $level]} {
        set level 0
    }

    set srv [lindex $::servers end+$level]
    set host [dict get $srv "host"]
    set port [dict get $srv "port"]
    set config [dict get $srv "config"]
    set client [redis $host $port 0 $::tls]
    dict set srv "client" $client

    # select the right db when we don't have to authenticate
    if {![dict exists $config "requirepass"]} {
        $client select 9
    }

    # re-set $srv in the servers list
    lset ::servers end+$level $srv
}

proc redis_deferring_client {args} {
    set level 0
    if {[llength $args] > 0 && [string is integer [lindex $args 0]]} {
        set level [lindex $args 0]
        set args [lrange $args 1 end]
    }

    # create client that defers reading reply
    set client [redis [srv $level "host"] [srv $level "port"] 1 $::tls]

    # select the right db and read the response (OK)
    $client select 9
    $client read
    return $client
}

# Provide easy access to INFO properties. Same semantic as "proc r".
proc s {args} {
    set level 0
    if {[string is integer [lindex $args 0]]} {
        set level [lindex $args 0]
        set args [lrange $args 1 end]
    }
    status [srv $level "client"] [lindex $args 0]
}

# Test wrapped into run_solo are sent back from the client to the
# test server, so that the test server will send them again to
# clients once the clients are idle.
proc run_solo {name code} {
    if {$::numclients == 1 || $::loop || $::external} {
        # run_solo is not supported in these scenarios, just run the code.
        eval $code
        return
    }
    send_data_packet $::test_server_fd run_solo [list $name $code]
}

proc cleanup {} {
    if {!$::quiet} {puts -nonewline "Cleanup: may take some time... "}
    flush stdout
    catch {exec rm -rf {*}[glob tests/tmp/redis.conf.*]}
    catch {exec rm -rf {*}[glob tests/tmp/server.*]}
    if {!$::quiet} {puts "OK"}
}

proc test_server_main {} {
    cleanup
    set tclsh [info nameofexecutable]
    # Open a listening socket, trying different ports in order to find a
    # non busy one.
    set port [find_available_port 11111]
    if {!$::quiet} {
        puts "Starting test server at port $port"
    }
    socket -server accept_test_clients  -myaddr 127.0.0.1 $port

    # Start the client instances
    set ::clients_pids {}
    if {$::external} {
        set p [exec $tclsh [info script] {*}$::argv \
            --client $port --port $::port &]
        lappend ::clients_pids $p
    } else {
        set start_port [expr {$::port+100}]
        for {set j 0} {$j < $::numclients} {incr j} {
            set start_port [find_available_port $start_port]
            set p [exec $tclsh [info script] {*}$::argv \
                --client $port --port $start_port &]
            lappend ::clients_pids $p
            incr start_port 10
        }
    }

    # Setup global state for the test server
    set ::idle_clients {}
    set ::active_clients {}
    array set ::active_clients_task {}
    array set ::clients_start_time {}
    set ::clients_time_history {}
    set ::failed_tests {}

    # Enter the event loop to handle clients I/O
    after 100 test_server_cron
    vwait forever
}

# This function gets called 10 times per second.
proc test_server_cron {} {
    set elapsed [expr {[clock seconds]-$::last_progress}]

    if {$elapsed > $::timeout} {
        set err "\[[colorstr red TIMEOUT]\]: clients state report follows."
        puts $err
        lappend ::failed_tests $err
        show_clients_state
        kill_clients
        force_kill_all_servers
        the_end
    }

    after 100 test_server_cron
}

proc accept_test_clients {fd addr port} {
    fconfigure $fd -encoding binary
    fileevent $fd readable [list read_from_test_client $fd]
}

# This is the readable handler of our test server. Clients send us messages
# in the form of a status code such and additional data. Supported
# status types are:
#
# ready: the client is ready to execute the command. Only sent at client
#        startup. The server will queue the client FD in the list of idle
#        clients.
# testing: just used to signal that a given test started.
# ok: a test was executed with success.
# err: a test was executed with an error.
# skip: a test was skipped by skipfile or individual test options.
# ignore: a test was skipped by a group tag.
# exception: there was a runtime exception while executing the test.
# done: all the specified test file was processed, this test client is
#       ready to accept a new task.
proc read_from_test_client fd {
    set bytes [gets $fd]
    set payload [read $fd $bytes]
    foreach {status data} $payload break
    set ::last_progress [clock seconds]

    if {$status eq {ready}} {
        if {!$::quiet} {
            puts "\[$status\]: $data"
        }
        signal_idle_client $fd
    } elseif {$status eq {done}} {
        set elapsed [expr {[clock seconds]-$::clients_start_time($fd)}]
        set all_tests_count [llength $::all_tests]
        set running_tests_count [expr {[llength $::active_clients]-1}]
        set completed_tests_count [expr {$::next_test-$running_tests_count}]
        puts "\[$completed_tests_count/$all_tests_count [colorstr yellow $status]\]: $data ($elapsed seconds)"
        lappend ::clients_time_history $elapsed $data
        signal_idle_client $fd
        set ::active_clients_task($fd) "(DONE) $data"
    } elseif {$status eq {ok}} {
        if {!$::quiet} {
            puts "\[[colorstr green $status]\]: $data"
        }
        set ::active_clients_task($fd) "(OK) $data"
    } elseif {$status eq {skip}} {
        if {!$::quiet} {
            puts "\[[colorstr yellow $status]\]: $data"
        }
    } elseif {$status eq {ignore}} {
        if {!$::quiet} {
            puts "\[[colorstr cyan $status]\]: $data"
        }
    } elseif {$status eq {err}} {
        set err "\[[colorstr red $status]\]: $data"
        puts $err
        lappend ::failed_tests $err
        set ::active_clients_task($fd) "(ERR) $data"
            if {$::stop_on_failure} {
            puts -nonewline "(Test stopped, press enter to continue)"
            flush stdout
            gets stdin
        }
    } elseif {$status eq {exception}} {
        puts "\[[colorstr red $status]\]: $data"
        kill_clients
        force_kill_all_servers
        exit 1
    } elseif {$status eq {testing}} {
        set ::active_clients_task($fd) "(IN PROGRESS) $data"
    } elseif {$status eq {server-spawning}} {
        set ::active_clients_task($fd) "(SPAWNING SERVER) $data"
    } elseif {$status eq {server-spawned}} {
        lappend ::active_servers $data
        set ::active_clients_task($fd) "(SPAWNED SERVER) pid:$data"
    } elseif {$status eq {server-killing}} {
        set ::active_clients_task($fd) "(KILLING SERVER) pid:$data"
    } elseif {$status eq {server-killed}} {
        set ::active_servers [lsearch -all -inline -not -exact $::active_servers $data]
        set ::active_clients_task($fd) "(KILLED SERVER) pid:$data"
    } elseif {$status eq {run_solo}} {
        lappend ::run_solo_tests $data
    } else {
        if {!$::quiet} {
            puts "\[$status\]: $data"
        }
    }
}

proc show_clients_state {} {
    # The following loop is only useful for debugging tests that may
    # enter an infinite loop.
    foreach x $::active_clients {
        if {[info exist ::active_clients_task($x)]} {
            puts "$x => $::active_clients_task($x)"
        } else {
            puts "$x => ???"
        }
    }
}

proc kill_clients {} {
    foreach p $::clients_pids {
        catch {exec kill $p}
    }
}

proc force_kill_all_servers {} {
    foreach p $::active_servers {
        puts "Killing still running Redis server $p"
        catch {exec kill -9 $p}
    }
}

proc lpop {listVar {count 1}} {
    upvar 1 $listVar l
    set ele [lindex $l 0]
    set l [lrange $l 1 end]
    set ele
}

# A new client is idle. Remove it from the list of active clients and
# if there are still test units to run, launch them.
proc signal_idle_client fd {
    # Remove this fd from the list of active clients.
    set ::active_clients \
        [lsearch -all -inline -not -exact $::active_clients $fd]

    # New unit to process?
    if {$::next_test != [llength $::all_tests]} {
        if {!$::quiet} {
            puts [colorstr bold-white "Testing [lindex $::all_tests $::next_test]"]
            set ::active_clients_task($fd) "ASSIGNED: $fd ([lindex $::all_tests $::next_test])"
        }
        set ::clients_start_time($fd) [clock seconds]
        send_data_packet $fd run [lindex $::all_tests $::next_test]
        lappend ::active_clients $fd
        incr ::next_test
        if {$::loop && $::next_test == [llength $::all_tests]} {
            set ::next_test 0
        }
    } elseif {[llength $::run_solo_tests] != 0 && [llength $::active_clients] == 0} {
        if {!$::quiet} {
            puts [colorstr bold-white "Testing solo test"]
            set ::active_clients_task($fd) "ASSIGNED: $fd solo test"
        }
        set ::clients_start_time($fd) [clock seconds]
        send_data_packet $fd run_code [lpop ::run_solo_tests]
        lappend ::active_clients $fd
    } else {
        lappend ::idle_clients $fd
        set ::active_clients_task($fd) "SLEEPING, no more units to assign"
        if {[llength $::active_clients] == 0} {
            the_end
        }
    }
}

# The the_end function gets called when all the test units were already
# executed, so the test finished.
proc the_end {} {
    # TODO: print the status, exit with the rigth exit code.
    puts "\n                   The End\n"
    puts "Execution time of different units:"
    foreach {time name} $::clients_time_history {
        puts "  $time seconds - $name"
    }
    if {[llength $::failed_tests]} {
        puts "\n[colorstr bold-red {!!! WARNING}] The following tests failed:\n"
        foreach failed $::failed_tests {
            puts "*** $failed"
        }
        if {!$::dont_clean} cleanup
        exit 1
    } else {
        puts "\n[colorstr bold-white {\o/}] [colorstr bold-green {All tests passed without errors!}]\n"
        if {!$::dont_clean} cleanup
        exit 0
    }
}

# The client is not even driven (the test server is instead) as we just need
# to read the command, execute, reply... all this in a loop.
proc test_client_main server_port {
    set ::test_server_fd [socket localhost $server_port]
    fconfigure $::test_server_fd -encoding binary
    send_data_packet $::test_server_fd ready [pid]
    while 1 {
        set bytes [gets $::test_server_fd]
        set payload [read $::test_server_fd $bytes]
        foreach {cmd data} $payload break
        if {$cmd eq {run}} {
            execute_test_file $data
        } elseif {$cmd eq {run_code}} {
            foreach {name code} $data break
            execute_test_code $name $code
        } else {
            error "Unknown test client command: $cmd"
        }
    }
}

proc send_data_packet {fd status data} {
    set payload [list $status $data]
    puts $fd [string length $payload]
    puts -nonewline $fd $payload
    flush $fd
}

proc print_help_screen {} {
    puts [join {
        "--valgrind         Run the test over valgrind."
        "--stack-logging    Enable OSX leaks/malloc stack logging."
        "--accurate         Run slow randomized tests for more iterations."
        "--quiet            Don't show individual tests."
        "--single <unit>    Just execute the specified unit (see next option). this option can be repeated."
        "--list-tests       List all the available test units."
        "--only <test>      Just execute the specified test by test name. this option can be repeated."
        "--skip-till <unit> Skip all units until (and including) the specified one."
        "--clients <num>    Number of test clients (default 16)."
        "--timeout <sec>    Test timeout in seconds (default 10 min)."
        "--force-failure    Force the execution of a test that always fails."
        "--config <k> <v>   Extra config file argument."
        "--skipfile <file>  Name of a file containing test names that should be skipped (one per line)."
        "--dont-clean       Don't delete redis log files after the run."
        "--stop             Blocks once the first test fails."
        "--loop             Execute the specified set of tests forever."
        "--wait-server      Wait after server is started (so that you can attach a debugger)."
        "--tls              Run tests in TLS mode."
        "--help             Print this help screen."
    } "\n"]
}

# parse arguments
for {set j 0} {$j < [llength $argv]} {incr j} {
    set opt [lindex $argv $j]
    set arg [lindex $argv [expr $j+1]]
    if {$opt eq {--tags}} {
        foreach tag $arg {
            if {[string index $tag 0] eq "-"} {
                lappend ::denytags [string range $tag 1 end]
            } else {
                lappend ::allowtags $tag
            }
        }
        incr j
    } elseif {$opt eq {--config}} {
        set arg2 [lindex $argv [expr $j+2]]
        lappend ::global_overrides $arg
        lappend ::global_overrides $arg2
        incr j 2
    } elseif {$opt eq {--skipfile}} {
        incr j
        set fp [open $arg r]
        set file_data [read $fp]
        close $fp
        set ::skiptests [split $file_data "\n"]
    } elseif {$opt eq {--valgrind}} {
        set ::valgrind 1
    } elseif {$opt eq {--stack-logging}} {
        if {[string match {*Darwin*} [exec uname -a]]} {
            set ::stack_logging 1
        }
    } elseif {$opt eq {--quiet}} {
        set ::quiet 1
    } elseif {$opt eq {--tls}} {
        package require tls 1.6
        set ::tls 1
        ::tls::init \
            -cafile "$::tlsdir/ca.crt" \
            -certfile "$::tlsdir/redis.crt" \
            -keyfile "$::tlsdir/redis.key"
    } elseif {$opt eq {--host}} {
        set ::external 1
        set ::host $arg
        incr j
    } elseif {$opt eq {--port}} {
        set ::port $arg
        incr j
    } elseif {$opt eq {--accurate}} {
        set ::accurate 1
    } elseif {$opt eq {--force-failure}} {
        set ::force_failure 1
    } elseif {$opt eq {--single}} {
        lappend ::single_tests $arg
        incr j
    } elseif {$opt eq {--only}} {
        lappend ::only_tests $arg
        incr j
    } elseif {$opt eq {--skip-till}} {
        set ::skip_till $arg
        incr j
    } elseif {$opt eq {--list-tests}} {
        foreach t $::all_tests {
            puts $t
        }
        exit 0
    } elseif {$opt eq {--verbose}} {
        set ::verbose 1
    } elseif {$opt eq {--client}} {
        set ::client 1
        set ::test_server_port $arg
        incr j
    } elseif {$opt eq {--clients}} {
        set ::numclients $arg
        incr j
    } elseif {$opt eq {--dont-clean}} {
        set ::dont_clean 1
    } elseif {$opt eq {--wait-server}} {
        set ::wait_server 1
    } elseif {$opt eq {--stop}} {
        set ::stop_on_failure 1
    } elseif {$opt eq {--loop}} {
        set ::loop 1
    } elseif {$opt eq {--timeout}} {
        set ::timeout $arg
        incr j
    } elseif {$opt eq {--help}} {
        print_help_screen
        exit 0
    } else {
        puts "Wrong argument: $opt"
        exit 1
    }
}

# If --skil-till option was given, we populate the list of single tests
# to run with everything *after* the specified unit.
if {$::skip_till != ""} {
    set skipping 1
    foreach t $::all_tests {
        if {$skipping == 0} {
            lappend ::single_tests $t
        }
        if {$t == $::skip_till} {
            set skipping 0
        }
    }
    if {$skipping} {
        puts "test $::skip_till not found"
        exit 0
    }
}

# Override the list of tests with the specific tests we want to run
# in case there was some filter, that is --single or --skip-till options.
if {[llength $::single_tests] > 0} {
    set ::all_tests $::single_tests
}

proc attach_to_replication_stream {} {
    if {$::tls} {
        set s [::tls::socket [srv 0 "host"] [srv 0 "port"]]
    } else {
        set s [socket [srv 0 "host"] [srv 0 "port"]]
    }
    fconfigure $s -translation binary
    puts -nonewline $s "SYNC\r\n"
    flush $s

    # Get the count
    while 1 {
        set count [gets $s]
        set prefix [string range $count 0 0]
        if {$prefix ne {}} break; # Newlines are allowed as PINGs.
    }
    if {$prefix ne {$}} {
        error "attach_to_replication_stream error. Received '$count' as count."
    }
    set count [string range $count 1 end]

    # Consume the bulk payload
    while {$count} {
        set buf [read $s $count]
        set count [expr {$count-[string length $buf]}]
    }
    return $s
}

proc read_from_replication_stream {s} {
    fconfigure $s -blocking 0
    set attempt 0
    while {[gets $s count] == -1} {
        if {[incr attempt] == 10} return ""
        after 100
    }
    fconfigure $s -blocking 1
    set count [string range $count 1 end]

    # Return a list of arguments for the command.
    set res {}
    for {set j 0} {$j < $count} {incr j} {
        read $s 1
        set arg [::redis::redis_bulk_read $s]
        if {$j == 0} {set arg [string tolower $arg]}
        lappend res $arg
    }
    return $res
}

proc assert_replication_stream {s patterns} {
    for {set j 0} {$j < [llength $patterns]} {incr j} {
        assert_match [lindex $patterns $j] [read_from_replication_stream $s]
    }
}

proc close_replication_stream {s} {
    close $s
}

# With the parallel test running multiple Redis instances at the same time
# we need a fast enough computer, otherwise a lot of tests may generate
# false positives.
# If the computer is too slow we revert the sequential test without any
# parallelism, that is, clients == 1.
proc is_a_slow_computer {} {
    set start [clock milliseconds]
    for {set j 0} {$j < 1000000} {incr j} {}
    set elapsed [expr [clock milliseconds]-$start]
    expr {$elapsed > 200}
}

if {$::client} {
    if {[catch { test_client_main $::test_server_port } err]} {
        set estr "Executing test client: $err.\n$::errorInfo"
        if {[catch {send_data_packet $::test_server_fd exception $estr}]} {
            puts $estr
        }
        exit 1
    }
} else {
    if {[is_a_slow_computer]} {
        puts "** SLOW COMPUTER ** Using a single client to avoid false positives."
        set ::numclients 1
    }

    if {[catch { test_server_main } err]} {
        if {[string length $err] > 0} {
            # only display error when not generated by the test suite
            if {$err ne "exception"} {
                puts $::errorInfo
            }
            exit 1
        }
    }
}<|MERGE_RESOLUTION|>--- conflicted
+++ resolved
@@ -18,6 +18,7 @@
     unit/protocol
     unit/keyspace
     unit/scan
+    unit/info
     unit/type/string
     unit/type/incr
     unit/type/list
@@ -35,6 +36,7 @@
     unit/quit
     unit/aofrw
     unit/acl
+    unit/latency-monitor
     integration/block-repl
     integration/replication
     integration/replication-2
@@ -43,11 +45,16 @@
     integration/replication-psync
     integration/aof
     integration/rdb
+    integration/corrupt-dump
+    integration/corrupt-dump-fuzzer
     integration/convert-zipmap-hash-on-load
     integration/logging
     integration/psync2
     integration/psync2-reg
     integration/psync2-pingoff
+    integration/failover
+    integration/redis-cli
+    integration/redis-benchmark
     unit/pubsub
     unit/slowlog
     unit/scripting
@@ -65,27 +72,29 @@
     unit/wait
     unit/pendingquerybuf
     unit/tls
-<<<<<<< HEAD
-=======
     unit/tracking
     unit/oom-score-adj
     unit/shutdown
     unit/networking
->>>>>>> 92bde124
 }
 # Index to the next test to run in the ::all_tests list.
 set ::next_test 0
 
 set ::host 127.0.0.1
-set ::port 21111
+set ::port 6379; # port for external server
+set ::baseport 21111; # initial port for spawned redis servers
+set ::portcount 8000; # we don't wanna use more than 10000 to avoid collision with cluster bus ports
 set ::traceleaks 0
 set ::valgrind 0
+set ::durable 0
 set ::tls 0
 set ::stack_logging 0
 set ::verbose 0
 set ::quiet 0
 set ::denytags {}
 set ::skiptests {}
+set ::skipunits {}
+set ::no_latency 0
 set ::allowtags {}
 set ::only_tests {}
 set ::single_tests {}
@@ -102,6 +111,7 @@
 set ::dont_clean 0
 set ::wait_server 0
 set ::stop_on_failure 0
+set ::dump_logs 0
 set ::loop 0
 set ::tlsdir "tests/tls"
 
@@ -129,7 +139,8 @@
 # as argument, and an associated name.
 # It will run the specified code and signal it to the test server when
 # finished.
-proc execute_test_code {name code} {
+proc execute_test_code {name filename code} {
+    set ::curfile $filename
     eval $code
     send_data_packet $::test_server_fd done "$name"
 }
@@ -173,6 +184,10 @@
     set port [dict get $srv "port"]
     set config [dict get $srv "config"]
     set client [redis $host $port 0 $::tls]
+    if {[dict exists $srv "client"]} {
+        set old [dict get $srv "client"]
+        $old close
+    }
     dict set srv "client" $client
 
     # select the right db when we don't have to authenticate
@@ -197,6 +212,21 @@
     # select the right db and read the response (OK)
     $client select 9
     $client read
+    return $client
+}
+
+proc redis_client {args} {
+    set level 0
+    if {[llength $args] > 0 && [string is integer [lindex $args 0]]} {
+        set level [lindex $args 0]
+        set args [lrange $args 1 end]
+    }
+
+    # create client that defers reading reply
+    set client [redis [srv $level "host"] [srv $level "port"] 0 $::tls]
+
+    # select the right db and read the response (OK)
+    $client select 9
     return $client
 }
 
@@ -219,7 +249,7 @@
         eval $code
         return
     }
-    send_data_packet $::test_server_fd run_solo [list $name $code]
+    send_data_packet $::test_server_fd run_solo [list $name $::curfile $code]
 }
 
 proc cleanup {} {
@@ -235,26 +265,26 @@
     set tclsh [info nameofexecutable]
     # Open a listening socket, trying different ports in order to find a
     # non busy one.
-    set port [find_available_port 11111]
+    set clientport [find_available_port [expr {$::baseport - 32}] 32]
     if {!$::quiet} {
-        puts "Starting test server at port $port"
-    }
-    socket -server accept_test_clients  -myaddr 127.0.0.1 $port
+        puts "Starting test server at port $clientport"
+    }
+    socket -server accept_test_clients  -myaddr 127.0.0.1 $clientport
 
     # Start the client instances
     set ::clients_pids {}
     if {$::external} {
         set p [exec $tclsh [info script] {*}$::argv \
-            --client $port --port $::port &]
+            --client $clientport &]
         lappend ::clients_pids $p
     } else {
-        set start_port [expr {$::port+100}]
+        set start_port $::baseport
+        set port_count [expr {$::portcount / $::numclients}]
         for {set j 0} {$j < $::numclients} {incr j} {
-            set start_port [find_available_port $start_port]
             set p [exec $tclsh [info script] {*}$::argv \
-                --client $port --port $start_port &]
+                --client $clientport --baseport $start_port --portcount $port_count &]
             lappend ::clients_pids $p
-            incr start_port 10
+            incr start_port $port_count
         }
     }
 
@@ -346,8 +376,8 @@
         puts $err
         lappend ::failed_tests $err
         set ::active_clients_task($fd) "(ERR) $data"
-            if {$::stop_on_failure} {
-            puts -nonewline "(Test stopped, press enter to continue)"
+        if {$::stop_on_failure} {
+            puts -nonewline "(Test stopped, press enter to resume the tests)"
             flush stdout
             gets stdin
         }
@@ -409,6 +439,12 @@
     set ele
 }
 
+proc lremove {listVar value} {
+    upvar 1 $listVar var
+    set idx [lsearch -exact $var $value]
+    set var [lreplace $var $idx $idx]
+}
+
 # A new client is idle. Remove it from the list of active clients and
 # if there are still test units to run, launch them.
 proc signal_idle_client fd {
@@ -449,7 +485,7 @@
 # The the_end function gets called when all the test units were already
 # executed, so the test finished.
 proc the_end {} {
-    # TODO: print the status, exit with the rigth exit code.
+    # TODO: print the status, exit with the right exit code.
     puts "\n                   The End\n"
     puts "Execution time of different units:"
     foreach {time name} $::clients_time_history {
@@ -482,8 +518,8 @@
         if {$cmd eq {run}} {
             execute_test_file $data
         } elseif {$cmd eq {run_code}} {
-            foreach {name code} $data break
-            execute_test_code $name $code
+            foreach {name filename code} $data break
+            execute_test_code $name $filename $code
         } else {
             error "Unknown test client command: $cmd"
         }
@@ -500,23 +536,33 @@
 proc print_help_screen {} {
     puts [join {
         "--valgrind         Run the test over valgrind."
+        "--durable          suppress test crashes and keep running"
         "--stack-logging    Enable OSX leaks/malloc stack logging."
         "--accurate         Run slow randomized tests for more iterations."
         "--quiet            Don't show individual tests."
-        "--single <unit>    Just execute the specified unit (see next option). this option can be repeated."
+        "--single <unit>    Just execute the specified unit (see next option). This option can be repeated."
+        "--verbose          Increases verbosity."
         "--list-tests       List all the available test units."
-        "--only <test>      Just execute the specified test by test name. this option can be repeated."
+        "--only <test>      Just execute the specified test by test name. This option can be repeated."
         "--skip-till <unit> Skip all units until (and including) the specified one."
+        "--skipunit <unit>  Skip one unit."
         "--clients <num>    Number of test clients (default 16)."
         "--timeout <sec>    Test timeout in seconds (default 10 min)."
         "--force-failure    Force the execution of a test that always fails."
         "--config <k> <v>   Extra config file argument."
         "--skipfile <file>  Name of a file containing test names that should be skipped (one per line)."
+        "--skiptest <name>  Name of a file containing test names that should be skipped (one per line)."
         "--dont-clean       Don't delete redis log files after the run."
+        "--no-latency       Skip latency measurements and validation by some tests."
         "--stop             Blocks once the first test fails."
         "--loop             Execute the specified set of tests forever."
         "--wait-server      Wait after server is started (so that you can attach a debugger)."
+        "--dump-logs        Dump server log on test failure."
         "--tls              Run tests in TLS mode."
+        "--host <addr>      Run tests against an external host."
+        "--port <port>      TCP port to use against external host."
+        "--baseport <port>  Initial port number for spawned redis servers."
+        "--portcount <num>  Port range for spawned redis servers."
         "--help             Print this help screen."
     } "\n"]
 }
@@ -545,6 +591,9 @@
         set file_data [read $fp]
         close $fp
         set ::skiptests [split $file_data "\n"]
+    } elseif {$opt eq {--skiptest}} {
+        lappend ::skiptests $arg
+        incr j
     } elseif {$opt eq {--valgrind}} {
         set ::valgrind 1
     } elseif {$opt eq {--stack-logging}} {
@@ -558,14 +607,20 @@
         set ::tls 1
         ::tls::init \
             -cafile "$::tlsdir/ca.crt" \
-            -certfile "$::tlsdir/redis.crt" \
-            -keyfile "$::tlsdir/redis.key"
+            -certfile "$::tlsdir/client.crt" \
+            -keyfile "$::tlsdir/client.key"
     } elseif {$opt eq {--host}} {
         set ::external 1
         set ::host $arg
         incr j
     } elseif {$opt eq {--port}} {
         set ::port $arg
+        incr j
+    } elseif {$opt eq {--baseport}} {
+        set ::baseport $arg
+        incr j
+    } elseif {$opt eq {--portcount}} {
+        set ::portcount $arg
         incr j
     } elseif {$opt eq {--accurate}} {
         set ::accurate 1
@@ -577,6 +632,9 @@
     } elseif {$opt eq {--only}} {
         lappend ::only_tests $arg
         incr j
+    } elseif {$opt eq {--skipunit}} {
+        lappend ::skipunits $arg
+        incr j
     } elseif {$opt eq {--skip-till}} {
         set ::skip_till $arg
         incr j
@@ -594,10 +652,16 @@
     } elseif {$opt eq {--clients}} {
         set ::numclients $arg
         incr j
+    } elseif {$opt eq {--durable}} {
+        set ::durable 1
     } elseif {$opt eq {--dont-clean}} {
         set ::dont_clean 1
+    } elseif {$opt eq {--no-latency}} {
+        set ::no_latency 1
     } elseif {$opt eq {--wait-server}} {
         set ::wait_server 1
+    } elseif {$opt eq {--dump-logs}} {
+        set ::dump_logs 1
     } elseif {$opt eq {--stop}} {
         set ::stop_on_failure 1
     } elseif {$opt eq {--loop}} {
@@ -614,13 +678,23 @@
     }
 }
 
-# If --skil-till option was given, we populate the list of single tests
+set filtered_tests {}
+
+# Set the filtered tests to be the short list (single_tests) if exists.
+# Otherwise, we start filtering all_tests
+if {[llength $::single_tests] > 0} {
+    set filtered_tests $::single_tests
+} else {
+    set filtered_tests $::all_tests
+}
+
+# If --skip-till option was given, we populate the list of single tests
 # to run with everything *after* the specified unit.
 if {$::skip_till != ""} {
     set skipping 1
     foreach t $::all_tests {
-        if {$skipping == 0} {
-            lappend ::single_tests $t
+        if {$skipping == 1} {
+            lremove filtered_tests $t
         }
         if {$t == $::skip_till} {
             set skipping 0
@@ -632,13 +706,24 @@
     }
 }
 
+# If --skipunits option was given, we populate the list of single tests
+# to run with everything *not* in the skipunits list.
+if {[llength $::skipunits] > 0} {
+    foreach t $::all_tests {
+        if {[lsearch $::skipunits $t] != -1} {
+            lremove filtered_tests $t
+        }
+    }
+}
+
 # Override the list of tests with the specific tests we want to run
-# in case there was some filter, that is --single or --skip-till options.
-if {[llength $::single_tests] > 0} {
-    set ::all_tests $::single_tests
+# in case there was some filter, that is --single, -skipunit or --skip-till options.
+if {[llength $filtered_tests] < [llength $::all_tests]} {
+    set ::all_tests $filtered_tests
 }
 
 proc attach_to_replication_stream {} {
+    r config set repl-ping-replica-period 3600
     if {$::tls} {
         set s [::tls::socket [srv 0 "host"] [srv 0 "port"]]
     } else {
@@ -696,6 +781,7 @@
 
 proc close_replication_stream {s} {
     close $s
+    r config set repl-ping-replica-period 10
 }
 
 # With the parallel test running multiple Redis instances at the same time
