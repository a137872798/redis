--- conflicted
+++ resolved
@@ -24,15 +24,9 @@
 set ::failed 0
 set ::sentinel_instances {}
 set ::redis_instances {}
-set ::global_config {}
 set ::sentinel_base_port 20000
 set ::redis_base_port 30000
 set ::redis_port_count 1024
-<<<<<<< HEAD
-set ::host "127.0.0.1"
-set ::leaked_fds_file [file normalize "tmp/leaked_fds.txt"]
-=======
->>>>>>> f86385f7
 set ::pids {} ; # We kill everything at exit
 set ::dirs {} ; # We remove all the temp dirs at exit
 set ::run_matching {} ; # If non empty, only tests matching pattern are run.
@@ -64,13 +58,10 @@
 }
 
 # Spawn a redis or sentinel instance, depending on 'type'.
-proc spawn_instance {type base_port count {conf {}} {base_conf_file ""}} {
+proc spawn_instance {type base_port count {conf {}}} {
     for {set j 0} {$j < $count} {incr j} {
         set port [find_available_port $base_port $::redis_port_count]
-<<<<<<< HEAD
-=======
-
->>>>>>> f86385f7
+
         # Create a directory for this instance.
         set dirname "${type}_${j}"
         lappend ::dirs $dirname
@@ -79,22 +70,14 @@
 
         # Write the instance config file.
         set cfgfile [file join $dirname $type.conf]
-        if {$base_conf_file ne ""} {
-            file copy -- $base_conf_file $cfgfile
-            set cfg [open $cfgfile a+]
-        } else {
-            set cfg [open $cfgfile w]
-        }
-
+        set cfg [open $cfgfile w]
         if {$::tls} {
             puts $cfg "tls-port $port"
             puts $cfg "tls-replication yes"
             puts $cfg "tls-cluster yes"
             puts $cfg "port 0"
-            puts $cfg [format "tls-cert-file %s/../../tls/server.crt" [pwd]]
-            puts $cfg [format "tls-key-file %s/../../tls/server.key" [pwd]]
-            puts $cfg [format "tls-client-cert-file %s/../../tls/client.crt" [pwd]]
-            puts $cfg [format "tls-client-key-file %s/../../tls/client.key" [pwd]]
+            puts $cfg [format "tls-cert-file %s/../../tls/redis.crt" [pwd]]
+            puts $cfg [format "tls-key-file %s/../../tls/redis.key" [pwd]]
             puts $cfg [format "tls-dh-params-file %s/../../tls/redis.dh" [pwd]]
             puts $cfg [format "tls-ca-cert-file %s/../../tls/ca.crt" [pwd]]
             puts $cfg "loglevel debug"
@@ -106,9 +89,6 @@
         # Add additional config files
         foreach directive $conf {
             puts $cfg $directive
-        }
-        dict for {name val} $::global_config {
-            puts $cfg "$name $val"
         }
         close $cfg
 
@@ -137,22 +117,18 @@
         }
 
         # Check availability finally
-<<<<<<< HEAD
-        if {[server_is_up $::host $port 100] == 0} {
-=======
         if {[server_is_up 127.0.0.1 $port 100] == 0} {
->>>>>>> f86385f7
             set logfile [file join $dirname log.txt]
             puts [exec tail $logfile]
             abort_sentinel_test "Problems starting $type #$j: ping timeout, maybe server start failed, check $logfile"
         }
 
         # Push the instance into the right list
-        set link [redis $::host $port 0 $::tls]
+        set link [redis 127.0.0.1 $port 0 $::tls]
         $link reconnect 1
         lappend ::${type}_instances [list \
             pid $pid \
-            host $::host \
+            host 127.0.0.1 \
             port $port \
             link $link \
         ]
@@ -179,11 +155,7 @@
 
     set logs [glob */err.txt]
     foreach log $logs {
-<<<<<<< HEAD
-        set res [find_valgrind_errors $log true]
-=======
         set res [find_valgrind_errors $log]
->>>>>>> f86385f7
         if {$res != ""} {
             puts $res
             incr ::failed
@@ -201,11 +173,6 @@
 
 proc stop_instance pid {
     catch {exec kill $pid}
-<<<<<<< HEAD
-    # Node might have been stopped in the test
-    catch {exec kill -SIGCONT $pid}
-=======
->>>>>>> f86385f7
     if {$::valgrind} {
         set max_wait 60000
     } else {
@@ -263,20 +230,13 @@
             set ::simulate_error 1
         } elseif {$opt eq {--valgrind}} {
             set ::valgrind 1
-        } elseif {$opt eq {--host}} {
-            incr j
-            set ::host ${val}
         } elseif {$opt eq {--tls}} {
             package require tls 1.6
             ::tls::init \
                 -cafile "$::tlsdir/ca.crt" \
-                -certfile "$::tlsdir/client.crt" \
-                -keyfile "$::tlsdir/client.key"
+                -certfile "$::tlsdir/redis.crt" \
+                -keyfile "$::tlsdir/redis.key"
             set ::tls 1
-        } elseif {$opt eq {--config}} {
-            set val2 [lindex $::argv [expr $j+2]]
-            dict set ::global_config $val $val2
-            incr j 2
         } elseif {$opt eq "--help"} {
             puts "--single <pattern>      Only runs tests specified by pattern."
             puts "--dont-clean            Keep log files on exit."
@@ -284,11 +244,6 @@
             puts "--fail                  Simulate a test failure."
             puts "--valgrind              Run with valgrind."
             puts "--tls                   Run tests in TLS mode."
-<<<<<<< HEAD
-            puts "--host <host>           Use hostname instead of 127.0.0.1."
-            puts "--config <k> <v>        Extra config argument(s)."
-=======
->>>>>>> f86385f7
             puts "--help                  Shows this help."
             exit 0
         } else {
@@ -436,11 +391,6 @@
 proc run_tests {} {
     set tests [lsort [glob ../tests/*]]
     foreach test $tests {
-        # Remove leaked_fds file before starting
-        if {$::leaked_fds_file != "" && [file exists $::leaked_fds_file]} {
-            file delete $::leaked_fds_file
-        }
-
         if {$::run_matching ne {} && [string match $::run_matching $test] == 0} {
             continue
         }
@@ -448,20 +398,12 @@
         puts [colorstr yellow "Testing unit: [lindex [file split $test] end]"]
         source $test
         check_leaks {redis sentinel}
-
-        # Check if a leaked fds file was created and abort the test.
-        if {$::leaked_fds_file != "" && [file exists $::leaked_fds_file]} {
-            puts [colorstr red "ERROR: Sentinel has leaked fds to scripts:"]
-            puts [exec cat $::leaked_fds_file]
-            puts "----"
-            incr ::failed
-        }
     }
 }
 
 # Print a message and exists with 0 / 1 according to zero or more failures.
 proc end_tests {} {
-    if {$::failed == 0 } {
+    if {$::failed == 0} {
         puts "GOOD! No errors."
         exit 0
     } else {
