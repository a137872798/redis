--- conflicted
+++ resolved
@@ -5,7 +5,7 @@
     string match $pattern $content
 }
 
-start_server {tags {"repl network"}} {
+start_server {tags {"repl"}} {
     set slave [srv 0 client]
     set slave_host [srv 0 host]
     set slave_port [srv 0 port]
@@ -77,29 +77,7 @@
             assert_equal [$A debug digest] [$B debug digest]
         }
 
-        test {GETSET replication} {
-            $A config resetstat
-            $A config set loglevel debug
-            $B config set loglevel debug
-            r set test foo
-            assert_equal [r getset test bar] foo
-            wait_for_condition 500 10 {
-                [$A get test] eq "bar"
-            } else {
-                fail "getset wasn't propagated"
-            }
-            assert_equal [r set test vaz get] bar
-            wait_for_condition 500 10 {
-                [$A get test] eq "vaz"
-            } else {
-                fail "set get wasn't propagated"
-            }
-            assert_match {*calls=3,*} [cmdrstat set $A]
-            assert_match {} [cmdrstat getset $A]
-        }
-
         test {BRPOPLPUSH replication, when blocking against empty list} {
-            $A config resetstat
             set rd [redis_deferring_client]
             $rd brpoplpush a b 5
             r lpush a foo
@@ -108,12 +86,9 @@
             } else {
                 fail "Master and replica have different digest: [$A debug digest] VS [$B debug digest]"
             }
-            assert_match {*calls=1,*} [cmdrstat rpoplpush $A]
-            assert_match {} [cmdrstat lmove $A]
         }
 
         test {BRPOPLPUSH replication, list exists} {
-            $A config resetstat
             set rd [redis_deferring_client]
             r lpush c 1
             r lpush c 2
@@ -121,39 +96,6 @@
             $rd brpoplpush c d 5
             after 1000
             assert_equal [$A debug digest] [$B debug digest]
-            assert_match {*calls=1,*} [cmdrstat rpoplpush $A]
-            assert_match {} [cmdrstat lmove $A]
-        }
-
-        foreach wherefrom {left right} {
-            foreach whereto {left right} {
-                test "BLMOVE ($wherefrom, $whereto) replication, when blocking against empty list" {
-                    $A config resetstat
-                    set rd [redis_deferring_client]
-                    $rd blmove a b $wherefrom $whereto 5
-                    r lpush a foo
-                    wait_for_condition 50 100 {
-                        [$A debug digest] eq [$B debug digest]
-                    } else {
-                        fail "Master and replica have different digest: [$A debug digest] VS [$B debug digest]"
-                    }
-                    assert_match {*calls=1,*} [cmdrstat lmove $A]
-                    assert_match {} [cmdrstat rpoplpush $A]
-                }
-
-                test "BLMOVE ($wherefrom, $whereto) replication, list exists" {
-                    $A config resetstat
-                    set rd [redis_deferring_client]
-                    r lpush c 1
-                    r lpush c 2
-                    r lpush c 3
-                    $rd blmove c d $wherefrom $whereto 5
-                    after 1000
-                    assert_equal [$A debug digest] [$B debug digest]
-                    assert_match {*calls=1,*} [cmdrstat lmove $A]
-                    assert_match {} [cmdrstat rpoplpush $A]
-                }
-            }
         }
 
         test {BLPOP followed by role change, issue #2473} {
@@ -465,12 +407,7 @@
             $master config set repl-diskless-sync yes
             $master config set rdbcompression no
             $replica config set repl-diskless-load swapdb
-            $master config set hz 500
-            $replica config set hz 500
-            $master config set dynamic-hz no
-            $replica config set dynamic-hz no
             # Try to fill the master with all types of data types / encodings
-            set start [clock clicks -milliseconds]
             for {set k 0} {$k < 3} {incr k} {
                 for {set i 0} {$i < 10} {incr i} {
                     r set "$k int_$i" [expr {int(rand()*10000)}]
@@ -492,21 +429,14 @@
                 }
             }
 
-            if {$::verbose} {
-                set end [clock clicks -milliseconds]
-                set duration [expr $end - $start]
-                puts "filling took $duration ms (TODO: use pipeline)"
-                set start [clock clicks -milliseconds]
-            }
-
             # Start the replication process...
             set loglines [count_log_lines -1]
             $master config set repl-diskless-sync-delay 0
             $replica replicaof $master_host $master_port
 
             # kill the replication at various points
-            set attempts 100
-            if {$::accurate} { set attempts 500 }
+            set attempts 3
+            if {$::accurate} { set attempts 10 }
             for {set i 0} {$i < $attempts} {incr i} {
                 # wait for the replica to start reading the rdb
                 # using the log file since the replica only responds to INFO once in 2mb
@@ -538,11 +468,6 @@
                 } else {
                     fail "Replica didn't disconnect"
                 }
-            }
-            if {$::verbose} {
-                set end [clock clicks -milliseconds]
-                set duration [expr $end - $start]
-                puts "test took $duration ms"
             }
             # enable fast shutdown
             $master config set rdb-key-save-delay 0
@@ -717,50 +642,6 @@
     }
 }
 
-<<<<<<< HEAD
-test "diskless replication child being killed is collected" {
-    # when diskless master is waiting for the replica to become writable
-    # it removes the read event from the rdb pipe so if the child gets killed
-    # the replica will hung. and the master may not collect the pid with wait3
-    start_server {tags {"repl"}} {
-        set master [srv 0 client]
-        set master_host [srv 0 host]
-        set master_port [srv 0 port]
-        set master_pid [srv 0 pid]
-        $master config set repl-diskless-sync yes
-        $master config set repl-diskless-sync-delay 0
-        # put enough data in the db that the rdb file will be bigger than the socket buffers
-        $master debug populate 20000 test 10000
-        $master config set rdbcompression no
-        start_server {} {
-            set replica [srv 0 client]
-            set loglines [count_log_lines 0]
-            $replica config set repl-diskless-load swapdb
-            $replica config set key-load-delay 1000000
-            $replica replicaof $master_host $master_port
-
-            # wait for the replicas to start reading the rdb
-            wait_for_log_messages 0 {"*Loading DB in memory*"} $loglines 800 10
-
-            # wait to be sure the eplica is hung and the master is blocked on write
-            after 500
-
-            # simulate the OOM killer or anyone else kills the child
-            set fork_child_pid [get_child_pid -1]
-            exec kill -9 $fork_child_pid
-
-            # wait for the parent to notice the child have exited
-            wait_for_condition 50 100 {
-                [s -1 rdb_bgsave_in_progress] == 0
-            } else {
-                fail "rdb child didn't terminate"
-            }
-        }
-    }
-}
-
-=======
->>>>>>> f86385f7
 test {replicaof right after disconnection} {
     # this is a rare race condition that was reproduced sporadically by the psync2 unit.
     # see details in #7205
@@ -811,72 +692,4 @@
             }
         }
     }
-<<<<<<< HEAD
-}
-
-test {Kill rdb child process if its dumping RDB is not useful} {
-    start_server {tags {"repl"}} {
-        set slave1 [srv 0 client]
-        start_server {} {
-            set slave2 [srv 0 client]
-            start_server {} {
-                set master [srv 0 client]
-                set master_host [srv 0 host]
-                set master_port [srv 0 port]
-                for {set i 0} {$i < 10} {incr i} {
-                    $master set $i $i
-                }
-                # Generating RDB will cost 10s(10 * 1s)
-                $master config set rdb-key-save-delay 1000000
-                $master config set repl-diskless-sync no
-                $master config set save ""
-
-                $slave1 slaveof $master_host $master_port
-                $slave2 slaveof $master_host $master_port
-
-                # Wait for starting child
-                wait_for_condition 50 100 {
-                    ([s 0 rdb_bgsave_in_progress] == 1) &&
-                    ([string match "*wait_bgsave*" [s 0 slave0]]) &&
-                    ([string match "*wait_bgsave*" [s 0 slave1]])
-                } else {
-                    fail "rdb child didn't start"
-                }
-
-                # Slave1 disconnect with master
-                $slave1 slaveof no one
-                # Shouldn't kill child since another slave wait for rdb
-                after 100
-                assert {[s 0 rdb_bgsave_in_progress] == 1}
-
-                # Slave2 disconnect with master
-                $slave2 slaveof no one
-                # Should kill child
-                wait_for_condition 20 10 {
-                    [s 0 rdb_bgsave_in_progress] eq 0
-                } else {
-                    fail "can't kill rdb child"
-                }
-
-                # If have save parameters, won't kill child
-                $master config set save "900 1"
-                $slave1 slaveof $master_host $master_port
-                $slave2 slaveof $master_host $master_port
-                wait_for_condition 50 100 {
-                    ([s 0 rdb_bgsave_in_progress] == 1) &&
-                    ([string match "*wait_bgsave*" [s 0 slave0]]) &&
-                    ([string match "*wait_bgsave*" [s 0 slave1]])
-                } else {
-                    fail "rdb child didn't start"
-                }
-                $slave1 slaveof no one
-                $slave2 slaveof no one
-                after 200
-                assert {[s 0 rdb_bgsave_in_progress] == 1}
-                catch {$master shutdown nosave}
-            }
-        }
-    }
-=======
->>>>>>> f86385f7
 }