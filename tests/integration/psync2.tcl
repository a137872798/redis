--- conflicted
+++ resolved
@@ -1,75 +1,3 @@
-
-proc show_cluster_status {} {
-    uplevel 1 {
-        # The following is the regexp we use to match the log line
-        # time info. Logs are in the following form:
-        #
-        # 11296:M 25 May 2020 17:37:14.652 # Server initialized
-        set log_regexp {^[0-9]+:[A-Z] [0-9]+ [A-z]+ [0-9]+ ([0-9:.]+) .*}
-        set repl_regexp {(master|repl|sync|backlog|meaningful|offset)}
-
-        puts "Master ID is $master_id"
-        for {set j 0} {$j < 5} {incr j} {
-            puts "$j: sync_full: [status $R($j) sync_full]"
-            puts "$j: id1      : [status $R($j) master_replid]:[status $R($j) master_repl_offset]"
-            puts "$j: id2      : [status $R($j) master_replid2]:[status $R($j) second_repl_offset]"
-            puts "$j: backlog  : firstbyte=[status $R($j) repl_backlog_first_byte_offset] len=[status $R($j) repl_backlog_histlen]"
-            puts "$j: x var is : [$R($j) GET x]"
-            puts "---"
-        }
-
-        # Show the replication logs of every instance, interleaving
-        # them by the log date.
-        #
-        # First: load the lines as lists for each instance.
-        array set log {}
-        for {set j 0} {$j < 5} {incr j} {
-            set fd [open $R_log($j)]
-            while {[gets $fd l] >= 0} {
-                if {[regexp $log_regexp $l] &&
-                    [regexp -nocase $repl_regexp $l]} {
-                    lappend log($j) $l
-                }
-            }
-            close $fd
-        }
-
-        # To interleave the lines, at every step consume the element of
-        # the list with the lowest time and remove it. Do it until
-        # all the lists are empty.
-        #
-        # regexp {^[0-9]+:[A-Z] [0-9]+ [A-z]+ [0-9]+ ([0-9:.]+) .*} $l - logdate
-        while 1 {
-            # Find the log with smallest time.
-            set empty 0
-            set best 0
-            set bestdate {}
-            for {set j 0} {$j < 5} {incr j} {
-                if {[llength $log($j)] == 0} {
-                    incr empty
-                    continue
-                }
-                regexp $log_regexp [lindex $log($j) 0] - date
-                if {$bestdate eq {}} {
-                    set best $j
-                    set bestdate $date
-                } else {
-                    if {[string compare $bestdate $date] > 0} {
-                        set best $j
-                        set bestdate $date
-                    }
-                }
-            }
-            if {$empty == 5} break ; # Our exit condition: no more logs
-
-            # Emit the one with the smallest time (that is the first
-            # event in the time line).
-            puts "\[$best port $R_port($best)\] [lindex $log($best) 0]"
-            set log($best) [lrange $log($best) 1 end]
-        }
-    }
-}
-
 start_server {tags {"psync2"}} {
 start_server {} {
 start_server {} {
@@ -84,7 +12,7 @@
 
     set no_exit 0                   ; # Do not exit at end of the test
 
-    set duration 40                 ; # Total test seconds
+    set duration 20                 ; # Total test seconds
 
     set genload 1                   ; # Load master with writes at every cycle
 
@@ -100,7 +28,6 @@
         set R($j) [srv [expr 0-$j] client]
         set R_host($j) [srv [expr 0-$j] host]
         set R_port($j) [srv [expr 0-$j] port]
-        set R_log($j) [srv [expr 0-$j] stdout]
         if {$debug_msg} {puts "Log file: [srv [expr 0-$j] stdout]"}
     }
 
@@ -147,10 +74,6 @@
             [status $R([expr {($master_id+3)%5}]) master_link_status] == "up" &&
             [status $R([expr {($master_id+4)%5}]) master_link_status] == "up"
         } else {
-<<<<<<< HEAD
-            show_cluster_status
-=======
->>>>>>> aa55bbe1
             fail "Replica not reconnecting"
         }
 
@@ -162,7 +85,6 @@
                 wait_for_condition 50 1000 {
                     [$R($j) get x] == $counter_value
                 } else {
-                    show_cluster_status
                     fail "Instance #$j x variable is inconsistent"
                 }
             }
@@ -198,26 +120,11 @@
                 wait_for_condition 50 1000 {
                     [$R($j) get x] == $counter_value
                 } else {
-                    show_cluster_status
                     fail "Instance #$j x variable is inconsistent"
                 }
             }
         }
 
-<<<<<<< HEAD
-        # wait for all the slaves to be in sync.
-        set masteroff [status $R($master_id) master_repl_offset]
-        wait_for_condition 500 100 {
-            [status $R(0) master_repl_offset] >= $masteroff &&
-            [status $R(1) master_repl_offset] >= $masteroff &&
-            [status $R(2) master_repl_offset] >= $masteroff &&
-            [status $R(3) master_repl_offset] >= $masteroff &&
-            [status $R(4) master_repl_offset] >= $masteroff
-        } else {
-            show_cluster_status
-            fail "Replicas offsets didn't catch up with the master after too long time."
-        }
-=======
         # wait for all the slaves to be in sync with the master, due to pings, we have to re-sample the master constantly too
         wait_for_condition 500 100 {
             [status $R($master_id) master_repl_offset] == [status $R(0) master_repl_offset] &&
@@ -242,10 +149,15 @@
         # history (otherwise PINGs will make certain slaves have more history),
         # and sometimes a full resync will be needed.
         $R($master_id) slaveof 127.0.0.1 0 ;# We use port zero to make it fail.
->>>>>>> aa55bbe1
 
         if {$debug_msg} {
-            show_cluster_status
+            for {set j 0} {$j < 5} {incr j} {
+                puts "$j: sync_full: [status $R($j) sync_full]"
+                puts "$j: id1      : [status $R($j) master_replid]:[status $R($j) master_repl_offset]"
+                puts "$j: id2      : [status $R($j) master_replid2]:[status $R($j) second_repl_offset]"
+                puts "$j: backlog  : firstbyte=[status $R($j) repl_backlog_first_byte_offset] len=[status $R($j) repl_backlog_histlen]"
+                puts "---"
+            }
         }
 
         test "PSYNC2: total sum of full synchronizations is exactly 4" {
@@ -253,24 +165,7 @@
             for {set j 0} {$j < 5} {incr j} {
                 incr sum [status $R($j) sync_full]
             }
-            if {$sum != 4} {
-                show_cluster_status
-                assert {$sum == 4}
-            }
-        }
-
-        # In absence of pings, are the instances really able to have
-        # the exact same offset?
-        $R($master_id) config set repl-ping-replica-period 3600
-        wait_for_condition 500 100 {
-            [status $R($master_id) master_repl_offset] == [status $R(0) master_repl_offset] &&
-            [status $R($master_id) master_repl_offset] == [status $R(1) master_repl_offset] &&
-            [status $R($master_id) master_repl_offset] == [status $R(2) master_repl_offset] &&
-            [status $R($master_id) master_repl_offset] == [status $R(3) master_repl_offset] &&
-            [status $R($master_id) master_repl_offset] == [status $R(4) master_repl_offset]
-        } else {
-            show_cluster_status
-            fail "Replicas and master offsets were unable to match *exactly*."
+            assert {$sum == 4}
         }
 
         # Limit anyway the maximum number of cycles. This is useful when the
@@ -297,7 +192,6 @@
             [status $R([expr {($master_id+3)%5}]) master_link_status] == "up" &&
             [status $R([expr {($master_id+4)%5}]) master_link_status] == "up"
         } else {
-            show_cluster_status
             fail "Replica not reconnecting"
         }
     }
@@ -310,8 +204,7 @@
         set sync_partial_err [status $R($master_id) sync_partial_err]
         catch {
             $R($slave_id) config rewrite
-            restart_server [expr {0-$slave_id}] true false
-            set R($slave_id) [srv [expr {0-$slave_id}] client]
+            $R($slave_id) debug restart
         }
         # note: just waiting for connected_slaves==4 has a race condition since
         # we might do the check before the master realized that the slave disconnected
@@ -322,10 +215,6 @@
             puts "prev sync_partial_ok: $sync_partial"
             puts "prev sync_partial_err: $sync_partial_err"
             puts [$R($master_id) info stats]
-<<<<<<< HEAD
-            show_cluster_status
-=======
->>>>>>> aa55bbe1
             fail "Replica didn't partial sync"
         }
         set new_sync_count [status $R($master_id) sync_full]
@@ -347,7 +236,6 @@
         wait_for_condition 50 1000 {
             [$R($master_id) debug digest] == [$R($slave_id) debug digest]
         } else {
-            show_cluster_status
             fail "Replica not reconnecting"
         }
 
@@ -362,8 +250,7 @@
 
         catch {
             $R($slave_id) config rewrite
-            restart_server [expr {0-$slave_id}] true false
-            set R($slave_id) [srv [expr {0-$slave_id}] client]
+            $R($slave_id) debug restart
         }
 
         # Reconfigure the slave correctly again, when it's back online.
@@ -383,7 +270,6 @@
         wait_for_condition 50 1000 {
             [status $R($master_id) connected_slaves] == 4
         } else {
-            show_cluster_status
             fail "Replica not reconnecting"
         }
         set new_sync_count [status $R($master_id) sync_full]
@@ -394,7 +280,6 @@
         wait_for_condition 50 1000 {
             [$R($master_id) debug digest] == [$R($slave_id) debug digest]
         } else {
-            show_cluster_status
             fail "Debug digest mismatch between master and replica in post-restart handshake"
         }
     }
