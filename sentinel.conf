# Example sentinel.conf

# *** IMPORTANT ***
#
# By default Sentinel will not be reachable from interfaces different than
# localhost, either use the 'bind' directive to bind to a list of network
# interfaces, or disable protected mode with "protected-mode no" by
# adding it to this configuration file.
#
# Before doing that MAKE SURE the instance is protected from the outside
# world via firewalling or other means.
#
# For example you may use one of the following:
#
# bind 127.0.0.1 192.168.1.1
#
# protected-mode no

# port <sentinel-port>
# The port that this sentinel instance will run on
port 26379

# By default Redis Sentinel does not run as a daemon. Use 'yes' if you need it.
# Note that Redis will write a pid file in /var/run/redis-sentinel.pid when
# daemonized.
daemonize no

# When running daemonized, Redis Sentinel writes a pid file in
# /var/run/redis-sentinel.pid by default. You can specify a custom pid file
# location here.
pidfile /var/run/redis-sentinel.pid

# Specify the log file name. Also the empty string can be used to force
# Sentinel to log on the standard output. Note that if you use standard
# output for logging but daemonize, logs will be sent to /dev/null
logfile ""

# sentinel announce-ip <ip>
# sentinel announce-port <port>
#
# The above two configuration directives are useful in environments where,
# because of NAT, Sentinel is reachable from outside via a non-local address.
#
# When announce-ip is provided, the Sentinel will claim the specified IP address
# in HELLO messages used to gossip its presence, instead of auto-detecting the
# local address as it usually does.
#
# Similarly when announce-port is provided and is valid and non-zero, Sentinel
# will announce the specified TCP port.
#
# The two options don't need to be used together, if only announce-ip is
# provided, the Sentinel will announce the specified IP and the server port
# as specified by the "port" option. If only announce-port is provided, the
# Sentinel will announce the auto-detected local IP and the specified port.
#
# Example:
#
# sentinel announce-ip 1.2.3.4

# dir <working-directory>
# Every long running process should have a well-defined working directory.
# For Redis Sentinel to chdir to /tmp at startup is the simplest thing
# for the process to don't interfere with administrative tasks such as
# unmounting filesystems.
dir /tmp

# sentinel monitor <master-name> <ip> <redis-port> <quorum>
#
# Tells Sentinel to monitor this master, and to consider it in O_DOWN
# (Objectively Down) state only if at least <quorum> sentinels agree.
#
# Note that whatever is the ODOWN quorum, a Sentinel will require to
# be elected by the majority of the known Sentinels in order to
# start a failover, so no failover can be performed in minority.
#
# Replicas are auto-discovered, so you don't need to specify replicas in
# any way. Sentinel itself will rewrite this configuration file adding
# the replicas using additional configuration options.
# Also note that the configuration file is rewritten when a
# replica is promoted to master.
#
# Note: master name should not include special characters or spaces.
# The valid charset is A-z 0-9 and the three characters ".-_".
sentinel monitor mymaster 127.0.0.1 6379 2

# sentinel auth-pass <master-name> <password>
#
# Set the password to use to authenticate with the master and replicas.
# Useful if there is a password set in the Redis instances to monitor.
#
# Note that the master password is also used for replicas, so it is not
# possible to set a different password in masters and replicas instances
# if you want to be able to monitor these instances with Sentinel.
#
# However you can have Redis instances without the authentication enabled
# mixed with Redis instances requiring the authentication (as long as the
# password set is the same for all the instances requiring the password) as
# the AUTH command will have no effect in Redis instances with authentication
# switched off.
#
# Example:
#
# sentinel auth-pass mymaster MySUPER--secret-0123passw0rd

# sentinel auth-user <master-name> <username>
#
# This is useful in order to authenticate to instances having ACL capabilities,
# that is, running Redis 6.0 or greater. When just auth-pass is provided the
# Sentinel instance will authenticate to Redis using the old "AUTH <pass>"
# method. When also an username is provided, it will use "AUTH <user> <pass>".
# In the Redis servers side, the ACL to provide just minimal access to
# Sentinel instances, should be configured along the following lines:
#
#     user sentinel-user >somepassword +client +subscribe +publish \
#                        +ping +info +multi +slaveof +config +client +exec on

# sentinel down-after-milliseconds <master-name> <milliseconds>
#
# Number of milliseconds the master (or any attached replica or sentinel) should
# be unreachable (as in, not acceptable reply to PING, continuously, for the
# specified period) in order to consider it in S_DOWN state (Subjectively
# Down).
#
# Default is 30 seconds.
sentinel down-after-milliseconds mymaster 30000

<<<<<<< HEAD
# IMPORTANT NOTE: starting with Redis 6.2 ACL capability is supported for
# Sentinel mode, please refer to the Redis website https://redis.io/topics/acl
# for more details.

# Sentinel's ACL users are defined in the following format:
#
#   user <username> ... acl rules ...
#
# For example:
#
#   user worker +@admin +@connection ~* on >ffa9203c493aa99
#
# For more information about ACL configuration please refer to the Redis
# website at https://redis.io/topics/acl and redis server configuration 
# template redis.conf.

# ACL LOG
#
# The ACL Log tracks failed commands and authentication events associated
# with ACLs. The ACL Log is useful to troubleshoot failed commands blocked 
# by ACLs. The ACL Log is stored in memory. You can reclaim memory with 
# ACL LOG RESET. Define the maximum entry length of the ACL Log below.
acllog-max-len 128

# Using an external ACL file
#
# Instead of configuring users here in this file, it is possible to use
# a stand-alone file just listing users. The two methods cannot be mixed:
# if you configure users here and at the same time you activate the external
# ACL file, the server will refuse to start.
#
# The format of the external ACL user file is exactly the same as the
# format that is used inside redis.conf to describe users.
#
# aclfile /etc/redis/sentinel-users.acl

=======
>>>>>>> aa55bbe1
# requirepass <password>
#
# You can configure Sentinel itself to require a password, however when doing
# so Sentinel will try to authenticate with the same password to all the
# other Sentinels. So you need to configure all your Sentinels in a given
# group with the same "requirepass" password. Check the following documentation
# for more info: https://redis.io/topics/sentinel
<<<<<<< HEAD
#
# IMPORTANT NOTE: starting with Redis 6.2 "requirepass" is a compatibility
# layer on top of the ACL system. The option effect will be just setting
# the password for the default user. Clients will still authenticate using
# AUTH <password> as usually, or more explicitly with AUTH default <password>
# if they follow the new protocol: both will work.
#
# New config files are advised to use separate authentication control for
# incoming connections (via ACL), and for outgoing connections (via
# sentinel-user and sentinel-pass) 
#
# The requirepass is not compatable with aclfile option and the ACL LOAD
# command, these will cause requirepass to be ignored.

# sentinel sentinel-user <username>
#
# You can configure Sentinel to authenticate with other Sentinels with specific
# user name. 

# sentinel sentinel-pass <password>
#
# The password for Sentinel to authenticate with other Sentinels. If sentinel-user
# is not configured, Sentinel will use 'default' user with sentinel-pass to authenticate.
=======
>>>>>>> aa55bbe1

# sentinel parallel-syncs <master-name> <numreplicas>
#
# How many replicas we can reconfigure to point to the new replica simultaneously
# during the failover. Use a low number if you use the replicas to serve query
# to avoid that all the replicas will be unreachable at about the same
# time while performing the synchronization with the master.
sentinel parallel-syncs mymaster 1

# sentinel failover-timeout <master-name> <milliseconds>
#
# Specifies the failover timeout in milliseconds. It is used in many ways:
#
# - The time needed to re-start a failover after a previous failover was
#   already tried against the same master by a given Sentinel, is two
#   times the failover timeout.
#
# - The time needed for a replica replicating to a wrong master according
#   to a Sentinel current configuration, to be forced to replicate
#   with the right master, is exactly the failover timeout (counting since
#   the moment a Sentinel detected the misconfiguration).
#
# - The time needed to cancel a failover that is already in progress but
#   did not produced any configuration change (SLAVEOF NO ONE yet not
#   acknowledged by the promoted replica).
#
# - The maximum time a failover in progress waits for all the replicas to be
#   reconfigured as replicas of the new master. However even after this time
#   the replicas will be reconfigured by the Sentinels anyway, but not with
#   the exact parallel-syncs progression as specified.
#
# Default is 3 minutes.
sentinel failover-timeout mymaster 180000

# SCRIPTS EXECUTION
#
# sentinel notification-script and sentinel reconfig-script are used in order
# to configure scripts that are called to notify the system administrator
# or to reconfigure clients after a failover. The scripts are executed
# with the following rules for error handling:
#
# If script exits with "1" the execution is retried later (up to a maximum
# number of times currently set to 10).
#
# If script exits with "2" (or an higher value) the script execution is
# not retried.
#
# If script terminates because it receives a signal the behavior is the same
# as exit code 1.
#
# A script has a maximum running time of 60 seconds. After this limit is
# reached the script is terminated with a SIGKILL and the execution retried.

# NOTIFICATION SCRIPT
#
# sentinel notification-script <master-name> <script-path>
# 
# Call the specified notification script for any sentinel event that is
# generated in the WARNING level (for instance -sdown, -odown, and so forth).
# This script should notify the system administrator via email, SMS, or any
# other messaging system, that there is something wrong with the monitored
# Redis systems.
#
# The script is called with just two arguments: the first is the event type
# and the second the event description.
#
# The script must exist and be executable in order for sentinel to start if
# this option is provided.
#
# Example:
#
# sentinel notification-script mymaster /var/redis/notify.sh

# CLIENTS RECONFIGURATION SCRIPT
#
# sentinel client-reconfig-script <master-name> <script-path>
#
# When the master changed because of a failover a script can be called in
# order to perform application-specific tasks to notify the clients that the
# configuration has changed and the master is at a different address.
# 
# The following arguments are passed to the script:
#
# <master-name> <role> <state> <from-ip> <from-port> <to-ip> <to-port>
#
# <state> is currently always "failover"
# <role> is either "leader" or "observer"
# 
# The arguments from-ip, from-port, to-ip, to-port are used to communicate
# the old address of the master and the new address of the elected replica
# (now a master).
#
# This script should be resistant to multiple invocations.
#
# Example:
#
# sentinel client-reconfig-script mymaster /var/redis/reconfig.sh

# SECURITY
#
# By default SENTINEL SET will not be able to change the notification-script
# and client-reconfig-script at runtime. This avoids a trivial security issue
# where clients can set the script to anything and trigger a failover in order
# to get the program executed.

sentinel deny-scripts-reconfig yes

# REDIS COMMANDS RENAMING
#
# Sometimes the Redis server has certain commands, that are needed for Sentinel
# to work correctly, renamed to unguessable strings. This is often the case
# of CONFIG and SLAVEOF in the context of providers that provide Redis as
# a service, and don't want the customers to reconfigure the instances outside
# of the administration console.
#
# In such case it is possible to tell Sentinel to use different command names
# instead of the normal ones. For example if the master "mymaster", and the
# associated replicas, have "CONFIG" all renamed to "GUESSME", I could use:
#
# SENTINEL rename-command mymaster CONFIG GUESSME
#
# After such configuration is set, every time Sentinel would use CONFIG it will
# use GUESSME instead. Note that there is no actual need to respect the command
# case, so writing "config guessme" is the same in the example above.
#
# SENTINEL SET can also be used in order to perform this configuration at runtime.
#
# In order to set a command back to its original name (undo the renaming), it
# is possible to just rename a command to itself:
#
# SENTINEL rename-command mymaster CONFIG CONFIG

# HOSTNAMES SUPPORT
#
# Normally Sentinel uses only IP addresses and requires SENTINEL MONITOR
# to specify an IP address. Also, it requires the Redis replica-announce-ip
# keyword to specify only IP addresses.
#
# You may enable hostnames support by enabling resolve-hostnames. Note
# that you must make sure your DNS is configured properly and that DNS
# resolution does not introduce very long delays.
#
SENTINEL resolve-hostnames no

# When resolve-hostnames is enabled, Sentinel still uses IP addresses
# when exposing instances to users, configuration files, etc. If you want
# to retain the hostnames when announced, enable announce-hostnames below.
#
SENTINEL announce-hostnames no<|MERGE_RESOLUTION|>--- conflicted
+++ resolved
@@ -124,45 +124,6 @@
 # Default is 30 seconds.
 sentinel down-after-milliseconds mymaster 30000
 
-<<<<<<< HEAD
-# IMPORTANT NOTE: starting with Redis 6.2 ACL capability is supported for
-# Sentinel mode, please refer to the Redis website https://redis.io/topics/acl
-# for more details.
-
-# Sentinel's ACL users are defined in the following format:
-#
-#   user <username> ... acl rules ...
-#
-# For example:
-#
-#   user worker +@admin +@connection ~* on >ffa9203c493aa99
-#
-# For more information about ACL configuration please refer to the Redis
-# website at https://redis.io/topics/acl and redis server configuration 
-# template redis.conf.
-
-# ACL LOG
-#
-# The ACL Log tracks failed commands and authentication events associated
-# with ACLs. The ACL Log is useful to troubleshoot failed commands blocked 
-# by ACLs. The ACL Log is stored in memory. You can reclaim memory with 
-# ACL LOG RESET. Define the maximum entry length of the ACL Log below.
-acllog-max-len 128
-
-# Using an external ACL file
-#
-# Instead of configuring users here in this file, it is possible to use
-# a stand-alone file just listing users. The two methods cannot be mixed:
-# if you configure users here and at the same time you activate the external
-# ACL file, the server will refuse to start.
-#
-# The format of the external ACL user file is exactly the same as the
-# format that is used inside redis.conf to describe users.
-#
-# aclfile /etc/redis/sentinel-users.acl
-
-=======
->>>>>>> aa55bbe1
 # requirepass <password>
 #
 # You can configure Sentinel itself to require a password, however when doing
@@ -170,32 +131,6 @@
 # other Sentinels. So you need to configure all your Sentinels in a given
 # group with the same "requirepass" password. Check the following documentation
 # for more info: https://redis.io/topics/sentinel
-<<<<<<< HEAD
-#
-# IMPORTANT NOTE: starting with Redis 6.2 "requirepass" is a compatibility
-# layer on top of the ACL system. The option effect will be just setting
-# the password for the default user. Clients will still authenticate using
-# AUTH <password> as usually, or more explicitly with AUTH default <password>
-# if they follow the new protocol: both will work.
-#
-# New config files are advised to use separate authentication control for
-# incoming connections (via ACL), and for outgoing connections (via
-# sentinel-user and sentinel-pass) 
-#
-# The requirepass is not compatable with aclfile option and the ACL LOAD
-# command, these will cause requirepass to be ignored.
-
-# sentinel sentinel-user <username>
-#
-# You can configure Sentinel to authenticate with other Sentinels with specific
-# user name. 
-
-# sentinel sentinel-pass <password>
-#
-# The password for Sentinel to authenticate with other Sentinels. If sentinel-user
-# is not configured, Sentinel will use 'default' user with sentinel-pass to authenticate.
-=======
->>>>>>> aa55bbe1
 
 # sentinel parallel-syncs <master-name> <numreplicas>
 #
@@ -324,24 +259,6 @@
 # SENTINEL SET can also be used in order to perform this configuration at runtime.
 #
 # In order to set a command back to its original name (undo the renaming), it
-# is possible to just rename a command to itself:
-#
-# SENTINEL rename-command mymaster CONFIG CONFIG
-
-# HOSTNAMES SUPPORT
-#
-# Normally Sentinel uses only IP addresses and requires SENTINEL MONITOR
-# to specify an IP address. Also, it requires the Redis replica-announce-ip
-# keyword to specify only IP addresses.
-#
-# You may enable hostnames support by enabling resolve-hostnames. Note
-# that you must make sure your DNS is configured properly and that DNS
-# resolution does not introduce very long delays.
-#
-SENTINEL resolve-hostnames no
-
-# When resolve-hostnames is enabled, Sentinel still uses IP addresses
-# when exposing instances to users, configuration files, etc. If you want
-# to retain the hostnames when announced, enable announce-hostnames below.
-#
-SENTINEL announce-hostnames no+# is possible to just rename a command to itsef:
+#
+# SENTINEL rename-command mymaster CONFIG CONFIG