--- conflicted
+++ resolved
@@ -38,15 +38,7 @@
         PORT=$((PORT+1))
         HOSTS="$HOSTS $CLUSTER_HOST:$PORT"
     done
-<<<<<<< HEAD
-    OPT_ARG=""
-    if [ "$2" == "-f" ]; then
-        OPT_ARG="--cluster-yes"
-    fi
-    $BIN_PATH/redis-cli --cluster create $HOSTS --cluster-replicas $REPLICAS $OPT_ARG
-=======
     $BIN_PATH/redis-cli --cluster create $HOSTS --cluster-replicas $REPLICAS
->>>>>>> aa55bbe1
     exit 0
 fi
 
@@ -112,7 +104,7 @@
 
 echo "Usage: $0 [start|create|stop|watch|tail|clean|call]"
 echo "start       -- Launch Redis Cluster instances."
-echo "create [-f] -- Create a cluster using redis-cli --cluster create."
+echo "create      -- Create a cluster using redis-cli --cluster create."
 echo "stop        -- Stop Redis Cluster instances."
 echo "watch       -- Show CLUSTER NODES output (first 30 lines) of first node."
 echo "tail <id>   -- Run tail -f of instance at base port + ID."
