This README is just a fast *quick start* document. You can find more detailed documentation at [redis.io](https://redis.io).

What is Redis?
--------------

Redis is often referred to as a *data structures* server. What this means is that Redis provides access to mutable data structures via a set of commands, which are sent using a *server-client* model with TCP sockets and a simple protocol. So different processes can query and modify the same data structures in a shared way.

Data structures implemented into Redis have a few special properties:

* Redis cares to store them on disk, even if they are always served and modified into the server memory. This means that Redis is fast, but that it is also non-volatile.
* The implementation of data structures emphasizes memory efficiency, so data structures inside Redis will likely use less memory compared to the same data structure modelled using a high-level programming language.
* Redis offers a number of features that are natural to find in a database, like replication, tunable levels of durability, clustering, and high availability.

Another good example is to think of Redis as a more complex version of memcached, where the operations are not just SETs and GETs, but operations that work with complex data types like Lists, Sets, ordered data structures, and so forth.

If you want to know more, this is a list of selected starting points:

* Introduction to Redis data types. http://redis.io/topics/data-types-intro
* Try Redis directly inside your browser. http://try.redis.io
* The full list of Redis commands. http://redis.io/commands
* There is much more inside the official Redis documentation. http://redis.io/documentation

Building Redis
--------------

Redis can be compiled and used on Linux, OSX, OpenBSD, NetBSD, FreeBSD.
We support big endian and little endian architectures, and both 32 bit
and 64 bit systems.

It may compile on Solaris derived systems (for instance SmartOS) but our
support for this platform is *best effort* and Redis is not guaranteed to
work as well as in Linux, OSX, and \*BSD.

It is as simple as:

    % make

To build with TLS support, you'll need OpenSSL development libraries (e.g.
libssl-dev on Debian/Ubuntu) and run:

    % make BUILD_TLS=yes

<<<<<<< HEAD
To build with systemd support, you'll need systemd development libraries (such 
as libsystemd-dev on Debian/Ubuntu or systemd-devel on CentOS) and run:

    % make USE_SYSTEMD=yes

To append a suffix to Redis program names, use:

    % make PROG_SUFFIX="-alt"

=======
>>>>>>> aa55bbe1
You can run a 32 bit Redis binary using:

    % make 32bit

After building Redis, it is a good idea to test it using:

    % make test

If TLS is built, running the tests with TLS enabled (you will need `tcl-tls`
installed):

    % ./utils/gen-test-certs.sh
    % ./runtest --tls


Fixing build problems with dependencies or cached build options
---------

Redis has some dependencies which are included in the `deps` directory.
`make` does not automatically rebuild dependencies even if something in
the source code of dependencies changes.

When you update the source code with `git pull` or when code inside the
dependencies tree is modified in any other way, make sure to use the following
command in order to really clean everything and rebuild from scratch:

    make distclean

This will clean: jemalloc, lua, hiredis, linenoise.

Also if you force certain build options like 32bit target, no C compiler
optimizations (for debugging purposes), and other similar build time options,
those options are cached indefinitely until you issue a `make distclean`
command.

Fixing problems building 32 bit binaries
---------

If after building Redis with a 32 bit target you need to rebuild it
with a 64 bit target, or the other way around, you need to perform a
`make distclean` in the root directory of the Redis distribution.

In case of build errors when trying to build a 32 bit binary of Redis, try
the following steps:

* Install the package libc6-dev-i386 (also try g++-multilib).
* Try using the following command line instead of `make 32bit`:
  `make CFLAGS="-m32 -march=native" LDFLAGS="-m32"`

Allocator
---------

Selecting a non-default memory allocator when building Redis is done by setting
the `MALLOC` environment variable. Redis is compiled and linked against libc
malloc by default, with the exception of jemalloc being the default on Linux
systems. This default was picked because jemalloc has proven to have fewer
fragmentation problems than libc malloc.

To force compiling against libc malloc, use:

    % make MALLOC=libc

To compile against jemalloc on Mac OS X systems, use:

    % make MALLOC=jemalloc

Monotonic clock
---------------

By default, Redis will build using the POSIX clock_gettime function as the
monotonic clock source.  On most modern systems, the internal processor clock
can be used to improve performance.  Cautions can be found here: 
    http://oliveryang.net/2015/09/pitfalls-of-TSC-usage/

To build with support for the processor's internal instruction clock, use:

    % make CFLAGS="-DUSE_PROCESSOR_CLOCK"

Verbose build
-------------

Redis will build with a user-friendly colorized output by default.
If you want to see a more verbose output, use the following:

    % make V=1

Running Redis
-------------

To run Redis with the default configuration, just type:

    % cd src
    % ./redis-server

If you want to provide your redis.conf, you have to run it using an additional
parameter (the path of the configuration file):

    % cd src
    % ./redis-server /path/to/redis.conf

It is possible to alter the Redis configuration by passing parameters directly
as options using the command line. Examples:

    % ./redis-server --port 9999 --replicaof 127.0.0.1 6379
    % ./redis-server /etc/redis/6379.conf --loglevel debug

All the options in redis.conf are also supported as options using the command
line, with exactly the same name.

Running Redis with TLS:
------------------

Please consult the [TLS.md](TLS.md) file for more information on
how to use Redis with TLS.

Playing with Redis
------------------

You can use redis-cli to play with Redis. Start a redis-server instance,
then in another terminal try the following:

    % cd src
    % ./redis-cli
    redis> ping
    PONG
    redis> set foo bar
    OK
    redis> get foo
    "bar"
    redis> incr mycounter
    (integer) 1
    redis> incr mycounter
    (integer) 2
    redis>

You can find the list of all the available commands at http://redis.io/commands.

Installing Redis
-----------------

In order to install Redis binaries into /usr/local/bin, just use:

    % make install

You can use `make PREFIX=/some/other/directory install` if you wish to use a
different destination.

Make install will just install binaries in your system, but will not configure
init scripts and configuration files in the appropriate place. This is not
needed if you just want to play a bit with Redis, but if you are installing
it the proper way for a production system, we have a script that does this
for Ubuntu and Debian systems:

    % cd utils
    % ./install_server.sh

_Note_: `install_server.sh` will not work on Mac OSX; it is built for Linux only.

The script will ask you a few questions and will setup everything you need
to run Redis properly as a background daemon that will start again on
system reboots.

You'll be able to stop and start Redis using the script named
`/etc/init.d/redis_<portnumber>`, for instance `/etc/init.d/redis_6379`.

Code contributions
-----------------

Note: By contributing code to the Redis project in any form, including sending
a pull request via Github, a code fragment or patch via private email or
public discussion groups, you agree to release your code under the terms
of the BSD license that you can find in the [COPYING][1] file included in the Redis
source distribution.

Please see the [CONTRIBUTING][2] file in this source distribution for more
information, including details on our process for security bugs/vulnerabilities.

[1]: https://github.com/redis/redis/blob/unstable/COPYING
[2]: https://github.com/redis/redis/blob/unstable/CONTRIBUTING

Redis internals
===

If you are reading this README you are likely in front of a Github page
or you just untarred the Redis distribution tar ball. In both the cases
you are basically one step away from the source code, so here we explain
the Redis source code layout, what is in each file as a general idea, the
most important functions and structures inside the Redis server and so forth.
We keep all the discussion at a high level without digging into the details
since this document would be huge otherwise and our code base changes
continuously, but a general idea should be a good starting point to
understand more. Moreover most of the code is heavily commented and easy
to follow.

Source code layout
---

The Redis root directory just contains this README, the Makefile which
calls the real Makefile inside the `src` directory and an example
configuration for Redis and Sentinel. You can find a few shell
scripts that are used in order to execute the Redis, Redis Cluster and
Redis Sentinel unit tests, which are implemented inside the `tests`
directory.

Inside the root are the following important directories:

* `src`: contains the Redis implementation, written in C.
* `tests`: contains the unit tests, implemented in Tcl.
* `deps`: contains libraries Redis uses. Everything needed to compile Redis is inside this directory; your system just needs to provide `libc`, a POSIX compatible interface and a C compiler. Notably `deps` contains a copy of `jemalloc`, which is the default allocator of Redis under Linux. Note that under `deps` there are also things which started with the Redis project, but for which the main repository is not `redis/redis`.

There are a few more directories but they are not very important for our goals
here. We'll focus mostly on `src`, where the Redis implementation is contained,
exploring what there is inside each file. The order in which files are
exposed is the logical one to follow in order to disclose different layers
of complexity incrementally.

Note: lately Redis was refactored quite a bit. Function names and file
names have been changed, so you may find that this documentation reflects the
`unstable` branch more closely. For instance, in Redis 3.0 the `server.c`
and `server.h` files were named `redis.c` and `redis.h`. However the overall
structure is the same. Keep in mind that all the new developments and pull
requests should be performed against the `unstable` branch.

server.h
---

The simplest way to understand how a program works is to understand the
data structures it uses. So we'll start from the main header file of
Redis, which is `server.h`.

All the server configuration and in general all the shared state is
defined in a global structure called `server`, of type `struct redisServer`.
A few important fields in this structure are:

* `server.db` is an array of Redis databases, where data is stored.
* `server.commands` is the command table.
* `server.clients` is a linked list of clients connected to the server.
* `server.master` is a special client, the master, if the instance is a replica.

There are tons of other fields. Most fields are commented directly inside
the structure definition.

Another important Redis data structure is the one defining a client.
In the past it was called `redisClient`, now just `client`. The structure
has many fields, here we'll just show the main ones:

    struct client {
        int fd;
        sds querybuf;
        int argc;
        robj **argv;
        redisDb *db;
        int flags;
        list *reply;
        char buf[PROTO_REPLY_CHUNK_BYTES];
        ... many other fields ...
    }

The client structure defines a *connected client*:

* The `fd` field is the client socket file descriptor.
* `argc` and `argv` are populated with the command the client is executing, so that functions implementing a given Redis command can read the arguments.
* `querybuf` accumulates the requests from the client, which are parsed by the Redis server according to the Redis protocol and executed by calling the implementations of the commands the client is executing.
* `reply` and `buf` are dynamic and static buffers that accumulate the replies the server sends to the client. These buffers are incrementally written to the socket as soon as the file descriptor is writeable.

As you can see in the client structure above, arguments in a command
are described as `robj` structures. The following is the full `robj`
structure, which defines a *Redis object*:

    typedef struct redisObject {
        unsigned type:4;
        unsigned encoding:4;
        unsigned lru:LRU_BITS; /* lru time (relative to server.lruclock) */
        int refcount;
        void *ptr;
    } robj;

Basically this structure can represent all the basic Redis data types like
strings, lists, sets, sorted sets and so forth. The interesting thing is that
it has a `type` field, so that it is possible to know what type a given
object has, and a `refcount`, so that the same object can be referenced
in multiple places without allocating it multiple times. Finally the `ptr`
field points to the actual representation of the object, which might vary
even for the same type, depending on the `encoding` used.

Redis objects are used extensively in the Redis internals, however in order
to avoid the overhead of indirect accesses, recently in many places
we just use plain dynamic strings not wrapped inside a Redis object.

server.c
---

This is the entry point of the Redis server, where the `main()` function
is defined. The following are the most important steps in order to startup
the Redis server.

* `initServerConfig()` sets up the default values of the `server` structure.
* `initServer()` allocates the data structures needed to operate, setup the listening socket, and so forth.
* `aeMain()` starts the event loop which listens for new connections.

There are two special functions called periodically by the event loop:

1. `serverCron()` is called periodically (according to `server.hz` frequency), and performs tasks that must be performed from time to time, like checking for timed out clients.
2. `beforeSleep()` is called every time the event loop fired, Redis served a few requests, and is returning back into the event loop.

Inside server.c you can find code that handles other vital things of the Redis server:

* `call()` is used in order to call a given command in the context of a given client.
* `activeExpireCycle()` handles eviction of keys with a time to live set via the `EXPIRE` command.
* `performEvictions()` is called when a new write command should be performed but Redis is out of memory according to the `maxmemory` directive.
* The global variable `redisCommandTable` defines all the Redis commands, specifying the name of the command, the function implementing the command, the number of arguments required, and other properties of each command.

networking.c
---

This file defines all the I/O functions with clients, masters and replicas
(which in Redis are just special clients):

* `createClient()` allocates and initializes a new client.
* the `addReply*()` family of functions are used by command implementations in order to append data to the client structure, that will be transmitted to the client as a reply for a given command executed.
* `writeToClient()` transmits the data pending in the output buffers to the client and is called by the *writable event handler* `sendReplyToClient()`.
* `readQueryFromClient()` is the *readable event handler* and accumulates data read from the client into the query buffer.
* `processInputBuffer()` is the entry point in order to parse the client query buffer according to the Redis protocol. Once commands are ready to be processed, it calls `processCommand()` which is defined inside `server.c` in order to actually execute the command.
* `freeClient()` deallocates, disconnects and removes a client.

aof.c and rdb.c
---

As you can guess from the names, these files implement the RDB and AOF
persistence for Redis. Redis uses a persistence model based on the `fork()`
system call in order to create a thread with the same (shared) memory
content of the main Redis thread. This secondary thread dumps the content
of the memory on disk. This is used by `rdb.c` to create the snapshots
on disk and by `aof.c` in order to perform the AOF rewrite when the
append only file gets too big.

The implementation inside `aof.c` has additional functions in order to
implement an API that allows commands to append new commands into the AOF
file as clients execute them.

The `call()` function defined inside `server.c` is responsible for calling
the functions that in turn will write the commands into the AOF.

db.c
---

Certain Redis commands operate on specific data types; others are general.
Examples of generic commands are `DEL` and `EXPIRE`. They operate on keys
and not on their values specifically. All those generic commands are
defined inside `db.c`.

Moreover `db.c` implements an API in order to perform certain operations
on the Redis dataset without directly accessing the internal data structures.

The most important functions inside `db.c` which are used in many command
implementations are the following:

* `lookupKeyRead()` and `lookupKeyWrite()` are used in order to get a pointer to the value associated to a given key, or `NULL` if the key does not exist.
* `dbAdd()` and its higher level counterpart `setKey()` create a new key in a Redis database.
* `dbDelete()` removes a key and its associated value.
* `emptyDb()` removes an entire single database or all the databases defined.

The rest of the file implements the generic commands exposed to the client.

object.c
---

The `robj` structure defining Redis objects was already described. Inside
`object.c` there are all the functions that operate with Redis objects at
a basic level, like functions to allocate new objects, handle the reference
counting and so forth. Notable functions inside this file:

* `incrRefCount()` and `decrRefCount()` are used in order to increment or decrement an object reference count. When it drops to 0 the object is finally freed.
* `createObject()` allocates a new object. There are also specialized functions to allocate string objects having a specific content, like `createStringObjectFromLongLong()` and similar functions.

This file also implements the `OBJECT` command.

replication.c
---

This is one of the most complex files inside Redis, it is recommended to
approach it only after getting a bit familiar with the rest of the code base.
In this file there is the implementation of both the master and replica role
of Redis.

One of the most important functions inside this file is `replicationFeedSlaves()` that writes commands to the clients representing replica instances connected
to our master, so that the replicas can get the writes performed by the clients:
this way their data set will remain synchronized with the one in the master.

This file also implements both the `SYNC` and `PSYNC` commands that are
used in order to perform the first synchronization between masters and
replicas, or to continue the replication after a disconnection.

Other C files
---

* `t_hash.c`, `t_list.c`, `t_set.c`, `t_string.c`, `t_zset.c` and `t_stream.c` contains the implementation of the Redis data types. They implement both an API to access a given data type, and the client command implementations for these data types.
* `ae.c` implements the Redis event loop, it's a self contained library which is simple to read and understand.
* `sds.c` is the Redis string library, check http://github.com/antirez/sds for more information.
* `anet.c` is a library to use POSIX networking in a simpler way compared to the raw interface exposed by the kernel.
* `dict.c` is an implementation of a non-blocking hash table which rehashes incrementally.
* `scripting.c` implements Lua scripting. It is completely self-contained and isolated from the rest of the Redis implementation and is simple enough to understand if you are familiar with the Lua API.
* `cluster.c` implements the Redis Cluster. Probably a good read only after being very familiar with the rest of the Redis code base. If you want to read `cluster.c` make sure to read the [Redis Cluster specification][3].

[3]: http://redis.io/topics/cluster-spec

Anatomy of a Redis command
---

All the Redis commands are defined in the following way:

    void foobarCommand(client *c) {
        printf("%s",c->argv[1]->ptr); /* Do something with the argument. */
        addReply(c,shared.ok); /* Reply something to the client. */
    }

The command is then referenced inside `server.c` in the command table:

    {"foobar",foobarCommand,2,"rtF",0,NULL,0,0,0,0,0},

In the above example `2` is the number of arguments the command takes,
while `"rtF"` are the command flags, as documented in the command table
top comment inside `server.c`.

After the command operates in some way, it returns a reply to the client,
usually using `addReply()` or a similar function defined inside `networking.c`.

There are tons of command implementations inside the Redis source code
that can serve as examples of actual commands implementations. Writing
a few toy commands can be a good exercise to get familiar with the code base.

There are also many other files not described here, but it is useless to
cover everything. We just want to help you with the first steps.
Eventually you'll find your way inside the Redis code base :-)

Enjoy!<|MERGE_RESOLUTION|>--- conflicted
+++ resolved
@@ -3,22 +3,22 @@
 What is Redis?
 --------------
 
-Redis is often referred to as a *data structures* server. What this means is that Redis provides access to mutable data structures via a set of commands, which are sent using a *server-client* model with TCP sockets and a simple protocol. So different processes can query and modify the same data structures in a shared way.
+Redis is often referred as a *data structures* server. What this means is that Redis provides access to mutable data structures via a set of commands, which are sent using a *server-client* model with TCP sockets and a simple protocol. So different processes can query and modify the same data structures in a shared way.
 
 Data structures implemented into Redis have a few special properties:
 
-* Redis cares to store them on disk, even if they are always served and modified into the server memory. This means that Redis is fast, but that it is also non-volatile.
-* The implementation of data structures emphasizes memory efficiency, so data structures inside Redis will likely use less memory compared to the same data structure modelled using a high-level programming language.
-* Redis offers a number of features that are natural to find in a database, like replication, tunable levels of durability, clustering, and high availability.
-
-Another good example is to think of Redis as a more complex version of memcached, where the operations are not just SETs and GETs, but operations that work with complex data types like Lists, Sets, ordered data structures, and so forth.
+* Redis cares to store them on disk, even if they are always served and modified into the server memory. This means that Redis is fast, but that is also non-volatile.
+* Implementation of data structures stress on memory efficiency, so data structures inside Redis will likely use less memory compared to the same data structure modeled using an high level programming language.
+* Redis offers a number of features that are natural to find in a database, like replication, tunable levels of durability, cluster, high availability.
+
+Another good example is to think of Redis as a more complex version of memcached, where the operations are not just SETs and GETs, but operations to work with complex data types like Lists, Sets, ordered data structures, and so forth.
 
 If you want to know more, this is a list of selected starting points:
 
 * Introduction to Redis data types. http://redis.io/topics/data-types-intro
 * Try Redis directly inside your browser. http://try.redis.io
 * The full list of Redis commands. http://redis.io/commands
-* There is much more inside the official Redis documentation. http://redis.io/documentation
+* There is much more inside the Redis official documentation. http://redis.io/documentation
 
 Building Redis
 --------------
@@ -29,7 +29,7 @@
 
 It may compile on Solaris derived systems (for instance SmartOS) but our
 support for this platform is *best effort* and Redis is not guaranteed to
-work as well as in Linux, OSX, and \*BSD.
+work as well as in Linux, OSX, and \*BSD there.
 
 It is as simple as:
 
@@ -40,18 +40,6 @@
 
     % make BUILD_TLS=yes
 
-<<<<<<< HEAD
-To build with systemd support, you'll need systemd development libraries (such 
-as libsystemd-dev on Debian/Ubuntu or systemd-devel on CentOS) and run:
-
-    % make USE_SYSTEMD=yes
-
-To append a suffix to Redis program names, use:
-
-    % make PROG_SUFFIX="-alt"
-
-=======
->>>>>>> aa55bbe1
 You can run a 32 bit Redis binary using:
 
     % make 32bit
@@ -70,7 +58,7 @@
 Fixing build problems with dependencies or cached build options
 ---------
 
-Redis has some dependencies which are included in the `deps` directory.
+Redis has some dependencies which are included into the `deps` directory.
 `make` does not automatically rebuild dependencies even if something in
 the source code of dependencies changes.
 
@@ -97,7 +85,7 @@
 In case of build errors when trying to build a 32 bit binary of Redis, try
 the following steps:
 
-* Install the package libc6-dev-i386 (also try g++-multilib).
+* Install the packages libc6-dev-i386 (also try g++-multilib).
 * Try using the following command line instead of `make 32bit`:
   `make CFLAGS="-m32 -march=native" LDFLAGS="-m32"`
 
@@ -118,30 +106,18 @@
 
     % make MALLOC=jemalloc
 
-Monotonic clock
----------------
-
-By default, Redis will build using the POSIX clock_gettime function as the
-monotonic clock source.  On most modern systems, the internal processor clock
-can be used to improve performance.  Cautions can be found here: 
-    http://oliveryang.net/2015/09/pitfalls-of-TSC-usage/
-
-To build with support for the processor's internal instruction clock, use:
-
-    % make CFLAGS="-DUSE_PROCESSOR_CLOCK"
-
 Verbose build
 -------------
 
-Redis will build with a user-friendly colorized output by default.
-If you want to see a more verbose output, use the following:
+Redis will build with a user friendly colorized output by default.
+If you want to see a more verbose output use the following:
 
     % make V=1
 
 Running Redis
 -------------
 
-To run Redis with the default configuration, just type:
+To run Redis with the default configuration just type:
 
     % cd src
     % ./redis-server
@@ -192,7 +168,7 @@
 Installing Redis
 -----------------
 
-In order to install Redis binaries into /usr/local/bin, just use:
+In order to install Redis binaries into /usr/local/bin just use:
 
     % make install
 
@@ -201,8 +177,8 @@
 
 Make install will just install binaries in your system, but will not configure
 init scripts and configuration files in the appropriate place. This is not
-needed if you just want to play a bit with Redis, but if you are installing
-it the proper way for a production system, we have a script that does this
+needed if you want just to play a bit with Redis, but if you are installing
+it the proper way for a production system, we have a script doing this
 for Ubuntu and Debian systems:
 
     % cd utils
@@ -220,17 +196,17 @@
 Code contributions
 -----------------
 
-Note: By contributing code to the Redis project in any form, including sending
+Note: by contributing code to the Redis project in any form, including sending
 a pull request via Github, a code fragment or patch via private email or
 public discussion groups, you agree to release your code under the terms
 of the BSD license that you can find in the [COPYING][1] file included in the Redis
 source distribution.
 
 Please see the [CONTRIBUTING][2] file in this source distribution for more
-information, including details on our process for security bugs/vulnerabilities.
-
-[1]: https://github.com/redis/redis/blob/unstable/COPYING
-[2]: https://github.com/redis/redis/blob/unstable/CONTRIBUTING
+information.
+
+[1]: https://github.com/antirez/redis/blob/unstable/COPYING
+[2]: https://github.com/antirez/redis/blob/unstable/CONTRIBUTING
 
 Redis internals
 ===
@@ -260,7 +236,7 @@
 
 * `src`: contains the Redis implementation, written in C.
 * `tests`: contains the unit tests, implemented in Tcl.
-* `deps`: contains libraries Redis uses. Everything needed to compile Redis is inside this directory; your system just needs to provide `libc`, a POSIX compatible interface and a C compiler. Notably `deps` contains a copy of `jemalloc`, which is the default allocator of Redis under Linux. Note that under `deps` there are also things which started with the Redis project, but for which the main repository is not `redis/redis`.
+* `deps`: contains libraries Redis uses. Everything needed to compile Redis is inside this directory; your system just needs to provide `libc`, a POSIX compatible interface and a C compiler. Notably `deps` contains a copy of `jemalloc`, which is the default allocator of Redis under Linux. Note that under `deps` there are also things which started with the Redis project, but for which the main repository is not `antirez/redis`.
 
 There are a few more directories but they are not very important for our goals
 here. We'll focus mostly on `src`, where the Redis implementation is contained,
@@ -270,7 +246,7 @@
 
 Note: lately Redis was refactored quite a bit. Function names and file
 names have been changed, so you may find that this documentation reflects the
-`unstable` branch more closely. For instance, in Redis 3.0 the `server.c`
+`unstable` branch more closely. For instance in Redis 3.0 the `server.c`
 and `server.h` files were named `redis.c` and `redis.h`. However the overall
 structure is the same. Keep in mind that all the new developments and pull
 requests should be performed against the `unstable` branch.
@@ -315,7 +291,7 @@
 * The `fd` field is the client socket file descriptor.
 * `argc` and `argv` are populated with the command the client is executing, so that functions implementing a given Redis command can read the arguments.
 * `querybuf` accumulates the requests from the client, which are parsed by the Redis server according to the Redis protocol and executed by calling the implementations of the commands the client is executing.
-* `reply` and `buf` are dynamic and static buffers that accumulate the replies the server sends to the client. These buffers are incrementally written to the socket as soon as the file descriptor is writeable.
+* `reply` and `buf` are dynamic and static buffers that accumulate the replies the server sends to the client. These buffers are incrementally written to the socket as soon as the file descriptor is writable.
 
 As you can see in the client structure above, arguments in a command
 are described as `robj` structures. The following is the full `robj`
@@ -348,20 +324,20 @@
 is defined. The following are the most important steps in order to startup
 the Redis server.
 
-* `initServerConfig()` sets up the default values of the `server` structure.
+* `initServerConfig()` setups the default values of the `server` structure.
 * `initServer()` allocates the data structures needed to operate, setup the listening socket, and so forth.
 * `aeMain()` starts the event loop which listens for new connections.
 
 There are two special functions called periodically by the event loop:
 
-1. `serverCron()` is called periodically (according to `server.hz` frequency), and performs tasks that must be performed from time to time, like checking for timed out clients.
+1. `serverCron()` is called periodically (according to `server.hz` frequency), and performs tasks that must be performed from time to time, like checking for timedout clients.
 2. `beforeSleep()` is called every time the event loop fired, Redis served a few requests, and is returning back into the event loop.
 
 Inside server.c you can find code that handles other vital things of the Redis server:
 
 * `call()` is used in order to call a given command in the context of a given client.
-* `activeExpireCycle()` handles eviction of keys with a time to live set via the `EXPIRE` command.
-* `performEvictions()` is called when a new write command should be performed but Redis is out of memory according to the `maxmemory` directive.
+* `activeExpireCycle()` handles eviciton of keys with a time to live set via the `EXPIRE` command.
+* `freeMemoryIfNeeded()` is called when a new write command should be performed but Redis is out of memory according to the `maxmemory` directive.
 * The global variable `redisCommandTable` defines all the Redis commands, specifying the name of the command, the function implementing the command, the number of arguments required, and other properties of each command.
 
 networking.c
@@ -371,16 +347,16 @@
 (which in Redis are just special clients):
 
 * `createClient()` allocates and initializes a new client.
-* the `addReply*()` family of functions are used by command implementations in order to append data to the client structure, that will be transmitted to the client as a reply for a given command executed.
+* the `addReply*()` family of functions are used by commands implementations in order to append data to the client structure, that will be transmitted to the client as a reply for a given command executed.
 * `writeToClient()` transmits the data pending in the output buffers to the client and is called by the *writable event handler* `sendReplyToClient()`.
-* `readQueryFromClient()` is the *readable event handler* and accumulates data read from the client into the query buffer.
+* `readQueryFromClient()` is the *readable event handler* and accumulates data from read from the client into the query buffer.
 * `processInputBuffer()` is the entry point in order to parse the client query buffer according to the Redis protocol. Once commands are ready to be processed, it calls `processCommand()` which is defined inside `server.c` in order to actually execute the command.
 * `freeClient()` deallocates, disconnects and removes a client.
 
 aof.c and rdb.c
 ---
 
-As you can guess from the names, these files implement the RDB and AOF
+As you can guess from the names these files implement the RDB and AOF
 persistence for Redis. Redis uses a persistence model based on the `fork()`
 system call in order to create a thread with the same (shared) memory
 content of the main Redis thread. This secondary thread dumps the content
@@ -392,13 +368,13 @@
 implement an API that allows commands to append new commands into the AOF
 file as clients execute them.
 
-The `call()` function defined inside `server.c` is responsible for calling
+The `call()` function defined inside `server.c` is responsible to call
 the functions that in turn will write the commands into the AOF.
 
 db.c
 ---
 
-Certain Redis commands operate on specific data types; others are general.
+Certain Redis commands operate on specific data types, others are general.
 Examples of generic commands are `DEL` and `EXPIRE`. They operate on keys
 and not on their values specifically. All those generic commands are
 defined inside `db.c`.
@@ -406,7 +382,7 @@
 Moreover `db.c` implements an API in order to perform certain operations
 on the Redis dataset without directly accessing the internal data structures.
 
-The most important functions inside `db.c` which are used in many command
+The most important functions inside `db.c` which are used in many commands
 implementations are the following:
 
 * `lookupKeyRead()` and `lookupKeyWrite()` are used in order to get a pointer to the value associated to a given key, or `NULL` if the key does not exist.
@@ -424,7 +400,7 @@
 a basic level, like functions to allocate new objects, handle the reference
 counting and so forth. Notable functions inside this file:
 
-* `incrRefCount()` and `decrRefCount()` are used in order to increment or decrement an object reference count. When it drops to 0 the object is finally freed.
+* `incrRefcount()` and `decrRefCount()` are used in order to increment or decrement an object reference count. When it drops to 0 the object is finally freed.
 * `createObject()` allocates a new object. There are also specialized functions to allocate string objects having a specific content, like `createStringObjectFromLongLong()` and similar functions.
 
 This file also implements the `OBJECT` command.
@@ -448,12 +424,12 @@
 Other C files
 ---
 
-* `t_hash.c`, `t_list.c`, `t_set.c`, `t_string.c`, `t_zset.c` and `t_stream.c` contains the implementation of the Redis data types. They implement both an API to access a given data type, and the client command implementations for these data types.
+* `t_hash.c`, `t_list.c`, `t_set.c`, `t_string.c`, `t_zset.c` and `t_stream.c` contains the implementation of the Redis data types. They implement both an API to access a given data type, and the client commands implementations for these data types.
 * `ae.c` implements the Redis event loop, it's a self contained library which is simple to read and understand.
 * `sds.c` is the Redis string library, check http://github.com/antirez/sds for more information.
 * `anet.c` is a library to use POSIX networking in a simpler way compared to the raw interface exposed by the kernel.
 * `dict.c` is an implementation of a non-blocking hash table which rehashes incrementally.
-* `scripting.c` implements Lua scripting. It is completely self-contained and isolated from the rest of the Redis implementation and is simple enough to understand if you are familiar with the Lua API.
+* `scripting.c` implements Lua scripting. It is completely self contained from the rest of the Redis implementation and is simple enough to understand if you are familar with the Lua API.
 * `cluster.c` implements the Redis Cluster. Probably a good read only after being very familiar with the rest of the Redis code base. If you want to read `cluster.c` make sure to read the [Redis Cluster specification][3].
 
 [3]: http://redis.io/topics/cluster-spec
@@ -479,12 +455,12 @@
 After the command operates in some way, it returns a reply to the client,
 usually using `addReply()` or a similar function defined inside `networking.c`.
 
-There are tons of command implementations inside the Redis source code
-that can serve as examples of actual commands implementations. Writing
-a few toy commands can be a good exercise to get familiar with the code base.
+There are tons of commands implementations inside the Redis source code
+that can serve as examples of actual commands implementations. To write
+a few toy commands can be a good exercise to familiarize with the code base.
 
 There are also many other files not described here, but it is useless to
-cover everything. We just want to help you with the first steps.
+cover everything. We want to just help you with the first steps.
 Eventually you'll find your way inside the Redis code base :-)
 
 Enjoy!